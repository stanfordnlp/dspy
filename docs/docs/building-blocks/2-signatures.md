---
sidebar_position: 2
---

# Signatures

When we assign tasks to LMs in DSPy, we specify the behavior we need as a Signature.

**A signature is a declarative specification of input/output behavior of a DSPy module.** Signatures allow you to tell the LM _what_ it needs to do, rather than specify _how_ we should ask the LM to do it.

You're probably familiar with function signatures, which specify the input and output arguments and their types. DSPy signatures are similar, but the differences are that:

- While typical function signatures just _describe_ things, DSPy Signatures _declare and initialize the behavior_ of modules.

- The field names matter in DSPy Signatures. You express semantic roles in plain English: a `question` is different from an `answer`, a `sql_query` is different from `python_code`.

## Why should I use a DSPy Signature?

**tl;dr** For modular and clean code, in which LM calls can be optimized into high-quality prompts (or automatic finetunes).

**Long Answer:** Most people coerce LMs to do tasks by hacking long, brittle prompts. Or by collecting/generating data for fine-tuning.

Writing signatures is far more modular, adaptive, and reproducible than hacking at prompts or finetunes. The DSPy compiler will figure out how to build a highly-optimized prompt for your LM (or finetune your small LM) for your signature, on your data, and within your pipeline. In many cases, we found that compiling leads to better prompts than humans write. Not because DSPy optimizers are more creative than humans, but simply because they can try more things and tune the metrics directly.

## **Inline** DSPy Signatures

Signatures can be defined as a short string, with argument names and optional types that define semantic roles for inputs/outputs.

1. Question Answering: `"question -> answer"`, which is equivalent to `"question: str -> answer: str"` as the default type is always `str`

2. Sentiment Classification: `"sentence -> sentiment: bool"`, e.g. `True` if positive

3. Summarization: `"document -> summary"`

Your signatures can also have multiple input/output fields with types:

4. Retrieval-Augmented Question Answering: `"context: list[str], question: str -> answer: str"`

5. Multiple-Choice Question Answering with Reasoning: `"question, choices: list[str] -> reasoning: str, selection: int"`

**Tip:** For fields, any valid variable names work! Field names should be semantically meaningful, but start simple and don't prematurely optimize keywords! Leave that kind of hacking to the DSPy compiler. For example, for summarization, it's probably fine to say `"document -> summary"`, `"text -> gist"`, or `"long_context -> tldr"`.


### Example A: Sentiment Classification

```python
sentence = "it's a charming and often affecting journey."  # example from the SST-2 dataset.

classify = dspy.Predict('sentence -> sentiment: bool')  # we'll see an example with Literal[] later
classify(sentence=sentence).sentiment
```
**Output:**
```text
True
```

### Example B: Summarization

```python
# Example from the XSum dataset.
document = """The 21-year-old made seven appearances for the Hammers and netted his only goal for them in a Europa League qualification round match against Andorran side FC Lustrains last season. Lee had two loan spells in League One last term, with Blackpool and then Colchester United. He scored twice for the U's but was unable to save them from relegation. The length of Lee's contract with the promoted Tykes has not been revealed. Find all the latest football transfers on our dedicated page."""

summarize = dspy.ChainOfThought('document -> summary')
response = summarize(document=document)

print(response.summary)
```
**Possible Output:**
```text
The 21-year-old Lee made seven appearances and scored one goal for West Ham last season. He had loan spells in League One with Blackpool and Colchester United, scoring twice for the latter. He has now signed a contract with Barnsley, but the length of the contract has not been revealed.
```

Many DSPy modules (except `dspy.Predict`) return auxiliary information by expanding your signature under the hood.

For example, `dspy.ChainOfThought` also adds a `reasoning` field that includes the LM's reasoning before it generates the output `summary`.

```python
<<<<<<< HEAD
print("Reasoning:", response.reasoning)
=======
print("Rationale:", response.reasoning)
>>>>>>> cdee3b48
```
**Possible Output:**
```text
Reasoning: We need to highlight Lee's performance for West Ham, his loan spells in League One, and his new contract with Barnsley. We also need to mention that his contract length has not been disclosed.
```

## **Class-based** DSPy Signatures

For some advanced tasks, you need more verbose signatures. This is typically to:

1. Clarify something about the nature of the task (expressed below as a `docstring`).

2. Supply hints on the nature of an input field, expressed as a `desc` keyword argument for `dspy.InputField`.

3. Supply constraints on an output field, expressed as a `desc` keyword argument for `dspy.OutputField`.

### Example C: Classification

```python
from typing import Literal

class Emotion(dspy.Signature):
    """Classify emotion."""
    
    sentence: str = dspy.InputField()
    sentiment: Literal['sadness', 'joy', 'love', 'anger', 'fear', 'surprise'] = dspy.OutputField()

sentence = "i started feeling a little vulnerable when the giant spotlight started blinding me"  # from dair-ai/emotion

classify = dspy.Predict(Emotion)
classify(sentence=sentence)
```
**Possible Output:**
```text
Prediction(
    sentiment='fear'
)
```

**Tip:** There's nothing wrong with specifying your requests to the LM more clearly. Class-based Signatures help you with that. However, don't prematurely tune the keywords of your signature by hand. The DSPy optimizers will likely do a better job (and will transfer better across LMs).

### Example D: A metric that evaluates faithfulness to citations

```python
class CheckCitationFaithfulness(dspy.Signature):
    """Verify that the text is based on the provided context."""

    context: str = dspy.InputField(desc="facts here are assumed to be true")
    text: str = dspy.InputField()
    faithfulness: bool = dspy.OutputField()
    evidence: dict[str, list[str]] = dspy.OutputField(desc="Supporting evidence for claims")

context = "The 21-year-old made seven appearances for the Hammers and netted his only goal for them in a Europa League qualification round match against Andorran side FC Lustrains last season. Lee had two loan spells in League One last term, with Blackpool and then Colchester United. He scored twice for the U's but was unable to save them from relegation. The length of Lee's contract with the promoted Tykes has not been revealed. Find all the latest football transfers on our dedicated page."

text = "Lee scored 3 goals for Colchester United."

faithfulness = dspy.ChainOfThought(CheckCitationFaithfulness)
faithfulness(context=context, text=text)
```
**Possible Output:**
```text
Prediction(
<<<<<<< HEAD
    reasoning="Let's check the claims against the context. The text states Lee scored 3 goals for Colchester United, but the context clearly states 'He scored twice for the U's'. This is a direct contradiction.",
    faithfulness=False,
    evidence={'goal_count': ["scored twice for the U's"]}
=======
    reasoning="produce the faithfulness. We know that Lee had two loan spells in League One last term, with Blackpool and then Colchester United. He scored twice for the U's but was unable to save them from relegation. However, there is no mention of him scoring three goals for Colchester United.",
    faithfulness='False'
>>>>>>> cdee3b48
)
```

## Using signatures to build modules & compiling them

While signatures are convenient for prototyping with structured inputs/outputs, that's not the only reason to use them!

You should compose multiple signatures into bigger [DSPy modules](/building-blocks/3-modules) and [compile these modules into optimized prompts](/building-blocks/6-optimizers#what-does-a-dspy-optimizer-tune-how-does-it-tune-them) and finetunes.<|MERGE_RESOLUTION|>--- conflicted
+++ resolved
@@ -73,13 +73,10 @@
 Many DSPy modules (except `dspy.Predict`) return auxiliary information by expanding your signature under the hood.
 
 For example, `dspy.ChainOfThought` also adds a `reasoning` field that includes the LM's reasoning before it generates the output `summary`.
+For example, `dspy.ChainOfThought` also adds a `reasoning` field that includes the LM's reasoning before it generates the output `summary`.
 
 ```python
-<<<<<<< HEAD
 print("Reasoning:", response.reasoning)
-=======
-print("Rationale:", response.reasoning)
->>>>>>> cdee3b48
 ```
 **Possible Output:**
 ```text
@@ -142,14 +139,9 @@
 **Possible Output:**
 ```text
 Prediction(
-<<<<<<< HEAD
     reasoning="Let's check the claims against the context. The text states Lee scored 3 goals for Colchester United, but the context clearly states 'He scored twice for the U's'. This is a direct contradiction.",
     faithfulness=False,
     evidence={'goal_count': ["scored twice for the U's"]}
-=======
-    reasoning="produce the faithfulness. We know that Lee had two loan spells in League One last term, with Blackpool and then Colchester United. He scored twice for the U's but was unable to save them from relegation. However, there is no mention of him scoring three goals for Colchester United.",
-    faithfulness='False'
->>>>>>> cdee3b48
 )
 ```
 
