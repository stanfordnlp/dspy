site_name: DSPy

repo_url: https://github.com/stanfordnlp/dspy
repo_name: stanfordnlp/dspy

edit_uri: edit/main/docs/docs/
docs_dir: 'docs/'
nav:
  - Home: 
      - intro.md
  - Quick Start:
    - Installation: quick-start/installation.md
    - Quick Start: quick-start/getting-started-01.md
    - Build your first pipeline: quick-start/getting-started-02.md
  - Tutorials:
    - Retrieval Augmented Generation: tutorials/rag.md
    - Multi-Hop QA: tutorials/simplified-baleen.md
    - Summarization: tutorials/summarization.md
    - Additional Resources: tutorials/other_tutorial.md
    - Examples: tutorials/examples.md
    - Debugging: tutorials/debugging.md
  - Components:
    - Overview: building-blocks/solving_your_task.md
    - Signatures:
      - Overview: building-blocks/2-signatures.md
      - Understanding Signatures: deep-dive/signature/understanding-signatures.md
      - Executing Signatures: deep-dive/signature/executing-signatures.md
    - Data Handling:
      - Overview: building-blocks/4-data.md
      - Examples in DSPy: deep-dive/data-handling/examples.md
      - Utilizing Built-in Datasets: deep-dive/data-handling/built-in-datasets.md
      - Creating Custom Dataset: deep-dive/data-handling/loading-custom-data.md
    - Modules:
      - Overview: building-blocks/3-modules.md
      - Predict: deep-dive/modules/predict.md
      - Typed Predictors: building-blocks/8-typed_predictors.md
      - ChainOfThought: deep-dive/modules/chain-of-thought.md
      - ChainOfThoughtwithHint: deep-dive/modules/chain-of-thought-with-hint.md
      - ReAct: deep-dive/modules/react.md
      - MultiChainComparison: deep-dive/modules/multi-chain-comparison.md
      - ProgramOfThought: deep-dive/modules/program-of-thought.md
      - Assertions: deep-dive/modules/assertions.md
      - Retreive: deep-dive/modules/retrieve.md
      - Modules Guide: deep-dive/modules/guide.md
    - Metrics and Assertions:
      - Overview: building-blocks/7-assertions.md
      - Metrics: building-blocks/5-metrics.md
      - Assertions: deep-dive/assertions.md
    - Optimizers:
      - Overview: building-blocks/6-optimizers.md
      - LabeledFewShot: deep-dive/optimizers/LabeledFewShot.md
      - BootstrapFewShot: deep-dive/optimizers/bootstrap-fewshot.md
      - BootstrapFinetune: deep-dive/optimizers/BootstrapFinetune.md
      - Ensemble: deep-dive/optimizers/Ensemble.md
      - BFRS: deep-dive/optimizers/bfrs.md
      - CoPro: deep-dive/optimizers/copro.md
      - MIProV2: deep-dive/optimizers/miprov2.md
    - Language Model Clients:
      - Overview: building-blocks/1-language_models.md
      - Local Language Model Clients:
        - HFClientTGI: deep-dive/language_model_clients/lm_local_models/HFClientTGI.md
        - HFClientVLLM: deep-dive/language_model_clients/lm_local_models/HFClientVLLM.md
        - MLC: deep-dive/language_model_clients/lm_local_models/MLC.md
        - Ollama: deep-dive/language_model_clients/lm_local_models/Ollama.md
        - LlamaCpp: deep-dive/language_model_clients/lm_local_models/LlamaCpp.md
        - TensorRTLLM: deep-dive/language_model_clients/lm_local_models/TensorRTLLM.md
    - Retrieval Model Clients:
      - Azure: deep-dive/retrieval_models_clients/Azure.md
      - ChromadbRM: deep-dive/retrieval_models_clients/ChromadbRM.md
      - ClarifaiRM: deep-dive/retrieval_models_clients/ClarifaiRM.md
      - ColBERTv2: deep-dive/retrieval_models_clients/ColBERTv2.md
      - Custom RM Client: deep-dive/retrieval_models_clients/custom-rm-client.md
      - DatabricksRM: deep-dive/retrieval_models_clients/DatabricksRM.md
      - FaissRM: deep-dive/retrieval_models_clients/FaissRM.md
      - LancedbRM: deep-dive/retrieval_models_clients/LancedbRM.md
      - MilvusRM: deep-dive/retrieval_models_clients/MilvusRM.md
      - MyScaleRM: deep-dive/retrieval_models_clients/MyScaleRM.md
      - Neo4jRM: deep-dive/retrieval_models_clients/Neo4jRM.md
      - QdrantRM: deep-dive/retrieval_models_clients/QdrantRM.md
      - RAGatouilleRM: deep-dive/retrieval_models_clients/RAGatouilleRM.md
      - SnowflakeRM: deep-dive/retrieval_models_clients/SnowflakeRM.md
      - WatsonDiscovery: deep-dive/retrieval_models_clients/WatsonDiscovery.md
      - WeaviateRM: deep-dive/retrieval_models_clients/WeaviateRM.md
      - YouRM: deep-dive/retrieval_models_clients/YouRM.md
    
  - Community:
    - Tutorials: community/tutorials.md 
    - Use Cases: community/related-projects.md  
    - Contributing: 
      - Roadmap: roadmap.md
      - How to get involved: community/how-to-contribute.md  
      - Development setup: community/development-setup.md  
  - FAQ: faqs.md
  - Cheatsheet: cheatsheet.md

theme:
  name: material
  custom_dir: overrides
  features:
    - navigation.tabs
    - navigation.path
    - navigation.indexes
    - toc.follow
    - navigation.top
    - search.suggest
    - search.highlight
    - content.tabs.link
    - content.code.annotation
    - content.code.copy
    - navigation.footer
    - content.action.edit
  language: en
  palette:
    - scheme: default
      toggle:
        icon: material/weather-night
        name: Switch to dark mode
      primary: white
      accent: black 
    - scheme: slate 
      toggle:
        icon: material/weather-sunny
        name: Switch to light mode    
      primary: black
      accent: lime
  icon:
    repo: fontawesome/brands/git-alt
    edit: material/pencil 
    view: material/eye
  logo: static/img/dspy_logo.png
  favicon: static/img/logo.png

plugins:
  - social
  - search
  - mkdocstrings
  - blog
  - mkdocs-jupyter
  - redirects:
      redirect_maps:
        'index.md': 'intro.md'
        # Intro page redirects
        'docs/intro.md': 'intro.md'
        'docs/intro/index.md': 'intro.md'


        # Quick Start redirects
        'docs/quick-start/installation.md': 'quick-start/installation.md'
        'docs/quick-start/getting-started-01.md': 'quick-start/getting-started-01.md'
        'docs/quick-start/getting-started-02.md': 'quick-start/getting-started-02.md'

        # Building Blocks redirects
        'docs/building-blocks/solving_your_task.md': 'building-blocks/solving_your_task.md'
        'docs/building-blocks/1-language_models.md': 'building-blocks/1-language_models.md'
        'docs/building-blocks/2-signatures.md': 'building-blocks/2-signatures.md'
        'docs/building-blocks/3-modules.md': 'building-blocks/3-modules.md'
        'docs/building-blocks/4-data.md': 'building-blocks/4-data.md'
        'docs/building-blocks/5-metrics.md': 'building-blocks/5-metrics.md'
        'docs/building-blocks/6-optimizers.md': 'building-blocks/6-optimizers.md'
        'docs/building-blocks/7-assertions.md': 'building-blocks/7-assertions.md'
        'docs/building-blocks/8-typed_predictors.md': 'building-blocks/8-typed_predictors.md'

<<<<<<< HEAD
=======
        # Additional Building Blocks redirects for non-numbered versions
        'docs/building-blocks/0_solving_your_task.md': 'building-blocks/solving_your_task.md'
        'docs/building-blocks/language_models.md': 'building-blocks/1-language_models.md'
        'docs/building-blocks/signatures.md': 'building-blocks/2-signatures.md'
        'docs/building-blocks/modules.md': 'building-blocks/3-modules.md'
        'docs/building-blocks/data.md': 'building-blocks/4-data.md'
        'docs/building-blocks/metrics.md': 'building-blocks/5-metrics.md'
        'docs/building-blocks/optimizers.md': 'building-blocks/6-optimizers.md'
        'docs/building-blocks/assertions.md': 'building-blocks/7-assertions.md'
        'docs/building-blocks/typed_predictors.md': 'building-blocks/8-typed_predictors.md'
        
>>>>>>> 6fe69352
        # Tutorials redirects
        'docs/tutorials/rag.md': 'tutorials/rag.md'
        'docs/tutorials/simplified-baleen.md': 'tutorials/simplified-baleen.md'
        'docs/tutorials/summarization.md': 'tutorials/summarization.md'
        'docs/tutorials/other_tutorial.md': 'tutorials/other_tutorial.md'
        'docs/tutorials/examples.md': 'tutorials/examples.md'

        # Deep Dive redirects
        # Data Handling
        'docs/deep-dive/data-handling/examples.md': 'deep-dive/data-handling/examples.md'
        'docs/deep-dive/data-handling/built-in-datasets.md': 'deep-dive/data-handling/built-in-datasets.md'
        'docs/deep-dive/data-handling/loading-custom-data.md': 'deep-dive/data-handling/loading-custom-data.md'

        # Signatures
        'docs/deep-dive/signature/understanding-signatures.md': 'deep-dive/signature/understanding-signatures.md'
        'docs/deep-dive/signature/executing-signatures.md': 'deep-dive/signature/executing-signatures.md'

        # Modules
        'docs/deep-dive/modules/predict.md': 'deep-dive/modules/predict.md'
        'docs/deep-dive/modules/chain-of-thought.md': 'deep-dive/modules/chain-of-thought.md'
        'docs/deep-dive/modules/chain-of-thought-with-hint.md': 'deep-dive/modules/chain-of-thought-with-hint.md'
        'docs/deep-dive/modules/react.md': 'deep-dive/modules/react.md'
        'docs/deep-dive/modules/multi-chain-comparison.md': 'deep-dive/modules/multi-chain-comparison.md'
        'docs/deep-dive/modules/program-of-thought.md': 'deep-dive/modules/program-of-thought.md'
        'docs/deep-dive/modules/retrieve.md': 'deep-dive/modules/retrieve.md'
        'docs/deep-dive/modules/guide.md': 'deep-dive/modules/guide.md'

        # Language Model Clients
        'docs/deep-dive/language_model_clients/lm_local_models/HFClientTGI.md': 'deep-dive/language_model_clients/lm_local_models/HFClientTGI.md'
        'docs/deep-dive/language_model_clients/lm_local_models/HFClientVLLM.md': 'deep-dive/language_model_clients/lm_local_models/HFClientVLLM.md'
        'docs/deep-dive/language_model_clients/lm_local_models/MLC.md': 'deep-dive/language_model_clients/lm_local_models/MLC.md'
        'docs/deep-dive/language_model_clients/lm_local_models/Ollama.md': 'deep-dive/language_model_clients/lm_local_models/Ollama.md'
        'docs/deep-dive/language_model_clients/lm_local_models/LlamaCpp.md': 'deep-dive/language_model_clients/lm_local_models/LlamaCpp.md'
        'docs/deep-dive/language_model_clients/lm_local_models/TensorRTLLM.md': 'deep-dive/language_model_clients/lm_local_models/TensorRTLLM.md'

        # Retrieval Model Clients
        'docs/deep-dive/retrieval_models_clients/Azure.md': 'deep-dive/retrieval_models_clients/Azure.md'
        'docs/deep-dive/retrieval_models_clients/ChromadbRM.md': 'deep-dive/retrieval_models_clients/ChromadbRM.md'
        'docs/deep-dive/retrieval_models_clients/ClarifaiRM.md': 'deep-dive/retrieval_models_clients/ClarifaiRM.md'
        'docs/deep-dive/retrieval_models_clients/ColBERTv2.md': 'deep-dive/retrieval_models_clients/ColBERTv2.md'
        'docs/deep-dive/retrieval_models_clients/custom-rm-client.md': 'deep-dive/retrieval_models_clients/custom-rm-client.md'
        'docs/deep-dive/retrieval_models_clients/DatabricksRM.md': 'deep-dive/retrieval_models_clients/DatabricksRM.md'
        'docs/deep-dive/retrieval_models_clients/FaissRM.md': 'deep-dive/retrieval_models_clients/FaissRM.md'
        'docs/deep-dive/retrieval_models_clients/LancedbRM.md': 'deep-dive/retrieval_models_clients/LancedbRM.md'
        'docs/deep-dive/retrieval_models_clients/MilvusRM.md': 'deep-dive/retrieval_models_clients/MilvusRM.md'
        'docs/deep-dive/retrieval_models_clients/MyScaleRM.md': 'deep-dive/retrieval_models_clients/MyScaleRM.md'
        'docs/deep-dive/retrieval_models_clients/Neo4jRM.md': 'deep-dive/retrieval_models_clients/Neo4jRM.md'
        'docs/deep-dive/retrieval_models_clients/QdrantRM.md': 'deep-dive/retrieval_models_clients/QdrantRM.md'
        'docs/deep-dive/retrieval_models_clients/RAGatouilleRM.md': 'deep-dive/retrieval_models_clients/RAGatouilleRM.md'
        'docs/deep-dive/retrieval_models_clients/SnowflakeRM.md': 'deep-dive/retrieval_models_clients/SnowflakeRM.md'
        'docs/deep-dive/retrieval_models_clients/WatsonDiscovery.md': 'deep-dive/retrieval_models_clients/WatsonDiscovery.md'
        'docs/deep-dive/retrieval_models_clients/WeaviateRM.md': 'deep-dive/retrieval_models_clients/WeaviateRM.md'
        'docs/deep-dive/retrieval_models_clients/YouRM.md': 'deep-dive/retrieval_models_clients/YouRM.md'

        # Assertions
        'docs/deep-dive/assertions.md': 'deep-dive/assertions.md'

        # Teleprompters
        'docs/deep-dive/optimizers/LabeledFewShot.md': 'deep-dive/optimizers/LabeledFewShot.md'
        'docs/deep-dive/optimizers/bootstrap-fewshot.md': 'deep-dive/optimizers/bootstrap-fewshot.md'
        'docs/deep-dive/optimizers/BootstrapFinetune.md': 'deep-dive/optimizers/BootstrapFinetune.md'
        'docs/deep-dive/optimizers/Ensemble.md': 'deep-dive/optimizers/Ensemble.md'
        'docs/deep-dive/optimizers/bfrs.md': 'deep-dive/optimizers/bfrs.md'
        'docs/deep-dive/optimizers/copro.md': 'deep-dive/optimizers/copro.md'
        'docs/deep-dive/optimizers/miprov2.md': 'deep-dive/optimizers/miprov2.md'

        # Additional pages redirects
        'docs/faqs.md': 'faqs.md'
        'docs/cheatsheet.md': 'cheatsheet.md'
        'docs/dspy-usecases.md': 'dspy-usecases.md'
        

extra:
  social:
    - icon: fontawesome/brands/github
      link: https://github.com/stanfordnlp/dspy
    - icon: fontawesome/brands/discord
      link: https://discord.gg/XCGy2WDCQB

extra_javascript:
  - "js/runllm-widget.js"

markdown_extensions:
  - pymdownx.tabbed:
      alternate_style: true
  - pymdownx.highlight:
      anchor_linenums: true
  - pymdownx.inlinehilite
  - pymdownx.snippets
  - admonition
  - pymdownx.arithmatex:
      generic: true
  - footnotes
  - pymdownx.details
  - pymdownx.superfences
  - pymdownx.mark
  - attr_list
  - pymdownx.emoji:
      emoji_index: !!python/name:material.extensions.emoji.twemoji
      emoji_generator: !!python/name:materialx.emoji.to_svg

copyright: |
  &copy; 2024 <a href="https://github.com/stanfordnlp"  target="_blank" rel="noopener">Stanford NLP</a><|MERGE_RESOLUTION|>--- conflicted
+++ resolved
@@ -6,7 +6,7 @@
 edit_uri: edit/main/docs/docs/
 docs_dir: 'docs/'
 nav:
-  - Home: 
+  - Home:
       - intro.md
   - Quick Start:
     - Installation: quick-start/installation.md
@@ -82,14 +82,14 @@
       - WatsonDiscovery: deep-dive/retrieval_models_clients/WatsonDiscovery.md
       - WeaviateRM: deep-dive/retrieval_models_clients/WeaviateRM.md
       - YouRM: deep-dive/retrieval_models_clients/YouRM.md
-    
+
   - Community:
-    - Tutorials: community/tutorials.md 
-    - Use Cases: community/related-projects.md  
-    - Contributing: 
+    - Tutorials: community/tutorials.md
+    - Use Cases: community/related-projects.md
+    - Contributing:
       - Roadmap: roadmap.md
-      - How to get involved: community/how-to-contribute.md  
-      - Development setup: community/development-setup.md  
+      - How to get involved: community/how-to-contribute.md
+      - Development setup: community/development-setup.md
   - FAQ: faqs.md
   - Cheatsheet: cheatsheet.md
 
@@ -160,8 +160,6 @@
         'docs/building-blocks/7-assertions.md': 'building-blocks/7-assertions.md'
         'docs/building-blocks/8-typed_predictors.md': 'building-blocks/8-typed_predictors.md'
 
-<<<<<<< HEAD
-=======
         # Additional Building Blocks redirects for non-numbered versions
         'docs/building-blocks/0_solving_your_task.md': 'building-blocks/solving_your_task.md'
         'docs/building-blocks/language_models.md': 'building-blocks/1-language_models.md'
@@ -172,25 +170,24 @@
         'docs/building-blocks/optimizers.md': 'building-blocks/6-optimizers.md'
         'docs/building-blocks/assertions.md': 'building-blocks/7-assertions.md'
         'docs/building-blocks/typed_predictors.md': 'building-blocks/8-typed_predictors.md'
-        
->>>>>>> 6fe69352
+
         # Tutorials redirects
         'docs/tutorials/rag.md': 'tutorials/rag.md'
         'docs/tutorials/simplified-baleen.md': 'tutorials/simplified-baleen.md'
         'docs/tutorials/summarization.md': 'tutorials/summarization.md'
         'docs/tutorials/other_tutorial.md': 'tutorials/other_tutorial.md'
         'docs/tutorials/examples.md': 'tutorials/examples.md'
-
+        
         # Deep Dive redirects
         # Data Handling
         'docs/deep-dive/data-handling/examples.md': 'deep-dive/data-handling/examples.md'
         'docs/deep-dive/data-handling/built-in-datasets.md': 'deep-dive/data-handling/built-in-datasets.md'
         'docs/deep-dive/data-handling/loading-custom-data.md': 'deep-dive/data-handling/loading-custom-data.md'
-
+        
         # Signatures
         'docs/deep-dive/signature/understanding-signatures.md': 'deep-dive/signature/understanding-signatures.md'
         'docs/deep-dive/signature/executing-signatures.md': 'deep-dive/signature/executing-signatures.md'
-
+        
         # Modules
         'docs/deep-dive/modules/predict.md': 'deep-dive/modules/predict.md'
         'docs/deep-dive/modules/chain-of-thought.md': 'deep-dive/modules/chain-of-thought.md'
@@ -198,9 +195,11 @@
         'docs/deep-dive/modules/react.md': 'deep-dive/modules/react.md'
         'docs/deep-dive/modules/multi-chain-comparison.md': 'deep-dive/modules/multi-chain-comparison.md'
         'docs/deep-dive/modules/program-of-thought.md': 'deep-dive/modules/program-of-thought.md'
+        'docs/deep-dive/modules/assertions.md': 'building-blocks/7-assertions.md'
+        'deep-dive/modules/assertions.md': 'building-blocks/7-assertions.md'
         'docs/deep-dive/modules/retrieve.md': 'deep-dive/modules/retrieve.md'
         'docs/deep-dive/modules/guide.md': 'deep-dive/modules/guide.md'
-
+        
         # Language Model Clients
         'docs/deep-dive/language_model_clients/lm_local_models/HFClientTGI.md': 'deep-dive/language_model_clients/lm_local_models/HFClientTGI.md'
         'docs/deep-dive/language_model_clients/lm_local_models/HFClientVLLM.md': 'deep-dive/language_model_clients/lm_local_models/HFClientVLLM.md'
@@ -208,7 +207,7 @@
         'docs/deep-dive/language_model_clients/lm_local_models/Ollama.md': 'deep-dive/language_model_clients/lm_local_models/Ollama.md'
         'docs/deep-dive/language_model_clients/lm_local_models/LlamaCpp.md': 'deep-dive/language_model_clients/lm_local_models/LlamaCpp.md'
         'docs/deep-dive/language_model_clients/lm_local_models/TensorRTLLM.md': 'deep-dive/language_model_clients/lm_local_models/TensorRTLLM.md'
-
+        
         # Retrieval Model Clients
         'docs/deep-dive/retrieval_models_clients/Azure.md': 'deep-dive/retrieval_models_clients/Azure.md'
         'docs/deep-dive/retrieval_models_clients/ChromadbRM.md': 'deep-dive/retrieval_models_clients/ChromadbRM.md'
@@ -244,7 +243,7 @@
         'docs/faqs.md': 'faqs.md'
         'docs/cheatsheet.md': 'cheatsheet.md'
         'docs/dspy-usecases.md': 'dspy-usecases.md'
-        
+
 
 extra:
   social:
