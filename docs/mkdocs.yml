site_name: DSPy

repo_url: https://github.com/stanfordnlp/dspy
repo_name: stanfordnlp/dspy

edit_uri: edit/main/docs/docs/
docs_dir: 'docs/'
nav:
  - Home:
      - intro.md
  - Quick Start:
    - Installation: quick-start/installation.md
    - Quick Start: quick-start/getting-started-01.md
    - Build your first pipeline: quick-start/getting-started-02.md
  - Components:
    - Overview: building-blocks/solving_your_task.md
    - Signatures:
      - Overview: building-blocks/2-signatures.md
      - Understanding Signatures: deep-dive/signature/understanding-signatures.md
      - Executing Signatures: deep-dive/signature/executing-signatures.md
    - Data Handling:
      - Overview: building-blocks/4-data.md
      - Examples in DSPy: deep-dive/data-handling/examples.md
      - Utilizing Built-in Datasets: deep-dive/data-handling/built-in-datasets.md
      - Creating Custom Dataset: deep-dive/data-handling/loading-custom-data.md
    - Modules:
      - Overview: building-blocks/3-modules.md
      - Predict: deep-dive/modules/predict.md
      - Typed Predictors: building-blocks/8-typed_predictors.md
      - ChainOfThought: deep-dive/modules/chain-of-thought.md
      - ChainOfThoughtwithHint: deep-dive/modules/chain-of-thought-with-hint.md
      - ReAct: deep-dive/modules/react.md
      - MultiChainComparison: deep-dive/modules/multi-chain-comparison.md
      - ProgramOfThought: deep-dive/modules/program-of-thought.md
<<<<<<< HEAD
      # - Assertions: deep-dive/modules/assertions.md
      - Retrieve: deep-dive/modules/retrieve.md
=======
      - Assertions: deep-dive/assertions.md
      - Retreive: deep-dive/modules/retrieve.md
>>>>>>> 9f43944a
      - Modules Guide: deep-dive/modules/guide.md
    - Metrics and Assertions:
      - Overview: building-blocks/7-assertions.md
      - Metrics: building-blocks/5-metrics.md
      - Assertions: deep-dive/assertions.md
    - Optimizers:
      - Overview: building-blocks/6-optimizers.md
      - LabeledFewShot: deep-dive/optimizers/LabeledFewShot.md
      - BootstrapFewShot: deep-dive/optimizers/bootstrap-fewshot.md
      - BootstrapFinetune: deep-dive/optimizers/BootstrapFinetune.md
      - Ensemble: deep-dive/optimizers/Ensemble.md
      - BFRS: deep-dive/optimizers/bfrs.md
      - CoPro: deep-dive/optimizers/copro.md
      - MIProV2: deep-dive/optimizers/miprov2.md
    - Language Model Clients:
      - Overview: building-blocks/1-language_models.md
      - Local Language Model Clients:
        - HFClientTGI: deep-dive/language_model_clients/lm_local_models/HFClientTGI.md
        - HFClientVLLM: deep-dive/language_model_clients/lm_local_models/HFClientVLLM.md
        - MLC: deep-dive/language_model_clients/lm_local_models/MLC.md
        - Ollama: deep-dive/language_model_clients/lm_local_models/Ollama.md
        - LlamaCpp: deep-dive/language_model_clients/lm_local_models/LlamaCpp.md
        - TensorRTLLM: deep-dive/language_model_clients/lm_local_models/TensorRTLLM.md
    - Retrieval Model Clients:
      - Azure: deep-dive/retrieval_models_clients/Azure.md
      - ChromadbRM: deep-dive/retrieval_models_clients/ChromadbRM.md
      - ClarifaiRM: deep-dive/retrieval_models_clients/ClarifaiRM.md
      - ColBERTv2: deep-dive/retrieval_models_clients/ColBERTv2.md
      - Custom RM Client: deep-dive/retrieval_models_clients/custom-rm-client.md
      - DatabricksRM: deep-dive/retrieval_models_clients/DatabricksRM.md
      - FaissRM: deep-dive/retrieval_models_clients/FaissRM.md
      - LancedbRM: deep-dive/retrieval_models_clients/LancedbRM.md
      - MilvusRM: deep-dive/retrieval_models_clients/MilvusRM.md
      - MyScaleRM: deep-dive/retrieval_models_clients/MyScaleRM.md
      - Neo4jRM: deep-dive/retrieval_models_clients/Neo4jRM.md
      - QdrantRM: deep-dive/retrieval_models_clients/QdrantRM.md
      - RAGatouilleRM: deep-dive/retrieval_models_clients/RAGatouilleRM.md
      - SnowflakeRM: deep-dive/retrieval_models_clients/SnowflakeRM.md
      - WatsonDiscovery: deep-dive/retrieval_models_clients/WatsonDiscovery.md
      - WeaviateRM: deep-dive/retrieval_models_clients/WeaviateRM.md
      - YouRM: deep-dive/retrieval_models_clients/YouRM.md
  - Tutorials:
      - Retrieval Augmented Generation: tutorials/rag.md
      - Multi-Hop QA: tutorials/simplified-baleen.md
      - Summarization: tutorials/summarization.md
      - Additional Resources: tutorials/other_tutorial.md
      - Examples: tutorials/examples.md
  - Community:
    - Community Resources: community/community-resources.md
    - Use Cases: community/use-cases.md
    - Roadmap: roadmap.md
    - Contributing: community/how-to-contribute.md
  - FAQ:
    - FAQ: faqs.md
    - Cheatsheet: cheatsheet.md

theme:
  name: material
  custom_dir: overrides
  features:
    - navigation.tabs
    - navigation.path
    - navigation.indexes
    - toc.follow
    - navigation.top
    - search.suggest
    - search.highlight
    - content.tabs.link
    - content.code.annotation
    - content.code.copy
    - navigation.footer
    - content.action.edit
  language: en
  palette:
    - scheme: default
      toggle:
        icon: material/weather-night
        name: Switch to dark mode
      primary: white
      accent: black 
    - scheme: slate 
      toggle:
        icon: material/weather-sunny
        name: Switch to light mode    
      primary: black
      accent: lime
  icon:
    repo: fontawesome/brands/git-alt
    edit: material/pencil 
    view: material/eye
  logo: static/img/dspy_logo.png
  favicon: static/img/logo.png

plugins:
  - social
  - search
  - mkdocstrings
  - blog
  - mkdocs-jupyter
  - redirects:
      redirect_maps:
        'index.md': 'intro.md'
        # Intro page redirects
        'docs/intro.md': 'intro.md'
        'docs/intro/index.md': 'intro.md'


        # Quick Start redirects
        'docs/quick-start/installation.md': 'quick-start/installation.md'
        'docs/quick-start/getting-started-01.md': 'quick-start/getting-started-01.md'
        'docs/quick-start/getting-started-02.md': 'quick-start/getting-started-02.md'

        # Building Blocks redirects
        'docs/building-blocks/solving_your_task.md': 'building-blocks/solving_your_task.md'
        'docs/building-blocks/1-language_models.md': 'building-blocks/1-language_models.md'
        'docs/building-blocks/2-signatures.md': 'building-blocks/2-signatures.md'
        'docs/building-blocks/3-modules.md': 'building-blocks/3-modules.md'
        'docs/building-blocks/4-data.md': 'building-blocks/4-data.md'
        'docs/building-blocks/5-metrics.md': 'building-blocks/5-metrics.md'
        'docs/building-blocks/6-optimizers.md': 'building-blocks/6-optimizers.md'
        'docs/building-blocks/7-assertions.md': 'building-blocks/7-assertions.md'
        'docs/building-blocks/8-typed_predictors.md': 'building-blocks/8-typed_predictors.md'

        # Additional Building Blocks redirects for non-numbered versions
        'docs/building-blocks/0_solving_your_task.md': 'building-blocks/solving_your_task.md'
        'docs/building-blocks/language_models.md': 'building-blocks/1-language_models.md'
        'docs/building-blocks/signatures.md': 'building-blocks/2-signatures.md'
        'docs/building-blocks/modules.md': 'building-blocks/3-modules.md'
        'docs/building-blocks/data.md': 'building-blocks/4-data.md'
        'docs/building-blocks/metrics.md': 'building-blocks/5-metrics.md'
        'docs/building-blocks/optimizers.md': 'building-blocks/6-optimizers.md'
        'docs/building-blocks/assertions.md': 'building-blocks/7-assertions.md'
        'docs/building-blocks/typed_predictors.md': 'building-blocks/8-typed_predictors.md'

        # Tutorials redirects
        'docs/tutorials/rag.md': 'tutorials/rag.md'
        'docs/tutorials/simplified-baleen.md': 'tutorials/simplified-baleen.md'
        'docs/tutorials/summarization.md': 'tutorials/summarization.md'
        'docs/tutorials/other_tutorial.md': 'tutorials/other_tutorial.md'
        'docs/tutorials/examples.md': 'tutorials/examples.md'
        
        # Deep Dive redirects
        # Data Handling
        'docs/deep-dive/data-handling/examples.md': 'deep-dive/data-handling/examples.md'
        'docs/deep-dive/data-handling/built-in-datasets.md': 'deep-dive/data-handling/built-in-datasets.md'
        'docs/deep-dive/data-handling/loading-custom-data.md': 'deep-dive/data-handling/loading-custom-data.md'
        
        # Signatures
        'docs/deep-dive/signature/understanding-signatures.md': 'deep-dive/signature/understanding-signatures.md'
        'docs/deep-dive/signature/executing-signatures.md': 'deep-dive/signature/executing-signatures.md'
        
        # Modules
        'docs/deep-dive/modules/predict.md': 'deep-dive/modules/predict.md'
        'docs/deep-dive/modules/chain-of-thought.md': 'deep-dive/modules/chain-of-thought.md'
        'docs/deep-dive/modules/chain-of-thought-with-hint.md': 'deep-dive/modules/chain-of-thought-with-hint.md'
        'docs/deep-dive/modules/react.md': 'deep-dive/modules/react.md'
        'docs/deep-dive/modules/multi-chain-comparison.md': 'deep-dive/modules/multi-chain-comparison.md'
        'docs/deep-dive/modules/program-of-thought.md': 'deep-dive/modules/program-of-thought.md'
        'docs/deep-dive/modules/assertions.md': 'building-blocks/7-assertions.md'
        'deep-dive/modules/assertions.md': 'building-blocks/7-assertions.md'
        'docs/deep-dive/modules/retrieve.md': 'deep-dive/modules/retrieve.md'
        'docs/deep-dive/modules/guide.md': 'deep-dive/modules/guide.md'
        
        # Language Model Clients
        'docs/deep-dive/language_model_clients/lm_local_models/HFClientTGI.md': 'deep-dive/language_model_clients/lm_local_models/HFClientTGI.md'
        'docs/deep-dive/language_model_clients/lm_local_models/HFClientVLLM.md': 'deep-dive/language_model_clients/lm_local_models/HFClientVLLM.md'
        'docs/deep-dive/language_model_clients/lm_local_models/MLC.md': 'deep-dive/language_model_clients/lm_local_models/MLC.md'
        'docs/deep-dive/language_model_clients/lm_local_models/Ollama.md': 'deep-dive/language_model_clients/lm_local_models/Ollama.md'
        'docs/deep-dive/language_model_clients/lm_local_models/LlamaCpp.md': 'deep-dive/language_model_clients/lm_local_models/LlamaCpp.md'
        'docs/deep-dive/language_model_clients/lm_local_models/TensorRTLLM.md': 'deep-dive/language_model_clients/lm_local_models/TensorRTLLM.md'
        
        # Retrieval Model Clients
        'docs/deep-dive/retrieval_models_clients/Azure.md': 'deep-dive/retrieval_models_clients/Azure.md'
        'docs/deep-dive/retrieval_models_clients/ChromadbRM.md': 'deep-dive/retrieval_models_clients/ChromadbRM.md'
        'docs/deep-dive/retrieval_models_clients/ClarifaiRM.md': 'deep-dive/retrieval_models_clients/ClarifaiRM.md'
        'docs/deep-dive/retrieval_models_clients/ColBERTv2.md': 'deep-dive/retrieval_models_clients/ColBERTv2.md'
        'docs/deep-dive/retrieval_models_clients/custom-rm-client.md': 'deep-dive/retrieval_models_clients/custom-rm-client.md'
        'docs/deep-dive/retrieval_models_clients/DatabricksRM.md': 'deep-dive/retrieval_models_clients/DatabricksRM.md'
        'docs/deep-dive/retrieval_models_clients/FaissRM.md': 'deep-dive/retrieval_models_clients/FaissRM.md'
        'docs/deep-dive/retrieval_models_clients/LancedbRM.md': 'deep-dive/retrieval_models_clients/LancedbRM.md'
        'docs/deep-dive/retrieval_models_clients/MilvusRM.md': 'deep-dive/retrieval_models_clients/MilvusRM.md'
        'docs/deep-dive/retrieval_models_clients/MyScaleRM.md': 'deep-dive/retrieval_models_clients/MyScaleRM.md'
        'docs/deep-dive/retrieval_models_clients/Neo4jRM.md': 'deep-dive/retrieval_models_clients/Neo4jRM.md'
        'docs/deep-dive/retrieval_models_clients/QdrantRM.md': 'deep-dive/retrieval_models_clients/QdrantRM.md'
        'docs/deep-dive/retrieval_models_clients/RAGatouilleRM.md': 'deep-dive/retrieval_models_clients/RAGatouilleRM.md'
        'docs/deep-dive/retrieval_models_clients/SnowflakeRM.md': 'deep-dive/retrieval_models_clients/SnowflakeRM.md'
        'docs/deep-dive/retrieval_models_clients/WatsonDiscovery.md': 'deep-dive/retrieval_models_clients/WatsonDiscovery.md'
        'docs/deep-dive/retrieval_models_clients/WeaviateRM.md': 'deep-dive/retrieval_models_clients/WeaviateRM.md'
        'docs/deep-dive/retrieval_models_clients/YouRM.md': 'deep-dive/retrieval_models_clients/YouRM.md'

        # Assertions
        'docs/deep-dive/assertions.md': 'deep-dive/assertions.md'

        # Teleprompters
        'docs/deep-dive/optimizers/LabeledFewShot.md': 'deep-dive/optimizers/LabeledFewShot.md'
        'docs/deep-dive/optimizers/bootstrap-fewshot.md': 'deep-dive/optimizers/bootstrap-fewshot.md'
        'docs/deep-dive/optimizers/BootstrapFinetune.md': 'deep-dive/optimizers/BootstrapFinetune.md'
        'docs/deep-dive/optimizers/Ensemble.md': 'deep-dive/optimizers/Ensemble.md'
        'docs/deep-dive/optimizers/bfrs.md': 'deep-dive/optimizers/bfrs.md'
        'docs/deep-dive/optimizers/copro.md': 'deep-dive/optimizers/copro.md'
        'docs/deep-dive/optimizers/miprov2.md': 'deep-dive/optimizers/miprov2.md'

        # Additional pages redirects
        'docs/faqs.md': 'faqs.md'
        'docs/cheatsheet.md': 'cheatsheet.md'
        'docs/dspy-usecases.md': 'dspy-usecases.md'


extra:
  social:
    - icon: fontawesome/brands/github
      link: https://github.com/stanfordnlp/dspy
    - icon: fontawesome/brands/discord
      link: https://discord.gg/XCGy2WDCQB

extra_javascript:
  - "js/runllm-widget.js"

markdown_extensions:
  - pymdownx.tabbed:
      alternate_style: true
  - pymdownx.highlight:
      anchor_linenums: true
  - pymdownx.inlinehilite
  - pymdownx.snippets
  - admonition
  - pymdownx.arithmatex:
      generic: true
  - footnotes
  - pymdownx.details
  - pymdownx.superfences
  - pymdownx.mark
  - attr_list
  - pymdownx.emoji:
      emoji_index: !!python/name:material.extensions.emoji.twemoji
      emoji_generator: !!python/name:materialx.emoji.to_svg

copyright: |
  &copy; 2024 <a href="https://github.com/stanfordnlp"  target="_blank" rel="noopener">Stanford NLP</a><|MERGE_RESOLUTION|>--- conflicted
+++ resolved
@@ -32,13 +32,8 @@
       - ReAct: deep-dive/modules/react.md
       - MultiChainComparison: deep-dive/modules/multi-chain-comparison.md
       - ProgramOfThought: deep-dive/modules/program-of-thought.md
-<<<<<<< HEAD
-      # - Assertions: deep-dive/modules/assertions.md
+      - Assertions: deep-dive/assertions.md
       - Retrieve: deep-dive/modules/retrieve.md
-=======
-      - Assertions: deep-dive/assertions.md
-      - Retreive: deep-dive/modules/retrieve.md
->>>>>>> 9f43944a
       - Modules Guide: deep-dive/modules/guide.md
     - Metrics and Assertions:
       - Overview: building-blocks/7-assertions.md
