--- conflicted
+++ resolved
@@ -8,7 +8,6 @@
 edit_uri: blob/main/docs/docs/
 docs_dir: "docs/"
 nav:
-<<<<<<< HEAD
     - Get Started: index.md
     - Learn DSPy:
         - Learning DSPy: learn/index.md
@@ -48,10 +47,12 @@
         - Tutorials Overview: tutorials/index.md
         - Compound AI Systems:
             - Retrieval-Augmented Generation: tutorials/rag/index.ipynb
-            - Math Reasoning: tutorials/math/index.ipynb
+            - Agents: tutorials/agents/index.ipynb
+            - Reasoning: tutorials/math/index.ipynb
             - Entity Extraction: tutorials/entity_extraction/index.ipynb
             - Privacy-Conscious Delegation: tutorials/papillon/index.md
         - Quick DSPy Recipes:
+            - Saving and Loading: tutorials/saving/index.md
             - Deployment: tutorials/deployment/index.md
             - Debugging & Observability: tutorials/observability/index.md
     - Community:
@@ -62,140 +63,6 @@
     - FAQ:
         - FAQ: faqs.md
         - Cheatsheet: cheatsheet.md
-
-    - API Reference:
-        - evaluate:
-            - CompleteAndGrounded: api/evaluate/CompleteAndGrounded.md
-            - SemanticF1: api/evaluate/SemanticF1.md
-            - answer_exact_match: api/evaluate/answer_exact_match.md
-            - answer_passage_match: api/evaluate/answer_passage_match.md
-        - propose:
-            - GroundedProposer: api/propose/GroundedProposer.md
-        - retrievers:
-            - Embeddings: api/retrievers/Embeddings.md
-        - utils:
-            - BaseCallback: api/utils/BaseCallback.md
-            - DummyLM: api/utils/DummyLM.md
-            - DummyVectorizer: api/utils/DummyVectorizer.md
-            - download: api/utils/download.md
-            - dummy_rm: api/utils/dummy_rm.md
-            - with_callbacks: api/utils/with_callbacks.md
-        - Adapter: api/Adapter.md
-        - AvatarOptimizer: api/AvatarOptimizer.md
-        - BaseLM: api/BaseLM.md
-        - BaseModule: api/BaseModule.md
-        - BetterTogether: api/BetterTogether.md
-        - BootstrapFewShot: api/BootstrapFewShot.md
-        - BootstrapFewShotWithOptuna: api/BootstrapFewShotWithOptuna.md
-        - BootstrapFewShotWithRandomSearch: api/BootstrapFewShotWithRandomSearch.md
-        - BootstrapFinetune: api/BootstrapFinetune.md
-        - BootstrapRS: api/BootstrapRS.md
-        - COPRO: api/COPRO.md
-        - ChainOfThought: api/ChainOfThought.md
-        - ChainOfThoughtWithHint: api/ChainOfThoughtWithHint.md
-        - ChatAdapter: api/ChatAdapter.md
-        - CodePrompt: api/CodePrompt.md
-        - ColBERTv2: api/ColBERTv2.md
-        - Completions: api/Completions.md
-        - Embedder: api/Embedder.md
-        - Ensemble: api/Ensemble.md
-        - Evaluate: api/Evaluate.md
-        - Example: api/Example.md
-        - Image: api/Image.md
-        - InputField: api/InputField.md
-        - JSONAdapter: api/JSONAdapter.md
-        - KNN: api/KNN.md
-        - KNNFewShot: api/KNNFewShot.md
-        - LM: api/LM.md
-        - LabeledFewShot: api/LabeledFewShot.md
-        - MIPROv2: api/MIPROv2.md
-        - Module: api/Module.md
-        - MultiChainComparison: api/MultiChainComparison.md
-        - OldField: api/OldField.md
-        - OldInputField: api/OldInputField.md
-        - OldOutputField: api/OldOutputField.md
-        - OutputField: api/OutputField.md
-        - Parallel: api/Parallel.md
-        - Predict: api/Predict.md
-        - Prediction: api/Prediction.md
-        - Program: api/Program.md
-        - ProgramOfThought: api/ProgramOfThought.md
-        - Provider: api/Provider.md
-        - PythonInterpreter: api/PythonInterpreter.md
-        - ReAct: api/ReAct.md
-        - Retrieve: api/Retrieve.md
-        - Signature: api/Signature.md
-        - SignatureMeta: api/SignatureMeta.md
-        - TextPrompt: api/TextPrompt.md
-        - Tool: api/Tool.md
-        - TrainingJob: api/TrainingJob.md
-        - asyncify: api/asyncify.md
-        - configure_dspy_loggers: api/configure_dspy_loggers.md
-        - disable_litellm_logging: api/disable_litellm_logging.md
-        - disable_logging: api/disable_logging.md
-        - enable_litellm_logging: api/enable_litellm_logging.md
-        - enable_logging: api/enable_logging.md
-        - ensure_signature: api/ensure_signature.md
-        - infer_prefix: api/infer_prefix.md
-        - inspect_history: api/inspect_history.md
-        - load: api/load.md
-        - majority: api/majority.md
-        - make_signature: api/make_signature.md
-        - update_signatures: api/update_signatures.md
-=======
-  - Home: index.md
-  - Learn DSPy:
-      - Learning DSPy: learn/index.md
-      - DSPy Programming:
-          - Programming Overview: learn/programming/overview.md
-          - Language Models: learn/programming/language_models.md
-          - Signatures: learn/programming/signatures.md
-          - Modules: learn/programming/modules.md
-      - DSPy Evaluation:
-          - Evaluation Overview: learn/evaluation/overview.md
-          - Data Handling: learn/evaluation/data.md
-          - Metrics: learn/evaluation/metrics.md
-      - DSPy Optimization:
-          - Optimization Overview: learn/optimization/overview.md
-          - Optimizers: learn/optimization/optimizers.md
-      - Other References:
-          - Retrieval Clients:
-              - Azure: deep-dive/retrieval_models_clients/Azure.md
-              - ChromadbRM: deep-dive/retrieval_models_clients/ChromadbRM.md
-              - ClarifaiRM: deep-dive/retrieval_models_clients/ClarifaiRM.md
-              - ColBERTv2: deep-dive/retrieval_models_clients/ColBERTv2.md
-              - Custom RM Client: deep-dive/retrieval_models_clients/custom-rm-client.md
-              - DatabricksRM: deep-dive/retrieval_models_clients/DatabricksRM.md
-              - FalkordbRM: deep-dive/retrieval_models_clients/FalkordbRM.md
-              - FaissRM: deep-dive/retrieval_models_clients/FaissRM.md
-              - LancedbRM: deep-dive/retrieval_models_clients/LancedbRM.md
-              - MilvusRM: deep-dive/retrieval_models_clients/MilvusRM.md
-              - MyScaleRM: deep-dive/retrieval_models_clients/MyScaleRM.md
-              - Neo4jRM: deep-dive/retrieval_models_clients/Neo4jRM.md
-              - QdrantRM: deep-dive/retrieval_models_clients/QdrantRM.md
-              - RAGatouilleRM: deep-dive/retrieval_models_clients/RAGatouilleRM.md
-              - SnowflakeRM: deep-dive/retrieval_models_clients/SnowflakeRM.md
-              - WatsonDiscovery: deep-dive/retrieval_models_clients/WatsonDiscovery.md
-              - WeaviateRM: deep-dive/retrieval_models_clients/WeaviateRM.md
-              - YouRM: deep-dive/retrieval_models_clients/YouRM.md
-  - Tutorials:
-      - Tutorials Overview: tutorials/index.md
-      - Retrieval-Augmented Generation: tutorials/rag/index.ipynb
-      - Agents: tutorials/agents/index.ipynb
-      - Reasoning: tutorials/math/index.ipynb
-      - Entity Extraction: tutorials/entity_extraction/index.ipynb
-      - Privacy-Conscious Delegation: tutorials/papillon/index.md
-      - Deployment: tutorials/deployment/index.md
-      - Debugging & Observability: tutorials/observability/index.md
-  - Community:
-      - Community Resources: community/community-resources.md
-      - Use Cases: community/use-cases.md
-      - Roadmap: roadmap.md
-      - Contributing: community/how-to-contribute.md
-  - FAQ:
-      - FAQ: faqs.md
-      - Cheatsheet: cheatsheet.md
->>>>>>> e0055cab
 
 theme:
     name: material
