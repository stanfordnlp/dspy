--- conflicted
+++ resolved
@@ -46,8 +46,4 @@
 .idea
 assertion.log
 *.log
-<<<<<<< HEAD
-.aider*
-=======
-*.db
->>>>>>> f83f9068
+*.db