import asyncio
import time
from dataclasses import dataclass
from unittest import mock
from unittest.mock import AsyncMock

import pydantic
import pytest
from asyncer import syncify
from litellm.types.utils import Delta, ModelResponseStream, StreamingChoices

import dspy
from dspy.adapters.types import Type
from dspy.experimental import Citations, Document
from dspy.streaming import StatusMessage, StatusMessageProvider, StreamResponse, streaming_response


@pytest.mark.anyio
async def test_streamify_yields_expected_response_chunks(litellm_test_server):
    api_base, _ = litellm_test_server
    lm = dspy.LM(
        model="openai/dspy-test-model",
        api_base=api_base,
        api_key="fakekey",
        cache=True,
    )
    with dspy.context(lm=lm, adapter=dspy.JSONAdapter()):

        class TestSignature(dspy.Signature):
            input_text: str = dspy.InputField()
            output_text: str = dspy.OutputField()

        program = dspy.streamify(dspy.Predict(TestSignature))
        output_stream1 = program(input_text="Test")
        output_chunks1 = [chunk async for chunk in output_stream1]
        last_chunk1 = output_chunks1[-1]
        assert isinstance(last_chunk1, dspy.Prediction)
        assert last_chunk1.output_text == "Hello!"

        output_stream2 = program(input_text="Test")
        output_chunks2 = [chunk async for chunk in output_stream2]
        # Since the input is cached, only one chunk should be
        # yielded containing the prediction
        assert len(output_chunks2) == 1
        last_chunk2 = output_chunks2[-1]
        assert isinstance(last_chunk2, dspy.Prediction)
        assert last_chunk2.output_text == "Hello!"


@pytest.mark.anyio
async def test_streaming_response_yields_expected_response_chunks(litellm_test_server):
    api_base, _ = litellm_test_server
    lm = dspy.LM(
        model="openai/dspy-test-model",
        api_base=api_base,
        api_key="fakekey",
        cache=False,
    )
    with dspy.context(lm=lm):

        class TestSignature(dspy.Signature):
            input_text: str = dspy.InputField()
            output_text: str = dspy.OutputField()

        program = dspy.streamify(dspy.Predict(TestSignature))
        output_stream_from_program = streaming_response(program(input_text="Test"))
        output_stream_for_server_response = streaming_response(output_stream_from_program)
        output_chunks = [chunk async for chunk in output_stream_for_server_response]
        assert all(chunk.startswith("data: ") for chunk in output_chunks)
        assert 'data: {"prediction":{"output_text":"Hello!"}}\n\n' in output_chunks
        assert output_chunks[-1] == "data: [DONE]\n\n"


@pytest.mark.anyio
async def test_default_status_streaming():
    class MyProgram(dspy.Module):
        def __init__(self):
            self.generate_question = dspy.Tool(lambda x: f"What color is the {x}?", name="generate_question")
            self.predict = dspy.Predict("question->answer")

        def __call__(self, x: str):
            question = self.generate_question(x=x)
            return self.predict(question=question)

    lm = dspy.utils.DummyLM([{"answer": "red"}, {"answer": "blue"}])
    with dspy.context(lm=lm):
        program = dspy.streamify(MyProgram())
        output = program("sky")

        status_messages = []
        async for value in output:
            if isinstance(value, StatusMessage):
                status_messages.append(value)

    assert len(status_messages) == 2
    assert status_messages[0].message == "Calling tool generate_question..."
    assert status_messages[1].message == "Tool calling finished! Querying the LLM with tool calling results..."


@pytest.mark.anyio
async def test_custom_status_streaming():
    class MyProgram(dspy.Module):
        def __init__(self):
            self.generate_question = dspy.Tool(lambda x: f"What color is the {x}?", name="generate_question")
            self.predict = dspy.Predict("question->answer")

        def __call__(self, x: str):
            question = self.generate_question(x=x)
            return self.predict(question=question)

    class MyStatusMessageProvider(StatusMessageProvider):
        def tool_start_status_message(self, instance, inputs):
            return "Tool starting!"

        def tool_end_status_message(self, outputs):
            return "Tool finished!"

        def module_start_status_message(self, instance, inputs):
            if isinstance(instance, dspy.Predict):
                return "Predict starting!"

    lm = dspy.utils.DummyLM([{"answer": "red"}, {"answer": "blue"}])
    with dspy.context(lm=lm):
        program = dspy.streamify(MyProgram(), status_message_provider=MyStatusMessageProvider())
        output = program("sky")

        status_messages = []
        async for value in output:
            if isinstance(value, StatusMessage):
                status_messages.append(value)

        assert len(status_messages) == 3
        assert status_messages[0].message == "Tool starting!"
        assert status_messages[1].message == "Tool finished!"
        assert status_messages[2].message == "Predict starting!"


@pytest.mark.llm_call
@pytest.mark.anyio
async def test_stream_listener_chat_adapter(lm_for_test):
    class MyProgram(dspy.Module):
        def __init__(self):
            self.predict1 = dspy.Predict("question->answer")
            self.predict2 = dspy.Predict("question, answer->judgement")

        def __call__(self, x: str, **kwargs):
            answer = self.predict1(question=x, **kwargs)
            judgement = self.predict2(question=x, answer=answer, **kwargs)
            return judgement

    my_program = MyProgram()
    program = dspy.streamify(
        my_program,
        stream_listeners=[
            dspy.streaming.StreamListener(signature_field_name="answer"),
            dspy.streaming.StreamListener(signature_field_name="judgement"),
        ],
        include_final_prediction_in_output_stream=False,
    )
    # Turn off the cache to ensure the stream is produced.
    with dspy.context(lm=dspy.LM(lm_for_test, cache=False, temperature=0.0)):
        output = program(x="why did a chicken cross the kitchen?")
        all_chunks = []
        async for value in output:
            if isinstance(value, dspy.streaming.StreamResponse):
                all_chunks.append(value)

    assert all_chunks[0].predict_name == "predict1"
    assert all_chunks[0].signature_field_name == "answer"
    # The last chunk can be from either predictor because sometimes small LMs miss the `[[ ## completed ## ]]` marker,
    # which results in an extra chunk that flushes out the buffer.
    assert all_chunks[-2].predict_name == "predict2"
    assert all_chunks[-2].signature_field_name == "judgement"


@pytest.mark.anyio
async def test_default_status_streaming_in_async_program():
    class MyProgram(dspy.Module):
        def __init__(self):
            self.generate_question = dspy.Tool(lambda x: f"What color is the {x}?", name="generate_question")
            self.predict = dspy.Predict("question->answer")

        async def acall(self, x: str):
            question = await self.generate_question.acall(x=x)
            return await self.predict.acall(question=question)

    lm = dspy.utils.DummyLM([{"answer": "red"}, {"answer": "blue"}])
    with dspy.context(lm=lm):
        program = dspy.streamify(MyProgram(), is_async_program=True)
        output = program("sky")

        status_messages = []
        async for value in output:
            if isinstance(value, StatusMessage):
                status_messages.append(value)

    assert len(status_messages) == 2
    assert status_messages[0].message == "Calling tool generate_question..."
    assert status_messages[1].message == "Tool calling finished! Querying the LLM with tool calling results..."


@pytest.mark.llm_call
@pytest.mark.anyio
async def test_stream_listener_json_adapter(lm_for_test):
    class MyProgram(dspy.Module):
        def __init__(self):
            self.predict1 = dspy.Predict("question->answer")
            self.predict2 = dspy.Predict("question, answer->judgement")

        def __call__(self, x: str, **kwargs):
            answer = self.predict1(question=x, **kwargs)
            judgement = self.predict2(question=x, answer=answer, **kwargs)
            return judgement

    my_program = MyProgram()
    program = dspy.streamify(
        my_program,
        stream_listeners=[
            dspy.streaming.StreamListener(signature_field_name="answer"),
            dspy.streaming.StreamListener(signature_field_name="judgement"),
        ],
        include_final_prediction_in_output_stream=False,
    )
    # Turn off the cache to ensure the stream is produced.
    with dspy.context(lm=dspy.LM(lm_for_test, cache=False, temperature=0.0), adapter=dspy.JSONAdapter()):
        output = program(x="why did a chicken cross the kitchen?")
        all_chunks = []
        async for value in output:
            if isinstance(value, dspy.streaming.StreamResponse):
                all_chunks.append(value)

    assert all_chunks[0].predict_name == "predict1"
    assert all_chunks[0].signature_field_name == "answer"
    assert all_chunks[0].is_last_chunk is False

    assert all_chunks[-1].predict_name == "predict2"
    assert all_chunks[-1].signature_field_name == "judgement"


@pytest.mark.anyio
async def test_streaming_handles_space_correctly():
    my_program = dspy.Predict("question->answer")
    program = dspy.streamify(
        my_program, stream_listeners=[dspy.streaming.StreamListener(signature_field_name="answer")]
    )

    async def gpt_4o_mini_stream(*args, **kwargs):
        yield ModelResponseStream(
            model="gpt-4o-mini", choices=[StreamingChoices(delta=Delta(content="[[ ## answer ## ]]\n"))]
        )
        yield ModelResponseStream(model="gpt-4o-mini", choices=[StreamingChoices(delta=Delta(content="How "))])
        yield ModelResponseStream(model="gpt-4o-mini", choices=[StreamingChoices(delta=Delta(content="are "))])
        yield ModelResponseStream(model="gpt-4o-mini", choices=[StreamingChoices(delta=Delta(content="you "))])
        yield ModelResponseStream(model="gpt-4o-mini", choices=[StreamingChoices(delta=Delta(content="doing?"))])
        yield ModelResponseStream(
            model="gpt-4o-mini", choices=[StreamingChoices(delta=Delta(content="\n\n[[ ## completed ## ]]"))]
        )

    with mock.patch("litellm.acompletion", side_effect=gpt_4o_mini_stream):
        with dspy.context(lm=dspy.LM("openai/gpt-4o-mini", cache=False), adapter=dspy.ChatAdapter()):
            output = program(question="What is the capital of France?")
            all_chunks = []
            async for value in output:
                if isinstance(value, dspy.streaming.StreamResponse):
                    all_chunks.append(value)

    assert "".join([chunk.chunk for chunk in all_chunks]) == "How are you doing?"


@pytest.mark.llm_call
def test_sync_streaming(lm_for_test):
    class MyProgram(dspy.Module):
        def __init__(self):
            self.predict1 = dspy.Predict("question->answer")
            self.predict2 = dspy.Predict("question, answer->judgement")

        def __call__(self, x: str, **kwargs):
            answer = self.predict1(question=x, **kwargs)
            judgement = self.predict2(question=x, answer=answer, **kwargs)
            return judgement

    my_program = MyProgram()
    program = dspy.streamify(
        my_program,
        stream_listeners=[
            dspy.streaming.StreamListener(signature_field_name="answer"),
            dspy.streaming.StreamListener(signature_field_name="judgement"),
        ],
        include_final_prediction_in_output_stream=False,
        async_streaming=False,
    )
    # Turn off the cache to ensure the stream is produced.
    with dspy.context(lm=dspy.LM(lm_for_test, cache=False, temperature=0.0)):
        output = program(x="why did a chicken cross the kitchen?")
        all_chunks = []
        for value in output:
            if isinstance(value, dspy.streaming.StreamResponse):
                all_chunks.append(value)

    assert all_chunks[0].predict_name == "predict1"
    assert all_chunks[0].signature_field_name == "answer"
    assert all_chunks[0].is_last_chunk is False
    # The last chunk can be from either predictor because sometimes small LMs miss the `[[ ## completed ## ]]` marker,
    # which results in an extra chunk that flushes out the buffer.
    assert all_chunks[-2].predict_name == "predict2"
    assert all_chunks[-2].signature_field_name == "judgement"


def test_sync_status_streaming():
    class MyProgram(dspy.Module):
        def __init__(self):
            self.generate_question = dspy.Tool(lambda x: f"What color is the {x}?", name="generate_question")
            self.predict = dspy.Predict("question->answer")

        def __call__(self, x: str):
            question = self.generate_question(x=x)
            return self.predict(question=question)

    lm = dspy.utils.DummyLM([{"answer": "red"}, {"answer": "blue"}])
    with dspy.context(lm=lm):
        program = dspy.streamify(MyProgram())
        output = program("sky")
        sync_output = dspy.streaming.apply_sync_streaming(output)
        status_messages = []
        for value in sync_output:
            if isinstance(value, StatusMessage):
                status_messages.append(value)

    assert len(status_messages) == 2
    assert status_messages[0].message == "Calling tool generate_question..."
    assert status_messages[1].message == "Tool calling finished! Querying the LLM with tool calling results..."


@pytest.mark.anyio
async def test_stream_listener_returns_correct_chunk_chat_adapter():
    class MyProgram(dspy.Module):
        def __init__(self):
            super().__init__()
            self.predict1 = dspy.Predict("question->answer")
            self.predict2 = dspy.Predict("question, answer->judgement")

        def forward(self, question, **kwargs):
            answer = self.predict1(question=question, **kwargs).answer
            judgement = self.predict2(question=question, answer=answer, **kwargs)
            return judgement

    async def gpt_4o_mini_stream_1(*args, **kwargs):
        # Recorded streaming from openai/gpt-4o-mini
        yield ModelResponseStream(model="gpt-4o-mini", choices=[StreamingChoices(delta=Delta(content="[["))])
        yield ModelResponseStream(model="gpt-4o-mini", choices=[StreamingChoices(delta=Delta(content=" ##"))])
        yield ModelResponseStream(model="gpt-4o-mini", choices=[StreamingChoices(delta=Delta(content=" answer"))])
        yield ModelResponseStream(model="gpt-4o-mini", choices=[StreamingChoices(delta=Delta(content=" ##"))])
        yield ModelResponseStream(model="gpt-4o-mini", choices=[StreamingChoices(delta=Delta(content=" ]]\n\n"))])
        yield ModelResponseStream(model="gpt-4o-mini", choices=[StreamingChoices(delta=Delta(content="To"))])
        yield ModelResponseStream(model="gpt-4o-mini", choices=[StreamingChoices(delta=Delta(content=" get"))])
        yield ModelResponseStream(model="gpt-4o-mini", choices=[StreamingChoices(delta=Delta(content=" to"))])
        yield ModelResponseStream(model="gpt-4o-mini", choices=[StreamingChoices(delta=Delta(content=" the"))])
        yield ModelResponseStream(model="gpt-4o-mini", choices=[StreamingChoices(delta=Delta(content=" other"))])
        yield ModelResponseStream(model="gpt-4o-mini", choices=[StreamingChoices(delta=Delta(content=" side"))])
        yield ModelResponseStream(model="gpt-4o-mini", choices=[StreamingChoices(delta=Delta(content=" of"))])
        yield ModelResponseStream(model="gpt-4o-mini", choices=[StreamingChoices(delta=Delta(content=" the"))])
        yield ModelResponseStream(model="gpt-4o-mini", choices=[StreamingChoices(delta=Delta(content=" dinner"))])
        yield ModelResponseStream(model="gpt-4o-mini", choices=[StreamingChoices(delta=Delta(content=" plate"))])
        yield ModelResponseStream(model="gpt-4o-mini", choices=[StreamingChoices(delta=Delta(content="!\n\n[[ ##"))])
        yield ModelResponseStream(model="gpt-4o-mini", choices=[StreamingChoices(delta=Delta(content=" completed"))])
        yield ModelResponseStream(model="gpt-4o-mini", choices=[StreamingChoices(delta=Delta(content=" ##"))])
        yield ModelResponseStream(model="gpt-4o-mini", choices=[StreamingChoices(delta=Delta(content=" ]]"))])

    async def gpt_4o_mini_stream_2():
        yield ModelResponseStream(model="gpt-4o-mini", choices=[StreamingChoices(delta=Delta(content="[[ ##"))])
        yield ModelResponseStream(model="gpt-4o-mini", choices=[StreamingChoices(delta=Delta(content=" judgement"))])
        yield ModelResponseStream(model="gpt-4o-mini", choices=[StreamingChoices(delta=Delta(content=" ##"))])
        yield ModelResponseStream(model="gpt-4o-mini", choices=[StreamingChoices(delta=Delta(content=" ]]\n\n"))])
        yield ModelResponseStream(model="gpt-4o-mini", choices=[StreamingChoices(delta=Delta(content="The"))])
        yield ModelResponseStream(model="gpt-4o-mini", choices=[StreamingChoices(delta=Delta(content=" answer"))])
        yield ModelResponseStream(model="gpt-4o-mini", choices=[StreamingChoices(delta=Delta(content=" is"))])
        yield ModelResponseStream(model="gpt-4o-mini", choices=[StreamingChoices(delta=Delta(content=" humorous"))])
        yield ModelResponseStream(model="gpt-4o-mini", choices=[StreamingChoices(delta=Delta(content=" and"))])
        yield ModelResponseStream(model="gpt-4o-mini", choices=[StreamingChoices(delta=Delta(content=" plays"))])
        yield ModelResponseStream(model="gpt-4o-mini", choices=[StreamingChoices(delta=Delta(content=" on"))])
        yield ModelResponseStream(model="gpt-4o-mini", choices=[StreamingChoices(delta=Delta(content=" the"))])
        yield ModelResponseStream(model="gpt-4o-mini", choices=[StreamingChoices(delta=Delta(content=" classic"))])
        yield ModelResponseStream(model="gpt-4o-mini", choices=[StreamingChoices(delta=Delta(content=" joke"))])
        yield ModelResponseStream(model="gpt-4o-mini", choices=[StreamingChoices(delta=Delta(content=" format"))])
        yield ModelResponseStream(model="gpt-4o-mini", choices=[StreamingChoices(delta=Delta(content=".\n\n[[ ##"))])
        yield ModelResponseStream(model="gpt-4o-mini", choices=[StreamingChoices(delta=Delta(content=" completed"))])
        yield ModelResponseStream(model="gpt-4o-mini", choices=[StreamingChoices(delta=Delta(content=" ##"))])
        yield ModelResponseStream(model="gpt-4o-mini", choices=[StreamingChoices(delta=Delta(content=" ]]"))])

    stream_generators = [gpt_4o_mini_stream_1, gpt_4o_mini_stream_2]

    async def completion_side_effect(*args, **kwargs):
        return stream_generators.pop(0)()  # return new async generator instance

    with mock.patch("litellm.acompletion", side_effect=completion_side_effect):
        program = dspy.streamify(
            MyProgram(),
            stream_listeners=[
                dspy.streaming.StreamListener(signature_field_name="answer"),
                dspy.streaming.StreamListener(signature_field_name="judgement"),
            ],
        )
        with dspy.context(lm=dspy.LM("openai/gpt-4o-mini", cache=False)):
            output = program(question="why did a chicken cross the kitchen?")
            all_chunks = []
            async for value in output:
                if isinstance(value, dspy.streaming.StreamResponse):
                    all_chunks.append(value)

        assert all_chunks[0].predict_name == "predict1"
        assert all_chunks[0].signature_field_name == "answer"
        assert all_chunks[0].chunk == "To"
        assert all_chunks[1].chunk == " get"
        assert all_chunks[2].chunk == " to"
        assert all_chunks[3].chunk == " the"
        assert all_chunks[4].chunk == " other"
        assert all_chunks[5].chunk == " side"
        assert all_chunks[6].chunk == " of"
        assert all_chunks[7].chunk == " the"
        assert all_chunks[8].chunk == " dinner"
        assert all_chunks[9].chunk == " plate"
        assert all_chunks[10].chunk == "!"
        assert all_chunks[10].is_last_chunk is True

        assert all_chunks[11].predict_name == "predict2"
        assert all_chunks[11].signature_field_name == "judgement"
        assert all_chunks[11].chunk == "The"
        assert all_chunks[12].chunk == " answer"
        assert all_chunks[13].chunk == " is"
        assert all_chunks[14].chunk == " humorous"
        assert all_chunks[15].chunk == " and"
        assert all_chunks[16].chunk == " plays"
        assert all_chunks[17].chunk == " on"
        assert all_chunks[18].chunk == " the"
        assert all_chunks[19].chunk == " classic"
        assert all_chunks[20].chunk == " joke"
        assert all_chunks[21].chunk == " format"
        assert all_chunks[22].chunk == "."
        assert all_chunks[22].is_last_chunk is True


@pytest.mark.anyio
async def test_stream_listener_returns_correct_chunk_json_adapter():
    class MyProgram(dspy.Module):
        def __init__(self):
            super().__init__()
            self.predict1 = dspy.Predict("question->answer")
            self.predict2 = dspy.Predict("question,answer->judgement")

        def forward(self, question, **kwargs):
            answer = self.predict1(question=question, **kwargs).answer
            judgement = self.predict2(question=question, answer=answer, **kwargs)
            return judgement

    async def gpt_4o_mini_stream_1(*args, **kwargs):
        yield ModelResponseStream(model="gpt-4o-mini", choices=[StreamingChoices(delta=Delta(content='{"'))])
        yield ModelResponseStream(model="gpt-4o-mini", choices=[StreamingChoices(delta=Delta(content="answer"))])
        yield ModelResponseStream(model="gpt-4o-mini", choices=[StreamingChoices(delta=Delta(content='":'))])
        yield ModelResponseStream(model="gpt-4o-mini", choices=[StreamingChoices(delta=Delta(content='"To'))])
        yield ModelResponseStream(model="gpt-4o-mini", choices=[StreamingChoices(delta=Delta(content=" get"))])
        yield ModelResponseStream(model="gpt-4o-mini", choices=[StreamingChoices(delta=Delta(content=" to"))])
        yield ModelResponseStream(model="gpt-4o-mini", choices=[StreamingChoices(delta=Delta(content=" the"))])
        yield ModelResponseStream(model="gpt-4o-mini", choices=[StreamingChoices(delta=Delta(content=" other"))])
        yield ModelResponseStream(model="gpt-4o-mini", choices=[StreamingChoices(delta=Delta(content=" side"))])
        yield ModelResponseStream(model="gpt-4o-mini", choices=[StreamingChoices(delta=Delta(content=" of"))])
        yield ModelResponseStream(model="gpt-4o-mini", choices=[StreamingChoices(delta=Delta(content=" the"))])
        yield ModelResponseStream(model="gpt-4o-mini", choices=[StreamingChoices(delta=Delta(content=" frying"))])
        yield ModelResponseStream(model="gpt-4o-mini", choices=[StreamingChoices(delta=Delta(content=" pan"))])
        yield ModelResponseStream(model="gpt-4o-mini", choices=[StreamingChoices(delta=Delta(content='!"'))])
        yield ModelResponseStream(model="gpt-4o-mini", choices=[StreamingChoices(delta=Delta(content="}\n"))])
        yield ModelResponseStream(model="gpt-4o-mini", choices=[StreamingChoices(delta=Delta(content="None"))])
        yield ModelResponseStream(model="gpt-4o-mini", choices=[StreamingChoices(delta=Delta(content="None"))])
        yield ModelResponseStream(model="gpt-4o-mini", choices=[StreamingChoices(delta=Delta(content="None"))])

    async def gpt_4o_mini_stream_2(*args, **kwargs):
        yield ModelResponseStream(model="gpt-4o-mini", choices=[StreamingChoices(delta=Delta(content='{"'))])
        yield ModelResponseStream(model="gpt-4o-mini", choices=[StreamingChoices(delta=Delta(content="jud"))])
        yield ModelResponseStream(model="gpt-4o-mini", choices=[StreamingChoices(delta=Delta(content="gement"))])
        yield ModelResponseStream(model="gpt-4o-mini", choices=[StreamingChoices(delta=Delta(content='":'))])
        yield ModelResponseStream(model="gpt-4o-mini", choices=[StreamingChoices(delta=Delta(content='"The'))])
        yield ModelResponseStream(model="gpt-4o-mini", choices=[StreamingChoices(delta=Delta(content=" answer"))])
        yield ModelResponseStream(model="gpt-4o-mini", choices=[StreamingChoices(delta=Delta(content=" is"))])
        yield ModelResponseStream(model="gpt-4o-mini", choices=[StreamingChoices(delta=Delta(content=" humorous"))])
        yield ModelResponseStream(model="gpt-4o-mini", choices=[StreamingChoices(delta=Delta(content=" and"))])
        yield ModelResponseStream(model="gpt-4o-mini", choices=[StreamingChoices(delta=Delta(content=" plays"))])
        yield ModelResponseStream(model="gpt-4o-mini", choices=[StreamingChoices(delta=Delta(content=" on"))])
        yield ModelResponseStream(model="gpt-4o-mini", choices=[StreamingChoices(delta=Delta(content=" the"))])
        yield ModelResponseStream(model="gpt-4o-mini", choices=[StreamingChoices(delta=Delta(content=" very"))])
        yield ModelResponseStream(model="gpt-4o-mini", choices=[StreamingChoices(delta=Delta(content=" funny"))])
        yield ModelResponseStream(model="gpt-4o-mini", choices=[StreamingChoices(delta=Delta(content=" and"))])
        yield ModelResponseStream(model="gpt-4o-mini", choices=[StreamingChoices(delta=Delta(content=" classic"))])
        yield ModelResponseStream(model="gpt-4o-mini", choices=[StreamingChoices(delta=Delta(content=" joke"))])
        yield ModelResponseStream(model="gpt-4o-mini", choices=[StreamingChoices(delta=Delta(content=" format"))])
        yield ModelResponseStream(model="gpt-4o-mini", choices=[StreamingChoices(delta=Delta(content='."'))])
        yield ModelResponseStream(model="gpt-4o-mini", choices=[StreamingChoices(delta=Delta(content="}"))])
        yield ModelResponseStream(model="gpt-4o-mini", choices=[StreamingChoices(delta=Delta(content="None"))])
        yield ModelResponseStream(model="gpt-4o-mini", choices=[StreamingChoices(delta=Delta(content="None"))])
        yield ModelResponseStream(model="gpt-4o-mini", choices=[StreamingChoices(delta=Delta(content="None"))])

    with mock.patch(
        "litellm.acompletion", new_callable=AsyncMock, side_effect=[gpt_4o_mini_stream_1(), gpt_4o_mini_stream_2()]
    ):
        program = dspy.streamify(
            MyProgram(),
            stream_listeners=[
                dspy.streaming.StreamListener(signature_field_name="answer"),
                dspy.streaming.StreamListener(signature_field_name="judgement"),
            ],
        )
        with dspy.context(lm=dspy.LM("openai/gpt-4o-mini", cache=False), adapter=dspy.JSONAdapter()):
            output = program(question="why did a chicken cross the kitchen?")
            all_chunks = []
            async for value in output:
                if isinstance(value, dspy.streaming.StreamResponse):
                    all_chunks.append(value)

        assert all_chunks[0].predict_name == "predict1"
        assert all_chunks[0].signature_field_name == "answer"
<<<<<<< HEAD

        assert all_chunks[0].chunk == '"To'
        assert all_chunks[1].chunk == ' get to the other side of the frying pan!"'

        # Start processing the second listened field.
        assert all_chunks[2].predict_name == "predict2"
        assert all_chunks[2].signature_field_name == "judgement"
        assert all_chunks[2].chunk == '"The'
        assert all_chunks[3].chunk == " answer"
        assert all_chunks[4].chunk == " is"
        assert all_chunks[5].chunk == " humorous"
        assert all_chunks[6].chunk == " and"
        assert all_chunks[7].chunk == ' plays on the very funny and classic joke format."'
=======
        assert all_chunks[0].chunk == "To"
        assert all_chunks[1].chunk == " get"
        assert all_chunks[2].chunk == " to"
        assert all_chunks[3].chunk == " the"
        assert all_chunks[4].chunk == " other"
        assert all_chunks[5].chunk == " side"
        assert all_chunks[6].chunk == " of"
        assert all_chunks[7].chunk == " the"
        assert all_chunks[8].chunk == " frying"
        assert all_chunks[9].chunk == " pan"
        assert all_chunks[10].chunk == "!"
        assert all_chunks[10].is_last_chunk is True

        assert all_chunks[11].predict_name == "predict2"
        assert all_chunks[11].signature_field_name == "judgement"
        assert all_chunks[11].chunk == "The"
        assert all_chunks[12].chunk == " answer"
        assert all_chunks[13].chunk == " is"
        assert all_chunks[14].chunk == " humorous"
        assert all_chunks[15].chunk == " and"
        assert all_chunks[16].chunk == " plays"
        assert all_chunks[17].chunk == " on"
        assert all_chunks[18].chunk == " the"
        assert all_chunks[19].chunk == " very"
        assert all_chunks[20].chunk == " funny"
        assert all_chunks[21].chunk == " and"
        assert all_chunks[22].chunk == " classic"
        assert all_chunks[23].chunk == " joke"
        assert all_chunks[24].chunk == " format"
        assert all_chunks[25].chunk == "."
        assert all_chunks[25].is_last_chunk is True
>>>>>>> 1df59840


@pytest.mark.anyio
async def test_stream_listener_returns_correct_chunk_chat_adapter_untokenized_stream():
    class MyProgram(dspy.Module):
        def __init__(self):
            super().__init__()
            self.predict1 = dspy.Predict("question->answer")
            self.predict2 = dspy.Predict("question,answer->judgement")

        def forward(self, question, **kwargs):
            answer = self.predict1(question=question, **kwargs).answer
            judgement = self.predict2(question=question, answer=answer, **kwargs)
            return judgement

    async def gemini_stream_1(*args, **kwargs):
        yield ModelResponseStream(model="gemini", choices=[StreamingChoices(delta=Delta(content="[[ ##"))])
        yield ModelResponseStream(model="gemini", choices=[StreamingChoices(delta=Delta(content=" answer ## ]]"))])
        yield ModelResponseStream(
            model="gemini", choices=[StreamingChoices(delta=Delta(content="To get to the other side."))]
        )
        yield ModelResponseStream(
            model="gemini", choices=[StreamingChoices(delta=Delta(content="\n\n[[ ## completed ## ]]"))]
        )

    async def gemini_stream_2(*args, **kwargs):
        yield ModelResponseStream(
            model="gemini", choices=[StreamingChoices(delta=Delta(content="[[ ## judgement ## ]]\n\n"))]
        )
        yield ModelResponseStream(
            model="gemini",
            choices=[
                StreamingChoices(
                    delta=Delta(
                        content=(
                            "The answer provides the standard punchline for this classic joke format, adapted to the "
                            "specific location mentioned in the question. It is the expected and appropriate response."
                        )
                    )
                )
            ],
        )
        yield ModelResponseStream(
            model="gemini",
            choices=[StreamingChoices(delta=Delta(content="\n\n[[ ## completed ## ]]"))],
        )
        yield ModelResponseStream(model="gemini", choices=[StreamingChoices(delta=Delta(content="}\n"))])

    with mock.patch("litellm.acompletion", new_callable=AsyncMock, side_effect=[gemini_stream_1(), gemini_stream_2()]):
        program = dspy.streamify(
            MyProgram(),
            stream_listeners=[
                dspy.streaming.StreamListener(signature_field_name="answer"),
                dspy.streaming.StreamListener(signature_field_name="judgement"),
            ],
        )
        with dspy.context(lm=dspy.LM("gemini/gemini-2.5-flash", cache=False), adapter=dspy.ChatAdapter()):
            output = program(question="why did a chicken cross the kitchen?")
            all_chunks = []
            async for value in output:
                if isinstance(value, dspy.streaming.StreamResponse):
                    all_chunks.append(value)

        assert all_chunks[0].predict_name == "predict1"
        assert all_chunks[0].signature_field_name == "answer"
        assert all_chunks[0].chunk == "To get to the other side."

        assert all_chunks[1].predict_name == "predict2"
        assert all_chunks[1].signature_field_name == "judgement"
        assert all_chunks[1].chunk == (
            "The answer provides the standard punchline for this classic joke format, adapted to the specific location "
            "mentioned in the question. It is the expected and appropriate response."
        )


@pytest.mark.anyio
async def test_stream_listener_missing_completion_marker_chat_adapter():
    """Test that streaming works correctly when LLM response omits a final completion marker.

    This test verifies that:
    1. All tokens are yielded including those in the buffer
    2. The last chunk is properly marked with is_last_chunk=True
    3. No tokens are lost when the completion marker is missing
    """

    class MyProgram(dspy.Module):
        def __init__(self):
            super().__init__()
            self.predict = dspy.Predict("question->answer")

        def forward(self, question, **kwargs):
            return self.predict(question=question, **kwargs)

    async def incomplete_stream(*args, **kwargs):
        """Stream that includes start marker but MISSING completion marker"""
        # Start marker
        yield ModelResponseStream(model="gpt-4o-mini", choices=[StreamingChoices(delta=Delta(content="[[ ##"))])
        yield ModelResponseStream(model="gpt-4o-mini", choices=[StreamingChoices(delta=Delta(content=" answer"))])
        yield ModelResponseStream(model="gpt-4o-mini", choices=[StreamingChoices(delta=Delta(content=" ## ]]\n\n"))])

        # Content tokens - more than 10 to ensure buffering happens
        yield ModelResponseStream(model="gpt-4o-mini", choices=[StreamingChoices(delta=Delta(content="This"))])
        yield ModelResponseStream(model="gpt-4o-mini", choices=[StreamingChoices(delta=Delta(content=" is"))])
        yield ModelResponseStream(model="gpt-4o-mini", choices=[StreamingChoices(delta=Delta(content=" a"))])
        yield ModelResponseStream(model="gpt-4o-mini", choices=[StreamingChoices(delta=Delta(content=" test"))])
        yield ModelResponseStream(model="gpt-4o-mini", choices=[StreamingChoices(delta=Delta(content=" response"))])
        yield ModelResponseStream(model="gpt-4o-mini", choices=[StreamingChoices(delta=Delta(content=" with"))])
        yield ModelResponseStream(model="gpt-4o-mini", choices=[StreamingChoices(delta=Delta(content=" many"))])
        yield ModelResponseStream(model="gpt-4o-mini", choices=[StreamingChoices(delta=Delta(content=" tokens"))])
        yield ModelResponseStream(model="gpt-4o-mini", choices=[StreamingChoices(delta=Delta(content=" to"))])
        yield ModelResponseStream(model="gpt-4o-mini", choices=[StreamingChoices(delta=Delta(content=" ensure"))])
        yield ModelResponseStream(model="gpt-4o-mini", choices=[StreamingChoices(delta=Delta(content=" buffering"))])
        yield ModelResponseStream(model="gpt-4o-mini", choices=[StreamingChoices(delta=Delta(content=" works"))])
        yield ModelResponseStream(model="gpt-4o-mini", choices=[StreamingChoices(delta=Delta(content=" correctly"))])
        yield ModelResponseStream(model="gpt-4o-mini", choices=[StreamingChoices(delta=Delta(content="."))])
        # NO COMPLETION MARKER

    with mock.patch("litellm.acompletion", side_effect=incomplete_stream):
        program = dspy.streamify(
            MyProgram(),
            stream_listeners=[
                dspy.streaming.StreamListener(signature_field_name="answer"),
            ],
        )
        with dspy.context(lm=dspy.LM("openai/gpt-4o-mini", cache=False), adapter=dspy.ChatAdapter()):
            output = program(question="Test question")
            all_chunks = []
            final_prediction = None
            async for value in output:
                if isinstance(value, dspy.streaming.StreamResponse):
                    all_chunks.append(value)
                elif isinstance(value, dspy.Prediction):
                    final_prediction = value

    full_content = "".join([chunk.chunk for chunk in all_chunks])
    expected_content = "This is a test response with many tokens to ensure buffering works correctly."
    assert full_content == expected_content
    assert final_prediction.answer == expected_content


@pytest.mark.anyio
async def test_stream_listener_returns_correct_chunk_json_adapter_untokenized_stream():
    class MyProgram(dspy.Module):
        def __init__(self):
            super().__init__()
            self.predict1 = dspy.Predict("question->answer")
            self.predict2 = dspy.Predict("question,answer->judgement")

        def forward(self, question, **kwargs):
            answer = self.predict1(question=question, **kwargs).answer
            judgement = self.predict2(question=question, answer=answer, **kwargs)
            return judgement

    async def gemini_stream_1(*args, **kwargs):
        yield ModelResponseStream(model="gemini", choices=[StreamingChoices(delta=Delta(content="{\n"))])
        yield ModelResponseStream(
            model="gemini", choices=[StreamingChoices(delta=Delta(content='  "answer": "To get to'))]
        )
        yield ModelResponseStream(
            model="gemini", choices=[StreamingChoices(delta=Delta(content=' the other side... of the cutting board!"'))]
        )
        yield ModelResponseStream(model="gemini", choices=[StreamingChoices(delta=Delta(content="}\n"))])

    async def gemini_stream_2(*args, **kwargs):
        yield ModelResponseStream(model="gemini", choices=[StreamingChoices(delta=Delta(content="{\n"))])
        yield ModelResponseStream(
            model="gemini", choices=[StreamingChoices(delta=Delta(content='  "judgement": "The'))]
        )
        yield ModelResponseStream(
            model="gemini",
            choices=[
                StreamingChoices(
                    delta=Delta(
                        content=' answer provides a humorous and relevant punchline to the classic joke setup."'
                    )
                )
            ],
        )
        yield ModelResponseStream(model="gemini", choices=[StreamingChoices(delta=Delta(content="}\n"))])

    with mock.patch("litellm.acompletion", new_callable=AsyncMock, side_effect=[gemini_stream_1(), gemini_stream_2()]):
        program = dspy.streamify(
            MyProgram(),
            stream_listeners=[
                dspy.streaming.StreamListener(signature_field_name="answer"),
                dspy.streaming.StreamListener(signature_field_name="judgement"),
            ],
        )
        with dspy.context(lm=dspy.LM("gemini/gemini-2.5-flash", cache=False), adapter=dspy.JSONAdapter()):
            output = program(question="why did a chicken cross the kitchen?")
            all_chunks = []
            async for value in output:
                if isinstance(value, dspy.streaming.StreamResponse):
                    all_chunks.append(value)

        assert all_chunks[0].predict_name == "predict1"
        assert all_chunks[0].signature_field_name == "answer"

        assert all_chunks[0].chunk == '"To get to the other side... of the cutting board!"'

        assert all_chunks[1].predict_name == "predict2"
        assert all_chunks[1].signature_field_name == "judgement"
        assert (
            all_chunks[1].chunk == '"The answer provides a humorous and relevant punchline to the classic joke setup."'
        )


@pytest.mark.anyio
async def test_status_message_non_blocking():
    def dummy_tool():
        time.sleep(1)
        return "dummy_tool_output"

    class MyProgram(dspy.Module):
        def forward(self, question, **kwargs):
            dspy.Tool(dummy_tool)()
            return dspy.Prediction(answer="dummy_tool_output")

    program = dspy.streamify(MyProgram(), status_message_provider=StatusMessageProvider())

    with mock.patch("litellm.acompletion", new_callable=AsyncMock, side_effect=[dummy_tool]):
        with dspy.context(lm=dspy.LM("openai/gpt-4o-mini", cache=False)):
            output = program(question="why did a chicken cross the kitchen?")
            timestamps = []
            async for value in output:
                if isinstance(value, dspy.streaming.StatusMessage):
                    timestamps.append(time.time())

    # timestamps[0]: tool start message
    # timestamps[1]: tool end message
    # There should be ~1 second delay between the tool start and end messages because we explicitly sleep for 1 second
    # in the tool.
    assert timestamps[1] - timestamps[0] >= 1


@pytest.mark.anyio
async def test_status_message_non_blocking_async_program():
    async def dummy_tool():
        await asyncio.sleep(1)
        return "dummy_tool_output"

    class MyProgram(dspy.Module):
        async def aforward(self, question, **kwargs):
            await dspy.Tool(dummy_tool).acall()
            return dspy.Prediction(answer="dummy_tool_output")

    program = dspy.streamify(MyProgram(), status_message_provider=StatusMessageProvider(), is_async_program=True)

    with mock.patch("litellm.acompletion", new_callable=AsyncMock, side_effect=[dummy_tool]):
        with dspy.context(lm=dspy.LM("openai/gpt-4o-mini", cache=False)):
            output = program(question="why did a chicken cross the kitchen?")
            timestamps = []
            async for value in output:
                if isinstance(value, dspy.streaming.StatusMessage):
                    timestamps.append(time.time())

    # timestamps[0]: tool start message
    # timestamps[1]: tool end message
    # There should be ~1 second delay between the tool start and end messages because we explicitly sleep for 1 second
    # in the tool.
    assert timestamps[1] - timestamps[0] >= 1


@pytest.mark.anyio
async def test_stream_listener_allow_reuse():
    class MyProgram(dspy.Module):
        def __init__(self):
            super().__init__()
            self.predict = dspy.Predict("question->answer")

        def forward(self, question, **kwargs):
            self.predict(question=question, **kwargs)
            return self.predict(question=question, **kwargs)

    program = dspy.streamify(
        MyProgram(),
        stream_listeners=[
            dspy.streaming.StreamListener(signature_field_name="answer", allow_reuse=True),
        ],
    )

    async def gpt_4o_mini_stream(*args, **kwargs):
        # Recorded streaming from openai/gpt-4o-mini
        yield ModelResponseStream(model="gpt-4o-mini", choices=[StreamingChoices(delta=Delta(content="[["))])
        yield ModelResponseStream(model="gpt-4o-mini", choices=[StreamingChoices(delta=Delta(content=" ##"))])
        yield ModelResponseStream(model="gpt-4o-mini", choices=[StreamingChoices(delta=Delta(content=" answer"))])
        yield ModelResponseStream(model="gpt-4o-mini", choices=[StreamingChoices(delta=Delta(content=" ##"))])
        yield ModelResponseStream(model="gpt-4o-mini", choices=[StreamingChoices(delta=Delta(content=" ]]\n\n"))])
        yield ModelResponseStream(model="gpt-4o-mini", choices=[StreamingChoices(delta=Delta(content="To"))])
        yield ModelResponseStream(model="gpt-4o-mini", choices=[StreamingChoices(delta=Delta(content=" get"))])
        yield ModelResponseStream(model="gpt-4o-mini", choices=[StreamingChoices(delta=Delta(content=" to"))])
        yield ModelResponseStream(model="gpt-4o-mini", choices=[StreamingChoices(delta=Delta(content=" the"))])
        yield ModelResponseStream(model="gpt-4o-mini", choices=[StreamingChoices(delta=Delta(content=" other"))])
        yield ModelResponseStream(model="gpt-4o-mini", choices=[StreamingChoices(delta=Delta(content=" side"))])
        yield ModelResponseStream(model="gpt-4o-mini", choices=[StreamingChoices(delta=Delta(content="!\n\n[[ ##"))])
        yield ModelResponseStream(model="gpt-4o-mini", choices=[StreamingChoices(delta=Delta(content=" completed"))])
        yield ModelResponseStream(model="gpt-4o-mini", choices=[StreamingChoices(delta=Delta(content=" ##"))])
        yield ModelResponseStream(model="gpt-4o-mini", choices=[StreamingChoices(delta=Delta(content=" ]]"))])

    stream_generators = [gpt_4o_mini_stream, gpt_4o_mini_stream]

    async def completion_side_effect(*args, **kwargs):
        return stream_generators.pop(0)()  # return new async generator instance

    with mock.patch("litellm.acompletion", side_effect=completion_side_effect):
        with dspy.context(lm=dspy.LM("openai/gpt-4o-mini", cache=False)):
            output = program(question="why did a chicken cross the kitchen?")
            all_chunks = []
            async for value in output:
                if isinstance(value, dspy.streaming.StreamResponse):
                    all_chunks.append(value)

    concat_message = "".join([chunk.chunk for chunk in all_chunks])
    # The listener functions twice.
    assert concat_message == "To get to the other side!To get to the other side!"


@pytest.mark.anyio
async def test_stream_listener_returns_correct_chunk_xml_adapter():
    class MyProgram(dspy.Module):
        def __init__(self):
            super().__init__()
            self.predict1 = dspy.Predict("question->answer")
            self.predict2 = dspy.Predict("question,answer->judgement")

        def forward(self, question, **kwargs):
            answer = self.predict1(question=question, **kwargs).answer
            judgement = self.predict2(question=question, answer=answer, **kwargs)
            return judgement

    async def xml_stream_1(*args, **kwargs):
        yield ModelResponseStream(model="gpt-4o-mini", choices=[StreamingChoices(delta=Delta(content="<"))])
        yield ModelResponseStream(model="gpt-4o-mini", choices=[StreamingChoices(delta=Delta(content="answer"))])
        yield ModelResponseStream(model="gpt-4o-mini", choices=[StreamingChoices(delta=Delta(content=">"))])
        yield ModelResponseStream(model="gpt-4o-mini", choices=[StreamingChoices(delta=Delta(content="To"))])
        yield ModelResponseStream(model="gpt-4o-mini", choices=[StreamingChoices(delta=Delta(content=" get"))])
        yield ModelResponseStream(model="gpt-4o-mini", choices=[StreamingChoices(delta=Delta(content=" to"))])
        yield ModelResponseStream(model="gpt-4o-mini", choices=[StreamingChoices(delta=Delta(content=" the"))])
        yield ModelResponseStream(model="gpt-4o-mini", choices=[StreamingChoices(delta=Delta(content=" other"))])
        yield ModelResponseStream(model="gpt-4o-mini", choices=[StreamingChoices(delta=Delta(content=" side"))])
        yield ModelResponseStream(model="gpt-4o-mini", choices=[StreamingChoices(delta=Delta(content="!"))])
        yield ModelResponseStream(model="gpt-4o-mini", choices=[StreamingChoices(delta=Delta(content="<"))])
        yield ModelResponseStream(model="gpt-4o-mini", choices=[StreamingChoices(delta=Delta(content="/answer"))])
        yield ModelResponseStream(model="gpt-4o-mini", choices=[StreamingChoices(delta=Delta(content=">"))])

    async def xml_stream_2(*args, **kwargs):
        yield ModelResponseStream(model="gpt-4o-mini", choices=[StreamingChoices(delta=Delta(content="<"))])
        yield ModelResponseStream(model="gpt-4o-mini", choices=[StreamingChoices(delta=Delta(content="judgement"))])
        yield ModelResponseStream(model="gpt-4o-mini", choices=[StreamingChoices(delta=Delta(content=">"))])
        yield ModelResponseStream(model="gpt-4o-mini", choices=[StreamingChoices(delta=Delta(content="The"))])
        yield ModelResponseStream(model="gpt-4o-mini", choices=[StreamingChoices(delta=Delta(content=" answer"))])
        yield ModelResponseStream(model="gpt-4o-mini", choices=[StreamingChoices(delta=Delta(content=" is"))])
        yield ModelResponseStream(model="gpt-4o-mini", choices=[StreamingChoices(delta=Delta(content=" humorous"))])
        yield ModelResponseStream(model="gpt-4o-mini", choices=[StreamingChoices(delta=Delta(content="."))])
        yield ModelResponseStream(model="gpt-4o-mini", choices=[StreamingChoices(delta=Delta(content="<"))])
        yield ModelResponseStream(model="gpt-4o-mini", choices=[StreamingChoices(delta=Delta(content="/judgement"))])
        yield ModelResponseStream(model="gpt-4o-mini", choices=[StreamingChoices(delta=Delta(content=">"))])

    stream_generators = [xml_stream_1, xml_stream_2]

    async def completion_side_effect(*args, **kwargs):
        return stream_generators.pop(0)()

    with mock.patch("litellm.acompletion", side_effect=completion_side_effect):
        program = dspy.streamify(
            MyProgram(),
            stream_listeners=[
                dspy.streaming.StreamListener(signature_field_name="answer"),
                dspy.streaming.StreamListener(signature_field_name="judgement"),
            ],
        )
        with dspy.context(lm=dspy.LM("openai/gpt-4o-mini", cache=False), adapter=dspy.XMLAdapter()):
            output = program(question="why did a chicken cross the kitchen?")
            all_chunks = []
            async for value in output:
                if isinstance(value, dspy.streaming.StreamResponse):
                    all_chunks.append(value)

    # Verify answer chunks
    answer_chunks = [chunk for chunk in all_chunks if chunk.signature_field_name == "answer"]
    assert len(answer_chunks) > 0
    assert answer_chunks[0].predict_name == "predict1"
    assert "".join([chunk.chunk for chunk in answer_chunks]) == "To get to the other side!"

    # Verify judgement chunks
    judgement_chunks = [chunk for chunk in all_chunks if chunk.signature_field_name == "judgement"]
    assert len(judgement_chunks) > 0
    assert judgement_chunks[0].predict_name == "predict2"
    assert "".join([chunk.chunk for chunk in judgement_chunks]) == "The answer is humorous."


@pytest.mark.anyio
async def test_streaming_allows_custom_chunk_types():
    @dataclass
    class CustomChunk:
        text: str

    class MyProgram(dspy.Module):
        def forward(self, question, **kwargs):
            async def send_to_stream():
                chunk = CustomChunk(text="hello")
                await dspy.settings.send_stream.send(chunk)

            syncified_send_to_stream = syncify(send_to_stream)
            syncified_send_to_stream()
            return dspy.Prediction(answer="dummy output")

    program = dspy.streamify(MyProgram())

    output = program(question="why did a chicken cross the kitchen?")
    all_chunks = []
    async for value in output:
        all_chunks.append(value)

    assert isinstance(all_chunks[0], CustomChunk)
    assert isinstance(all_chunks[1], dspy.Prediction)


@pytest.mark.anyio
async def test_streaming_allows_custom_streamable_type():
    class CustomType(Type):
        message: str

        @classmethod
        def is_streamable(cls) -> bool:
            return True

        @classmethod
        def parse_stream_chunk(cls, chunk):
            return CustomType(message=chunk.choices[0].delta.content)

        @classmethod
        def parse_lm_response(cls, response: dict) -> "CustomType":
            return CustomType(message=response.split("\n\n")[0])

    class CustomSignature(dspy.Signature):
        question: str = dspy.InputField()
        answer: CustomType = dspy.OutputField()

    program = dspy.streamify(
        dspy.Predict(CustomSignature),
        stream_listeners=[
            dspy.streaming.StreamListener(signature_field_name="answer"),
        ],
    )

    async def stream(*args, **kwargs):
        yield ModelResponseStream(model="gpt-4o-mini", choices=[StreamingChoices(delta=Delta(content="Hello"))])
        yield ModelResponseStream(model="gpt-4o-mini", choices=[StreamingChoices(delta=Delta(content="World"))])
        yield ModelResponseStream(model="gpt-4o-mini", choices=[StreamingChoices(delta=Delta(content="\n\n"))])
        yield ModelResponseStream(model="gpt-4o-mini", choices=[StreamingChoices(delta=Delta(content="[[ ##"))])
        yield ModelResponseStream(model="gpt-4o-mini", choices=[StreamingChoices(delta=Delta(content=" completed"))])
        yield ModelResponseStream(model="gpt-4o-mini", choices=[StreamingChoices(delta=Delta(content=" ##"))])
        yield ModelResponseStream(model="gpt-4o-mini", choices=[StreamingChoices(delta=Delta(content=" ]]"))])

    with mock.patch("litellm.acompletion", side_effect=stream):
        with dspy.context(
            lm=dspy.LM("openai/gpt-4o-mini", cache=False), adapter=dspy.ChatAdapter(native_response_types=[CustomType])
        ):
            output = program(question="why did a chicken cross the kitchen?")
            all_chunks = []
            async for value in output:
                if isinstance(value, dspy.streaming.StreamResponse):
                    all_chunks.append(value)
                elif isinstance(value, dspy.Prediction):
                    assert isinstance(value.answer, CustomType)
                    assert value.answer.message == "HelloWorld"

    assert all(isinstance(chunk.chunk, CustomType) for chunk in all_chunks)


@pytest.mark.anyio
async def test_streaming_with_citations():
    class AnswerWithSources(dspy.Signature):
        """Answer questions using provided documents with citations."""

        documents: list[Document] = dspy.InputField()
        question: str = dspy.InputField()
        answer: str = dspy.OutputField()
        citations: Citations = dspy.OutputField()

    class MyProgram(dspy.Module):
        def __init__(self):
            super().__init__()
            self.predict = dspy.Predict(AnswerWithSources)

        def forward(self, documents, question, **kwargs):
            return self.predict(documents=documents, question=question, **kwargs)

    async def citation_stream(*args, **kwargs):
        # Stream chunks with citation data in provider_specific_fields
        # To verify the realistic scenario with more than 10 chunks in the stream, include more than 10 chunks before the citation.
        yield ModelResponseStream(model="claude", choices=[StreamingChoices(delta=Delta(content="[[ ##"))])
        yield ModelResponseStream(model="claude", choices=[StreamingChoices(delta=Delta(content=" answer"))])
        yield ModelResponseStream(model="claude", choices=[StreamingChoices(delta=Delta(content=" ## ]]\n\n"))])
        yield ModelResponseStream(model="claude", choices=[StreamingChoices(delta=Delta(content="A"))])
        yield ModelResponseStream(model="claude", choices=[StreamingChoices(delta=Delta(content="c"))])
        yield ModelResponseStream(model="claude", choices=[StreamingChoices(delta=Delta(content="c"))])
        yield ModelResponseStream(model="claude", choices=[StreamingChoices(delta=Delta(content="o"))])
        yield ModelResponseStream(model="claude", choices=[StreamingChoices(delta=Delta(content="r"))])
        yield ModelResponseStream(model="claude", choices=[StreamingChoices(delta=Delta(content="d"))])
        yield ModelResponseStream(model="claude", choices=[StreamingChoices(delta=Delta(content="i"))])
        yield ModelResponseStream(model="claude", choices=[StreamingChoices(delta=Delta(content="n"))])
        yield ModelResponseStream(model="claude", choices=[StreamingChoices(delta=Delta(content="g"))])
        yield ModelResponseStream(model="claude", choices=[StreamingChoices(delta=Delta(content=" to "))])
        yield ModelResponseStream(model="claude", choices=[StreamingChoices(delta=Delta(content="the references,"))])
        yield ModelResponseStream(
            model="claude",
            choices=[
                StreamingChoices(
                    delta=Delta(
                        content="",
                        provider_specific_fields={
                            "citation": {
                                "type": "char_location",
                                "cited_text": "water boils at 100°C",
                                "document_index": 0,
                                "document_title": "Physics Facts",
                                "start_char_index": 0,
                                "end_char_index": 19,
                            }
                        },
                    )
                )
            ],
        )
        yield ModelResponseStream(model="claude", choices=[StreamingChoices(delta=Delta(content=" water"))])
        yield ModelResponseStream(model="claude", choices=[StreamingChoices(delta=Delta(content=" boils"))])
        yield ModelResponseStream(model="claude", choices=[StreamingChoices(delta=Delta(content=" at"))])
        yield ModelResponseStream(model="claude", choices=[StreamingChoices(delta=Delta(content=" 100°C"))])
<<<<<<< HEAD
        yield ModelResponseStream(model="claude", choices=[StreamingChoices(delta=Delta(content="."))])
        yield ModelResponseStream(model="claude", choices=[StreamingChoices(delta=Delta(content="\n\n"))])
        yield ModelResponseStream(
            model="claude",
            choices=[
                StreamingChoices(
                    delta=Delta(
                        content='[{"type": "char_location", "cited_text": "Water boils at 100°C", "document_index": 0, "document_title": "Physics Facts", "start_char_index": 0, "end_char_index": 19}]'
                    )
                )
            ],
        )
        yield ModelResponseStream(
            model="claude",
            choices=[
                StreamingChoices(
                    delta=Delta(
                        content="",
                        provider_specific_fields={
                            "citation": {
                                "type": "char_location",
                                "cited_text": "Water boils at 100°C",
                                "document_index": 0,
                                "document_title": "Physics Facts",
                                "start_char_index": 0,
                                "end_char_index": 19,
                            }
                        },
                    )
                )
            ],
        )
        yield ModelResponseStream(model="claude", choices=[StreamingChoices(delta=Delta(content="\n\n"))])
        yield ModelResponseStream(model="claude", choices=[StreamingChoices(delta=Delta(content="[[ ##"))])
=======
        yield ModelResponseStream(model="claude", choices=[StreamingChoices(delta=Delta(content=".\n\n[[ ##"))])
>>>>>>> 1df59840
        yield ModelResponseStream(model="claude", choices=[StreamingChoices(delta=Delta(content=" completed"))])
        yield ModelResponseStream(model="claude", choices=[StreamingChoices(delta=Delta(content=" ## ]]"))])

    # Mock the final response choice to include provider_specific_fields with citations
    with mock.patch("litellm.acompletion", return_value=citation_stream()):
        program = dspy.streamify(
            MyProgram(),
            stream_listeners=[
                dspy.streaming.StreamListener(signature_field_name="answer"),
                dspy.streaming.StreamListener(signature_field_name="citations"),
            ],
        )

        # Create test documents
        docs = [Document(data="Water boils at 100°C at standard pressure.", title="Physics Facts")]

        with dspy.context(
            lm=dspy.LM("anthropic/claude-3-5-sonnet-20241022", cache=False),
            adapter=dspy.ChatAdapter(native_response_types=[Citations]),
        ):
            output = program(documents=docs, question="What temperature does water boil?")
            citation_chunks = []
            answer_chunks = []
            final_prediction = None
            async for value in output:
                if isinstance(value, dspy.streaming.StreamResponse) and value.signature_field_name == "citations":
                    citation_chunks.append(value)
                elif isinstance(value, dspy.streaming.StreamResponse) and value.signature_field_name == "answer":
                    answer_chunks.append(value.chunk)
                elif isinstance(value, dspy.Prediction):
                    final_prediction = value

            # Test that we received citation chunks from streaming
            assert len(citation_chunks) > 0
            citation_chunk = citation_chunks[0]
            assert isinstance(citation_chunk.chunk, Citations)
            assert len(citation_chunk.chunk) == 1
            assert citation_chunk.chunk[0].cited_text == "water boils at 100°C"
            assert citation_chunk.chunk[0].document_title == "Physics Facts"

            # Verify the answer chunks are correct
            assert "".join(answer_chunks) == "According to the references, water boils at 100°C."

            # Test that prediction contains the expected fields
            assert final_prediction is not None
            assert hasattr(final_prediction, "answer")
            assert hasattr(final_prediction, "citations")
<<<<<<< HEAD


# Test Pydantic Models
class SimpleResponse(pydantic.BaseModel):
    message: str
    status: str


class NestedResponse(pydantic.BaseModel):
    title: str
    content: dict
    metadata: SimpleResponse


class ComplexResponse(pydantic.BaseModel):
    items: list[str]
    settings: dict[str, str]
    active: bool


@pytest.mark.anyio
async def test_chat_adapter_simple_pydantic_streaming():
    """Test ChatAdapter streaming with a simple pydantic model."""

    class TestSignature(dspy.Signature):
        question: str = dspy.InputField()
        response: SimpleResponse = dspy.OutputField()

    class MyProgram(dspy.Module):
        def __init__(self):
            self.predict = dspy.Predict(TestSignature)

        def forward(self, question, **kwargs):
            return self.predict(question=question, **kwargs)

    async def chat_stream(*args, **kwargs):
        # Simulate streaming of a pydantic model via ChatAdapter format
        yield ModelResponseStream(model="gpt-4o-mini", choices=[StreamingChoices(delta=Delta(content="[[ ##"))])
        yield ModelResponseStream(model="gpt-4o-mini", choices=[StreamingChoices(delta=Delta(content=" response"))])
        yield ModelResponseStream(model="gpt-4o-mini", choices=[StreamingChoices(delta=Delta(content=" ## ]]\n\n"))])
        yield ModelResponseStream(
            model="gpt-4o-mini", choices=[StreamingChoices(delta=Delta(content='{"message": "Hello'))]
        )
        yield ModelResponseStream(model="gpt-4o-mini", choices=[StreamingChoices(delta=Delta(content=' world!"'))])
        yield ModelResponseStream(model="gpt-4o-mini", choices=[StreamingChoices(delta=Delta(content=', "status":'))])
        yield ModelResponseStream(model="gpt-4o-mini", choices=[StreamingChoices(delta=Delta(content=' "success"}'))])
        yield ModelResponseStream(model="gpt-4o-mini", choices=[StreamingChoices(delta=Delta(content="\n\n[[ ##"))])
        yield ModelResponseStream(model="gpt-4o-mini", choices=[StreamingChoices(delta=Delta(content=" completed"))])
        yield ModelResponseStream(model="gpt-4o-mini", choices=[StreamingChoices(delta=Delta(content=" ## ]]"))])

    program = dspy.streamify(
        MyProgram(),
        stream_listeners=[
            dspy.streaming.StreamListener(signature_field_name="response"),
        ],
    )

    with mock.patch("litellm.acompletion", side_effect=chat_stream):
        with dspy.context(lm=dspy.LM("openai/gpt-4o-mini", cache=False), adapter=dspy.ChatAdapter()):
            output = program(question="Say hello")
            chunks = []
            async for value in output:
                if isinstance(value, StreamResponse):
                    chunks.append(value)

    # Verify we got chunks for the pydantic field
    assert len(chunks) > 0
    assert chunks[0].signature_field_name == "response"

    # Combine all chunks to verify the content
    full_content = "".join(chunk.chunk for chunk in chunks)
    assert "Hello world!" in full_content
    assert "success" in full_content


@pytest.mark.anyio
async def test_chat_adapter_nested_pydantic_streaming():
    """Test ChatAdapter streaming with nested pydantic model."""

    class TestSignature(dspy.Signature):
        question: str = dspy.InputField()
        response: NestedResponse = dspy.OutputField()

    async def nested_stream(*args, **kwargs):
        yield ModelResponseStream(
            model="gpt-4o-mini", choices=[StreamingChoices(delta=Delta(content="[[ ## response ## ]]\n\n"))]
        )
        yield ModelResponseStream(
            model="gpt-4o-mini", choices=[StreamingChoices(delta=Delta(content='{"title": "Test"'))]
        )
        yield ModelResponseStream(
            model="gpt-4o-mini", choices=[StreamingChoices(delta=Delta(content=', "content": {"key": "value"}'))]
        )
        yield ModelResponseStream(
            model="gpt-4o-mini", choices=[StreamingChoices(delta=Delta(content=', "metadata": {"message": "nested"'))]
        )
        yield ModelResponseStream(
            model="gpt-4o-mini", choices=[StreamingChoices(delta=Delta(content=', "status": "ok"}}'))]
        )
        yield ModelResponseStream(
            model="gpt-4o-mini", choices=[StreamingChoices(delta=Delta(content="\n\n[[ ## completed ## ]]"))]
        )

    program = dspy.streamify(
        dspy.Predict(TestSignature),
        stream_listeners=[
            dspy.streaming.StreamListener(signature_field_name="response"),
        ],
    )

    with mock.patch("litellm.acompletion", side_effect=nested_stream):
        with dspy.context(lm=dspy.LM("openai/gpt-4o-mini", cache=False), adapter=dspy.ChatAdapter()):
            output = program(question="Generate nested response")
            chunks = []
            async for value in output:
                if isinstance(value, StreamResponse):
                    chunks.append(value)

    assert len(chunks) > 0
    full_content = "".join(chunk.chunk for chunk in chunks)
    assert "nested" in full_content
    assert "Test" in full_content


@pytest.mark.anyio
async def test_chat_adapter_mixed_fields_streaming():
    """Test ChatAdapter streaming with both pydantic and string fields."""

    class TestSignature(dspy.Signature):
        question: str = dspy.InputField()
        summary: str = dspy.OutputField()
        details: SimpleResponse = dspy.OutputField()

    async def mixed_stream(*args, **kwargs):
        # First output field (summary - string)
        yield ModelResponseStream(
            model="gpt-4o-mini", choices=[StreamingChoices(delta=Delta(content="[[ ## summary ## ]]\n\n"))]
        )
        yield ModelResponseStream(
            model="gpt-4o-mini", choices=[StreamingChoices(delta=Delta(content="This is a summary"))]
        )
        yield ModelResponseStream(
            model="gpt-4o-mini", choices=[StreamingChoices(delta=Delta(content=" of the response"))]
        )
        yield ModelResponseStream(
            model="gpt-4o-mini", choices=[StreamingChoices(delta=Delta(content="\n\n[[ ## details ## ]]\n\n"))]
        )
        # Second output field (details - pydantic)
        yield ModelResponseStream(
            model="gpt-4o-mini", choices=[StreamingChoices(delta=Delta(content='{"message": "Detailed info"'))]
        )
        yield ModelResponseStream(
            model="gpt-4o-mini", choices=[StreamingChoices(delta=Delta(content=', "status": "complete"}'))]
        )
        yield ModelResponseStream(
            model="gpt-4o-mini", choices=[StreamingChoices(delta=Delta(content="\n\n[[ ## completed ## ]]"))]
        )

    program = dspy.streamify(
        dspy.Predict(TestSignature),
        stream_listeners=[
            dspy.streaming.StreamListener(signature_field_name="summary"),
            dspy.streaming.StreamListener(signature_field_name="details"),
        ],
    )

    with mock.patch("litellm.acompletion", side_effect=mixed_stream):
        with dspy.context(lm=dspy.LM("openai/gpt-4o-mini", cache=False), adapter=dspy.ChatAdapter()):
            output = program(question="Generate mixed response")
            summary_chunks = []
            details_chunks = []
            async for value in output:
                if isinstance(value, StreamResponse):
                    if value.signature_field_name == "summary":
                        summary_chunks.append(value)
                    elif value.signature_field_name == "details":
                        details_chunks.append(value)

    # Verify both field types were streamed
    assert len(summary_chunks) > 0
    assert len(details_chunks) > 0

    summary_content = "".join(chunk.chunk for chunk in summary_chunks)
    details_content = "".join(chunk.chunk for chunk in details_chunks)

    assert "summary" in summary_content
    assert "Detailed info" in details_content


@pytest.mark.anyio
async def test_json_adapter_simple_pydantic_streaming():
    """Test JSONAdapter streaming with a simple pydantic model."""

    class TestSignature(dspy.Signature):
        question: str = dspy.InputField()
        response: SimpleResponse = dspy.OutputField()

    async def json_stream(*args, **kwargs):
        # Simulate JSON streaming with proper bracket balance tracking
        yield ModelResponseStream(model="gpt-4o-mini", choices=[StreamingChoices(delta=Delta(content='{"'))])
        yield ModelResponseStream(model="gpt-4o-mini", choices=[StreamingChoices(delta=Delta(content='response"'))])
        yield ModelResponseStream(model="gpt-4o-mini", choices=[StreamingChoices(delta=Delta(content=":"))])
        yield ModelResponseStream(model="gpt-4o-mini", choices=[StreamingChoices(delta=Delta(content='{"message"'))])
        yield ModelResponseStream(model="gpt-4o-mini", choices=[StreamingChoices(delta=Delta(content=': "Hello'))])
        yield ModelResponseStream(model="gpt-4o-mini", choices=[StreamingChoices(delta=Delta(content=' JSON!"'))])
        yield ModelResponseStream(model="gpt-4o-mini", choices=[StreamingChoices(delta=Delta(content=', "status"'))])
        yield ModelResponseStream(model="gpt-4o-mini", choices=[StreamingChoices(delta=Delta(content=': "ok"}'))])
        yield ModelResponseStream(
            model="gpt-4o-mini", choices=[StreamingChoices(delta=Delta(content="}"))]
        )  # Close main object

    program = dspy.streamify(
        dspy.Predict(TestSignature),
        stream_listeners=[
            dspy.streaming.StreamListener(signature_field_name="response"),
        ],
    )

    with mock.patch("litellm.acompletion", side_effect=json_stream):
        with dspy.context(lm=dspy.LM("openai/gpt-4o-mini", cache=False), adapter=dspy.JSONAdapter()):
            output = program(question="Say hello in JSON")
            chunks = []
            async for value in output:
                if isinstance(value, StreamResponse):
                    chunks.append(value)

    assert len(chunks) > 0
    assert chunks[0].signature_field_name == "response"

    full_content = "".join(chunk.chunk for chunk in chunks)
    assert "Hello JSON!" in full_content


@pytest.mark.anyio
async def test_json_adapter_bracket_balance_detection():
    """Test JSONAdapter correctly detects field completion using bracket balance."""

    class TestSignature(dspy.Signature):
        question: str = dspy.InputField()
        response: ComplexResponse = dspy.OutputField()

    async def complex_json_stream(*args, **kwargs):
        # Test nested objects and arrays for bracket counting
        yield ModelResponseStream(model="gpt-4o-mini", choices=[StreamingChoices(delta=Delta(content='{"'))])
        yield ModelResponseStream(
            model="gpt-4o-mini", choices=[StreamingChoices(delta=Delta(content='response": {'))]
        )  # +1 bracket
        yield ModelResponseStream(model="gpt-4o-mini", choices=[StreamingChoices(delta=Delta(content='"items": ["a"'))])
        yield ModelResponseStream(model="gpt-4o-mini", choices=[StreamingChoices(delta=Delta(content=', "b"], '))])
        yield ModelResponseStream(
            model="gpt-4o-mini", choices=[StreamingChoices(delta=Delta(content='"settings": {"key"'))]
        )  # +1 bracket
        yield ModelResponseStream(
            model="gpt-4o-mini", choices=[StreamingChoices(delta=Delta(content=': "value"}, '))]
        )  # -1 bracket
        yield ModelResponseStream(
            model="gpt-4o-mini", choices=[StreamingChoices(delta=Delta(content='"active": true}'))]
        )  # -1 bracket (should end field)
        yield ModelResponseStream(
            model="gpt-4o-mini", choices=[StreamingChoices(delta=Delta(content="}"))]
        )  # Close main object

    program = dspy.streamify(
        dspy.Predict(TestSignature),
        stream_listeners=[
            dspy.streaming.StreamListener(signature_field_name="response"),
        ],
    )

    with mock.patch("litellm.acompletion", side_effect=complex_json_stream):
        with dspy.context(lm=dspy.LM("openai/gpt-4o-mini", cache=False), adapter=dspy.JSONAdapter()):
            output = program(question="Generate complex JSON")
            chunks = []
            async for value in output:
                if isinstance(value, StreamResponse):
                    chunks.append(value)

    assert len(chunks) > 0
    # Check that the last chunk is marked as the last
    assert chunks[-1].is_last_chunk is True

    full_content = "".join(chunk.chunk for chunk in chunks)

    assert "items" in full_content
    assert "settings" in full_content


@pytest.mark.anyio
async def test_json_adapter_multiple_fields_detection():
    """Test JSONAdapter correctly detects when next field starts."""

    class TestSignature(dspy.Signature):
        question: str = dspy.InputField()
        first: SimpleResponse = dspy.OutputField()
        second: SimpleResponse = dspy.OutputField()

    async def multi_field_stream(*args, **kwargs):
        # First field
        yield ModelResponseStream(model="gpt-4o-mini", choices=[StreamingChoices(delta=Delta(content='{"first": {'))])
        yield ModelResponseStream(
            model="gpt-4o-mini", choices=[StreamingChoices(delta=Delta(content='"message": "first response"'))]
        )
        yield ModelResponseStream(
            model="gpt-4o-mini", choices=[StreamingChoices(delta=Delta(content=', "status": "ok"}'))]
        )
        # Second field starts
        yield ModelResponseStream(model="gpt-4o-mini", choices=[StreamingChoices(delta=Delta(content=', "second": {'))])
        yield ModelResponseStream(
            model="gpt-4o-mini", choices=[StreamingChoices(delta=Delta(content='"message": "second response"'))]
        )
        yield ModelResponseStream(
            model="gpt-4o-mini", choices=[StreamingChoices(delta=Delta(content=', "status": "done"}}'))]
        )

    program = dspy.streamify(
        dspy.Predict(TestSignature),
        stream_listeners=[
            dspy.streaming.StreamListener(signature_field_name="first"),
            dspy.streaming.StreamListener(signature_field_name="second"),
        ],
    )

    with mock.patch("litellm.acompletion", side_effect=multi_field_stream):
        with dspy.context(lm=dspy.LM("openai/gpt-4o-mini", cache=False), adapter=dspy.JSONAdapter()):
            output = program(question="Generate two responses")
            first_chunks = []
            second_chunks = []
            async for value in output:
                if isinstance(value, StreamResponse):
                    if value.signature_field_name == "first":
                        first_chunks.append(value)
                    elif value.signature_field_name == "second":
                        second_chunks.append(value)

    # Verify both fields were detected and streamed
    assert len(first_chunks) > 0
    assert len(second_chunks) > 0

    first_content = "".join(chunk.chunk for chunk in first_chunks)
    second_content = "".join(chunk.chunk for chunk in second_chunks)

    assert "first response" in first_content
    assert "second response" in second_content
=======
            assert final_prediction.answer == "According to the references, water boils at 100°C."


def test_stream_listener_could_form_end_identifier_chat_adapter():
    listener = dspy.streaming.StreamListener(signature_field_name="answer")

    # Should return True for partial bracket sequences
    assert listener._could_form_end_identifier("some text [", "ChatAdapter") is True
    assert listener._could_form_end_identifier("some text [[", "ChatAdapter") is True
    assert listener._could_form_end_identifier("some text [[ ", "ChatAdapter") is True
    assert listener._could_form_end_identifier("some text [[ #", "ChatAdapter") is True
    assert listener._could_form_end_identifier("some text [[ ##", "ChatAdapter") is True

    # Should return True for partial field names after "[[ ##"
    assert listener._could_form_end_identifier("some text [[ ## com", "ChatAdapter") is True
    assert listener._could_form_end_identifier("some text [[ ## completed", "ChatAdapter") is True

    # Should return False for text that clearly cannot form the pattern
    assert listener._could_form_end_identifier("hello world", "ChatAdapter") is False
    assert listener._could_form_end_identifier("some text", "ChatAdapter") is False
    assert listener._could_form_end_identifier("answer: hello", "ChatAdapter") is False


def test_stream_listener_could_form_end_identifier_json_adapter():
    listener = dspy.streaming.StreamListener(signature_field_name="output")

    # Should return True for partial quote/brace sequences
    assert listener._could_form_end_identifier('some text "', "JSONAdapter") is True
    assert listener._could_form_end_identifier('some text ",', "JSONAdapter") is True
    assert listener._could_form_end_identifier('some text " ', "JSONAdapter") is True
    assert listener._could_form_end_identifier('some text "}', "JSONAdapter") is True

    # Should return False for text that cannot form the pattern
    assert listener._could_form_end_identifier("hello world", "JSONAdapter") is False
    assert listener._could_form_end_identifier("some text", "JSONAdapter") is False


def test_stream_listener_could_form_end_identifier_xml_adapter():
    listener = dspy.streaming.StreamListener(signature_field_name="result")

    # Should return True for partial closing tag
    assert listener._could_form_end_identifier("some text <", "XMLAdapter") is True
    assert listener._could_form_end_identifier("some text </", "XMLAdapter") is True
    assert listener._could_form_end_identifier("some text </result", "XMLAdapter") is True

    # Should return False for text that cannot form the pattern
    assert listener._could_form_end_identifier("hello world", "XMLAdapter") is False
    assert listener._could_form_end_identifier("some text", "XMLAdapter") is False
>>>>>>> 1df59840
<|MERGE_RESOLUTION|>--- conflicted
+++ resolved
@@ -516,21 +516,6 @@
 
         assert all_chunks[0].predict_name == "predict1"
         assert all_chunks[0].signature_field_name == "answer"
-<<<<<<< HEAD
-
-        assert all_chunks[0].chunk == '"To'
-        assert all_chunks[1].chunk == ' get to the other side of the frying pan!"'
-
-        # Start processing the second listened field.
-        assert all_chunks[2].predict_name == "predict2"
-        assert all_chunks[2].signature_field_name == "judgement"
-        assert all_chunks[2].chunk == '"The'
-        assert all_chunks[3].chunk == " answer"
-        assert all_chunks[4].chunk == " is"
-        assert all_chunks[5].chunk == " humorous"
-        assert all_chunks[6].chunk == " and"
-        assert all_chunks[7].chunk == ' plays on the very funny and classic joke format."'
-=======
         assert all_chunks[0].chunk == "To"
         assert all_chunks[1].chunk == " get"
         assert all_chunks[2].chunk == " to"
@@ -562,7 +547,6 @@
         assert all_chunks[24].chunk == " format"
         assert all_chunks[25].chunk == "."
         assert all_chunks[25].is_last_chunk is True
->>>>>>> 1df59840
 
 
 @pytest.mark.anyio
@@ -1093,44 +1077,7 @@
         yield ModelResponseStream(model="claude", choices=[StreamingChoices(delta=Delta(content=" boils"))])
         yield ModelResponseStream(model="claude", choices=[StreamingChoices(delta=Delta(content=" at"))])
         yield ModelResponseStream(model="claude", choices=[StreamingChoices(delta=Delta(content=" 100°C"))])
-<<<<<<< HEAD
-        yield ModelResponseStream(model="claude", choices=[StreamingChoices(delta=Delta(content="."))])
-        yield ModelResponseStream(model="claude", choices=[StreamingChoices(delta=Delta(content="\n\n"))])
-        yield ModelResponseStream(
-            model="claude",
-            choices=[
-                StreamingChoices(
-                    delta=Delta(
-                        content='[{"type": "char_location", "cited_text": "Water boils at 100°C", "document_index": 0, "document_title": "Physics Facts", "start_char_index": 0, "end_char_index": 19}]'
-                    )
-                )
-            ],
-        )
-        yield ModelResponseStream(
-            model="claude",
-            choices=[
-                StreamingChoices(
-                    delta=Delta(
-                        content="",
-                        provider_specific_fields={
-                            "citation": {
-                                "type": "char_location",
-                                "cited_text": "Water boils at 100°C",
-                                "document_index": 0,
-                                "document_title": "Physics Facts",
-                                "start_char_index": 0,
-                                "end_char_index": 19,
-                            }
-                        },
-                    )
-                )
-            ],
-        )
-        yield ModelResponseStream(model="claude", choices=[StreamingChoices(delta=Delta(content="\n\n"))])
-        yield ModelResponseStream(model="claude", choices=[StreamingChoices(delta=Delta(content="[[ ##"))])
-=======
         yield ModelResponseStream(model="claude", choices=[StreamingChoices(delta=Delta(content=".\n\n[[ ##"))])
->>>>>>> 1df59840
         yield ModelResponseStream(model="claude", choices=[StreamingChoices(delta=Delta(content=" completed"))])
         yield ModelResponseStream(model="claude", choices=[StreamingChoices(delta=Delta(content=" ## ]]"))])
 
@@ -1178,7 +1125,6 @@
             assert final_prediction is not None
             assert hasattr(final_prediction, "answer")
             assert hasattr(final_prediction, "citations")
-<<<<<<< HEAD
 
 
 # Test Pydantic Models
@@ -1522,8 +1468,6 @@
 
     assert "first response" in first_content
     assert "second response" in second_content
-=======
-            assert final_prediction.answer == "According to the references, water boils at 100°C."
 
 
 def test_stream_listener_could_form_end_identifier_chat_adapter():
@@ -1570,5 +1514,4 @@
 
     # Should return False for text that cannot form the pattern
     assert listener._could_form_end_identifier("hello world", "XMLAdapter") is False
-    assert listener._could_form_end_identifier("some text", "XMLAdapter") is False
->>>>>>> 1df59840
+    assert listener._could_form_end_identifier("some text", "XMLAdapter") is False