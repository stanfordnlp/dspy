--- conflicted
+++ resolved
@@ -9,11 +9,8 @@
 from litellm.types.utils import Delta, ModelResponseStream, StreamingChoices
 
 import dspy
-<<<<<<< HEAD
 from dspy.adapters.types import Type
-=======
 from dspy.experimental import Citations, Document
->>>>>>> 4ece27f7
 from dspy.streaming import StatusMessage, StatusMessageProvider, streaming_response
 
 
@@ -882,7 +879,6 @@
 
 
 @pytest.mark.anyio
-<<<<<<< HEAD
 async def test_streaming_allows_custom_streamable_type():
     class CustomType(Type):
         message: str
@@ -936,7 +932,9 @@
                     assert value.answer.message == "HelloWorld"
 
     assert all(isinstance(chunk.chunk, CustomType) for chunk in all_chunks)
-=======
+
+
+@pytest.mark.anyio
 async def test_streaming_with_citations():
     class AnswerWithSources(dspy.Signature):
         """Answer questions using provided documents with citations."""
@@ -1016,5 +1014,4 @@
             # Test that prediction contains the expected fields
             assert final_prediction is not None
             assert hasattr(final_prediction, "answer")
-            assert hasattr(final_prediction, "citations")
->>>>>>> 4ece27f7
+            assert hasattr(final_prediction, "citations")