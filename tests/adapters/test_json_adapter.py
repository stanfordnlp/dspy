from unittest import mock

import pydantic
import pytest
from pydantic import create_model
from litellm.utils import ModelResponse, Message, Choices

import dspy


def test_json_adapter_passes_structured_output_when_supported_by_model():
    class OutputField3(pydantic.BaseModel):
        subfield1: int = pydantic.Field(description="Int subfield 1", ge=0, le=10)
        subfield2: float = pydantic.Field(description="Float subfield 2")

    class TestSignature(dspy.Signature):
        input1: str = dspy.InputField()
        output1: str = dspy.OutputField()  # Description intentionally left blank
        output2: bool = dspy.OutputField(desc="Boolean output field")
        output3: OutputField3 = dspy.OutputField(desc="Nested output field")
        output4_unannotated = dspy.OutputField(desc="Unannotated output field")

    program = dspy.Predict(TestSignature)

    # Configure DSPy to use an OpenAI LM that supports structured outputs
    dspy.configure(lm=dspy.LM(model="openai/gpt4o"), adapter=dspy.JSONAdapter())
    with mock.patch("litellm.completion") as mock_completion:
        program(input1="Test input")

    def clean_schema_extra(field_name, field_info):
        attrs = dict(field_info.__repr_args__())
        if "json_schema_extra" in attrs:
            attrs["json_schema_extra"] = {
                k: v
                for k, v in attrs["json_schema_extra"].items()
                if k != "__dspy_field_type" and not (k == "desc" and v == f"${{{field_name}}}")
            }
        return attrs

    mock_completion.assert_called_once()
    _, call_kwargs = mock_completion.call_args
    response_format = call_kwargs.get("response_format")
    assert response_format is not None
    assert issubclass(response_format, pydantic.BaseModel)
    assert response_format.model_fields.keys() == {"output1", "output2", "output3", "output4_unannotated"}

    # Configure DSPy to use a model from a fake provider that doesn't support structured outputs
    dspy.configure(lm=dspy.LM(model="fakeprovider/fakemodel"), adapter=dspy.JSONAdapter())
    with mock.patch("litellm.completion") as mock_completion:
        program(input1="Test input")

    mock_completion.assert_called_once()
    _, call_kwargs = mock_completion.call_args
    assert response_format not in call_kwargs


def test_json_adapter_falls_back_when_structured_outputs_fails():
    class TestSignature(dspy.Signature):
        input1: str = dspy.InputField()
        output1: str = dspy.OutputField(desc="String output field")

    dspy.configure(lm=dspy.LM(model="openai/gpt4o"), adapter=dspy.JSONAdapter())
    program = dspy.Predict(TestSignature)
    with mock.patch("litellm.completion") as mock_completion:
        mock_completion.side_effect = [Exception("Bad structured outputs!"), mock_completion.return_value]
        program(input1="Test input")
        assert mock_completion.call_count == 2
        _, first_call_kwargs = mock_completion.call_args_list[0]
        assert issubclass(first_call_kwargs.get("response_format"), pydantic.BaseModel)
        _, second_call_kwargs = mock_completion.call_args_list[1]
        assert second_call_kwargs.get("response_format") == {"type": "json_object"}


def test_json_adapter_with_structured_outputs_does_not_mutate_original_signature():
    class OutputField3(pydantic.BaseModel):
        subfield1: int = pydantic.Field(description="Int subfield 1")
        subfield2: float = pydantic.Field(description="Float subfield 2")

    class TestSignature(dspy.Signature):
        input1: str = dspy.InputField()
        output1: str = dspy.OutputField()  # Description intentionally left blank
        output2: bool = dspy.OutputField(desc="Boolean output field")
        output3: OutputField3 = dspy.OutputField(desc="Nested output field")
        output4_unannotated = dspy.OutputField(desc="Unannotated output field")

    dspy.configure(lm=dspy.LM(model="openai/gpt4o"), adapter=dspy.JSONAdapter())
    program = dspy.Predict(TestSignature)
    with mock.patch("litellm.completion"):
        program(input1="Test input")

    assert program.signature.output_fields == TestSignature.output_fields


def test_json_adapter_sync_call():
    signature = dspy.make_signature("question->answer")
    adapter = dspy.ChatAdapter()
    lm = dspy.utils.DummyLM([{"answer": "Paris"}])
    result = adapter(lm, {}, signature, [], {"question": "What is the capital of France?"})
    assert result == [{"answer": "Paris"}]


@pytest.mark.asyncio
async def test_json_adapter_async_call():
    signature = dspy.make_signature("question->answer")
    adapter = dspy.ChatAdapter()
    lm = dspy.utils.DummyLM([{"answer": "Paris"}])
    result = await adapter.acall(lm, {}, signature, [], {"question": "What is the capital of France?"})
    assert result == [{"answer": "Paris"}]


def test_json_adapter_on_pydantic_model():
    from litellm.utils import ModelResponse, Message, Choices

    class User(pydantic.BaseModel):
        id: int
        name: str
        email: str

    class Answer(pydantic.BaseModel):
        analysis: str
        result: str

    class TestSignature(dspy.Signature):
        user: User = dspy.InputField(desc="The user who asks the question")
        question: str = dspy.InputField(desc="Question the user asks")
        answer: Answer = dspy.OutputField(desc="Answer to this question")

    program = dspy.Predict(TestSignature)

    dspy.configure(lm=dspy.LM(model="openai/gpt4o", cache=False), adapter=dspy.JSONAdapter())

    with mock.patch("litellm.completion") as mock_completion:
        mock_completion.return_value = ModelResponse(
            choices=[
                Choices(
                    message=Message(
                        content="{'answer': {'analysis': 'Paris is the captial of France', 'result': 'Paris'}}"
                    )
                )
            ],
            model="openai/gpt4o",
        )
        result = program(
            user={"id": 5, "name": "name_test", "email": "email_test"}, question="What is the capital of France?"
        )

        # Check that litellm.completion was called exactly once
        mock_completion.assert_called_once()

        _, call_kwargs = mock_completion.call_args
        # Assert that there are exactly 2 messages (system + user)
        assert len(call_kwargs["messages"]) == 2

        assert call_kwargs["messages"][0]["role"] == "system"
        content = call_kwargs["messages"][0]["content"]
        assert content is not None

        # Assert that system prompt includes correct input field descriptions
        expected_input_fields = (
            "1. `user` (User): The user who asks the question\n2. `question` (str): Question the user asks\n"
        )
        assert expected_input_fields in content

        # Assert that system prompt includes correct output field description
        expected_output_fields = "1. `answer` (Answer): Answer to this question\n"
        assert expected_output_fields in content

        # Assert that system prompt includes input formatting structure
        expected_input_structure = "[[ ## user ## ]]\n{user}\n\n[[ ## question ## ]]\n{question}\n\n"
        assert expected_input_structure in content

        # Assert that system prompt includes output formatting structure
        expected_output_structure = (  # noqa: Q000
            "Outputs will be a JSON object with the following fields.\n\n{\n  "
            '"answer": "{answer}        # note: the value you produce must adhere to the JSON schema: '
            '{\\"type\\": \\"object\\", \\"properties\\": {\\"analysis\\": {\\"type\\": \\"string\\", \\"title\\": '
            '\\"Analysis\\"}, \\"result\\": {\\"type\\": \\"string\\", \\"title\\": \\"Result\\"}}, \\"required\\": '
            '[\\"analysis\\", \\"result\\"], \\"title\\": \\"Answer\\"}"\n}'
        )
        assert expected_output_structure in content

        assert call_kwargs["messages"][1]["role"] == "user"
        user_message_content = call_kwargs["messages"][1]["content"]
        assert user_message_content is not None

        # Assert that the user input data is formatted correctly
        expected_input_data = (  # noqa: Q000
            '[[ ## user ## ]]\n{"id": 5, "name": "name_test", "email": "email_test"}\n\n[[ ## question ## ]]\n'
            "What is the capital of France?\n\n"
        )
        assert expected_input_data in user_message_content

        # Assert that the adapter output has expected fields and values
        assert result.answer.analysis == "Paris is the captial of France"
        assert result.answer.result == "Paris"


def test_json_adapter_parse_raise_error_on_mismatch_fields():
    signature = dspy.make_signature("question->answer")
    adapter = dspy.JSONAdapter()
<<<<<<< HEAD
    invalid_completion = '{"output": "Test output"}'
    with pytest.raises(ValueError) as error:
        adapter.parse(signature, invalid_completion)
    assert str(error.value) == "Expected dict_keys(['output1']) but got dict_keys([])"


def test_json_adapter_formats_image():
    # Test basic image formatting
    image = dspy.Image(url="https://example.com/image.jpg")

    class Signature(dspy.Signature):
        image: dspy.Image = dspy.InputField()
        text: str = dspy.OutputField()

    adapter = dspy.JSONAdapter()
    messages = adapter.format(Signature, [], {"image": image})

    assert len(messages) == 2
    user_message_content = messages[1]["content"]
    assert user_message_content is not None

    # The message should have 3 chunks of types: text, image_url, text
    assert len(user_message_content) == 3
    assert user_message_content[0]["type"] == "text"
    assert user_message_content[2]["type"] == "text"

    # Assert that the image is formatted correctly
    expected_image_content = {"type": "image_url", "image_url": {"url": "https://example.com/image.jpg"}}
    assert expected_image_content in user_message_content

    # Test formatting with few-shot examples
    demos = [
        dspy.Example(
            image=dspy.Image(url="https://example.com/image1.jpg"),
            text="This is a test image",
        ),
        dspy.Example(
            image=dspy.Image(url="https://example.com/image2.jpg"),
            text="This is another test image",
        ),
    ]
    messages = adapter.format(MySignature, demos, {"image": dspy.Image(url="https://example.com/image3.jpg")})

    # 1 system message, 2 few shot examples (1 user and assistant message for each example), 1 user message
    assert len(messages) == 6

    assert {"type": "image_url", "image_url": {"url": "https://example.com/image1.jpg"}} in messages[1]["content"]
    assert {"type": "image_url", "image_url": {"url": "https://example.com/image2.jpg"}} in messages[3]["content"]
    assert {"type": "image_url", "image_url": {"url": "https://example.com/image3.jpg"}} in messages[5]["content"]


def test_json_adapter_formats_image_with_nested_images():
    class ImageWrapper(pydantic.BaseModel):
        images: list[dspy.Image]
        tag: list[str]

    class MySignature(dspy.Signature):
        image: ImageWrapper = dspy.InputField()
        text: str = dspy.OutputField()

    image1 = dspy.Image(url="https://example.com/image1.jpg")
    image2 = dspy.Image(url="https://example.com/image2.jpg")
    image3 = dspy.Image(url="https://example.com/image3.jpg")

    image_wrapper = ImageWrapper(images=[image1, image2, image3], tag=["test", "example"])

    adapter = dspy.JSONAdapter()
    messages = adapter.format(MySignature, [], {"image": image_wrapper})

    expected_image1_content = {"type": "image_url", "image_url": {"url": "https://example.com/image1.jpg"}}
    expected_image2_content = {"type": "image_url", "image_url": {"url": "https://example.com/image2.jpg"}}
    expected_image3_content = {"type": "image_url", "image_url": {"url": "https://example.com/image3.jpg"}}

    assert expected_image1_content in messages[1]["content"]
    assert expected_image2_content in messages[1]["content"]
    assert expected_image3_content in messages[1]["content"]

    demos = [
        dspy.Example(
            image=image_wrapper,
            text="This is a test image",
        ),
    ]

    image_wrapper_2 = ImageWrapper(images=[dspy.Image(url="https://example.com/image4.jpg")], tag=["test", "example"])
    messages = adapter.format(MySignature, demos, {"image": image_wrapper_2})

    assert len(messages) == 4

    assert expected_image1_content in messages[1]["content"]
    assert expected_image2_content in messages[1]["content"]
    assert expected_image3_content in messages[1]["content"]

    assert {"type": "image_url", "image_url": {"url": "https://example.com/image4.jpg"}} in messages[3]["content"]
=======

    with mock.patch("litellm.completion") as mock_completion:
        mock_completion.return_value = ModelResponse(
            choices=[
                Choices(message=Message(content="{'answer1': 'Paris'}")),
            ],
            model="openai/gpt4o",
        )
        lm = dspy.LM(model="openai/gpt-4o-mini")
        with pytest.raises(dspy.utils.exceptions.AdapterParseError) as e:
            adapter(lm, {}, signature, [], {"question": "What is the capital of France?"})

    assert e.value.adapter_name == "JSONAdapter"
    assert e.value.signature == signature
    assert e.value.lm_response == "{'answer1': 'Paris'}"
    assert e.value.parsed_result == {}

    assert str(e.value) == (
        "Adapter JSONAdapter failed to parse the LM response. \n\n"
        "LM Response: {'answer1': 'Paris'} \n\n"
        "Expected to find output fields in the LM response: [answer] \n\n"
        "Actual output fields parsed from the LM response: [] \n\n"
    )
>>>>>>> 21ff0dc3
<|MERGE_RESOLUTION|>--- conflicted
+++ resolved
@@ -198,23 +198,40 @@
 def test_json_adapter_parse_raise_error_on_mismatch_fields():
     signature = dspy.make_signature("question->answer")
     adapter = dspy.JSONAdapter()
-<<<<<<< HEAD
-    invalid_completion = '{"output": "Test output"}'
-    with pytest.raises(ValueError) as error:
-        adapter.parse(signature, invalid_completion)
-    assert str(error.value) == "Expected dict_keys(['output1']) but got dict_keys([])"
+    with mock.patch("litellm.completion") as mock_completion:
+        mock_completion.return_value = ModelResponse(
+            choices=[
+                Choices(message=Message(content="{'answer1': 'Paris'}")),
+            ],
+            model="openai/gpt4o",
+        )
+        lm = dspy.LM(model="openai/gpt-4o-mini")
+        with pytest.raises(dspy.utils.exceptions.AdapterParseError) as e:
+            adapter(lm, {}, signature, [], {"question": "What is the capital of France?"})
+
+    assert e.value.adapter_name == "JSONAdapter"
+    assert e.value.signature == signature
+    assert e.value.lm_response == "{'answer1': 'Paris'}"
+    assert e.value.parsed_result == {}
+
+    assert str(e.value) == (
+        "Adapter JSONAdapter failed to parse the LM response. \n\n"
+        "LM Response: {'answer1': 'Paris'} \n\n"
+        "Expected to find output fields in the LM response: [answer] \n\n"
+        "Actual output fields parsed from the LM response: [] \n\n"
+    )
 
 
 def test_json_adapter_formats_image():
     # Test basic image formatting
     image = dspy.Image(url="https://example.com/image.jpg")
 
-    class Signature(dspy.Signature):
+    class MySignature(dspy.Signature):
         image: dspy.Image = dspy.InputField()
         text: str = dspy.OutputField()
 
     adapter = dspy.JSONAdapter()
-    messages = adapter.format(Signature, [], {"image": image})
+    messages = adapter.format(MySignature, [], {"image": image})
 
     assert len(messages) == 2
     user_message_content = messages[1]["content"]
@@ -292,29 +309,4 @@
     assert expected_image2_content in messages[1]["content"]
     assert expected_image3_content in messages[1]["content"]
 
-    assert {"type": "image_url", "image_url": {"url": "https://example.com/image4.jpg"}} in messages[3]["content"]
-=======
-
-    with mock.patch("litellm.completion") as mock_completion:
-        mock_completion.return_value = ModelResponse(
-            choices=[
-                Choices(message=Message(content="{'answer1': 'Paris'}")),
-            ],
-            model="openai/gpt4o",
-        )
-        lm = dspy.LM(model="openai/gpt-4o-mini")
-        with pytest.raises(dspy.utils.exceptions.AdapterParseError) as e:
-            adapter(lm, {}, signature, [], {"question": "What is the capital of France?"})
-
-    assert e.value.adapter_name == "JSONAdapter"
-    assert e.value.signature == signature
-    assert e.value.lm_response == "{'answer1': 'Paris'}"
-    assert e.value.parsed_result == {}
-
-    assert str(e.value) == (
-        "Adapter JSONAdapter failed to parse the LM response. \n\n"
-        "LM Response: {'answer1': 'Paris'} \n\n"
-        "Expected to find output fields in the LM response: [answer] \n\n"
-        "Actual output fields parsed from the LM response: [] \n\n"
-    )
->>>>>>> 21ff0dc3
+    assert {"type": "image_url", "image_url": {"url": "https://example.com/image4.jpg"}} in messages[3]["content"]