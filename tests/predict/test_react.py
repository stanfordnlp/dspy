from dataclasses import dataclass

import dspy
from dspy.utils.dummies import DummyLM, dummy_rm


<<<<<<< HEAD
def test_example_no_tools():
    # Create a simple dataset which the model will use with the Retrieve tool.
    lm = DummyLM(
        [
            {"Thought_1": "Initial thoughts", "Action_1": "Finish[blue]"},
        ]
    )
    dspy.settings.configure(lm=lm, rm=dummy_rm())

    program = dspy.ReAct("question -> answer")

    # Check default tools
    assert isinstance(program.tools["Finish"], dspy.Example)

    # Call the ReAct module on a particular input
    question = "What is the color of the sky?"
    result = program(question=question)
    assert result.answer == "blue"


def test_example_search():
    # Create a simple dataset which the model will use with the Retrieve tool.
    lm = DummyLM(
        [
            {"Thought_1": "Initial thoughts", "Action_1": "Search[the color of the sky]"},
            {"Thought_2": "More thoughts", "Action_2": "Finish[blue]\n\n"},
        ]
    )
    rm = dummy_rm(
        [
            "We all know the color of the sky is blue.",
            "Something about the sky colors",
            "This sentence is completely irellevant to answer the question.",
            "Let's add some more sentences to act as summy passages.",
            "Let's add some more sentences to act as summy passages.",
            "Let's add some more sentences to act as summy passages.",
        ]
    )
    dspy.settings.configure(lm=lm, rm=rm)

    program = dspy.ReAct("question -> answer")

    # Check default tools
    assert len(program.tools) == 2
    assert isinstance(program.tools["Search"], dspy.Retrieve)
    assert isinstance(program.tools["Finish"], dspy.Example)

    # Call the ReAct module on a particular input
    question = "What is the color of the sky?"
    result = program(question=question)
    assert result.answer == "blue"


class DummyTool1:
    name = "Tool1"
    input_variable = "query"
    desc = ""
    num_calls = 0

    def __call__(self, *args, **kwargs):
        # test case with no passages attribute
        assert args[0] == "foo"
        self.num_calls += 1
        return "tool 1 output"


@dataclass
class DummyOutput:
    passages: str


class DummyTool2:
    name = "Tool2"
    input_variable = "query"
    desc = ""
    num_calls = 0

    def __call__(self, *args, **kwargs):
        # test case with passages attribute
        assert args[0] == "bar"
        self.num_calls += 1
        return DummyOutput(passages="tool 2 output")


def test_custom_tools():
    lm = DummyLM(
        [
            {"Thought_1": "Initial thoughts", "Action_1": "Tool1[foo]"},
            {"Thought_2": "More thoughts", "Action_2": "Tool2[bar]"},
            {"Thought_3": "Even more thoughts", "Action_3": "Finish[baz]"},
        ]
    )
    dspy.settings.configure(lm=lm)

    tool1 = DummyTool1()
    tool2 = DummyTool2()
    program = dspy.ReAct("question -> answer", tools=[tool1, tool2])

    question = "What is the color of the sky?"
    result = program(question=question)
    assert result.answer == "baz"

    # each tool should be called only once
    assert tool1.num_calls == 1
    assert tool2.num_calls == 1


def test_signature_instructions():
    class ExampleSignature(dspy.Signature):
        """You are going to generate output based on input."""

        input = dspy.InputField()
        output = dspy.OutputField()

    react = dspy.ReAct(ExampleSignature)

    assert react.react[0].signature.instructions is not None
    assert react.react[0].signature.instructions.startswith("You are going to generate output based on input.")
=======
# def test_example_no_tools():
#     # Createa a simple dataset which the model will use with the Retrieve tool.
#     lm = DummyLM(
#         [
#             {"Thought_1": "Initial thoughts", "Action_1": "Finish[blue]"},
#         ]
#     )
#     dspy.settings.configure(lm=lm, rm=dummy_rm())

#     program = dspy.ReAct("question -> answer")

#     # Check default tools
#     assert isinstance(program.tools["Finish"], dspy.Example)

#     # Call the ReAct module on a particular input
#     question = "What is the color of the sky?"
#     result = program(question=question)
#     assert result.answer == "blue"


# def test_example_search():
#     # Createa a simple dataset which the model will use with the Retrieve tool.
#     lm = DummyLM(
#         [
#             {"Thought_1": "Initial thoughts", "Action_1": "Search[the color of the sky]"},
#             {"Thought_2": "More thoughts", "Action_2": "Finish[blue]\n\n"},
#         ]
#     )
#     rm = dummy_rm(
#         [
#             "We all know the color of the sky is blue.",
#             "Somethng about the sky colors",
#             "This sentence is completely irellevant to answer the question.",
#             "Let's add some more sentences to act as summy passages.",
#             "Let's add some more sentences to act as summy passages.",
#             "Let's add some more sentences to act as summy passages.",
#         ]
#     )
#     dspy.settings.configure(lm=lm, rm=rm)

#     program = dspy.ReAct("question -> answer")

#     # Check default tools
#     assert len(program.tools) == 2
#     assert isinstance(program.tools["Search"], dspy.Retrieve)
#     assert isinstance(program.tools["Finish"], dspy.Example)

#     # Call the ReAct module on a particular input
#     question = "What is the color of the sky?"
#     result = program(question=question)
#     assert result.answer == "blue"


# class DummyTool1:
#     name = "Tool1"
#     input_variable = "query"
#     desc = ""
#     num_calls = 0

#     def __call__(self, *args, **kwargs):
#         # test case with no passages attribute
#         assert args[0] == "foo"
#         self.num_calls += 1
#         return "tool 1 output"


# @dataclass
# class DummyOutput:
#     passages: str


# class DummyTool2:
#     name = "Tool2"
#     input_variable = "query"
#     desc = ""
#     num_calls = 0

#     def __call__(self, *args, **kwargs):
#         # test case with passages attribute
#         assert args[0] == "bar"
#         self.num_calls += 1
#         return DummyOutput(passages="tool 2 output")


# def test_custom_tools():
#     lm = DummyLM(
#         [
#             {"Thought_1": "Initial thoughts", "Action_1": "Tool1[foo]"},
#             {"Thought_2": "More thoughts", "Action_2": "Tool2[bar]"},
#             {"Thought_3": "Even more thoughts", "Action_3": "Finish[baz]"},
#         ]
#     )
#     dspy.settings.configure(lm=lm)

#     tool1 = DummyTool1()
#     tool2 = DummyTool2()
#     program = dspy.ReAct("question -> answer", tools=[tool1, tool2])

#     question = "What is the color of the sky?"
#     result = program(question=question)
#     assert result.answer == "baz"

#     # each tool should be called only once
#     assert tool1.num_calls == 1
#     assert tool2.num_calls == 1


# def test_signature_instructions():
#     class ExampleSignature(dspy.Signature):
#         """You are going to generate output based on input."""

#         input = dspy.InputField()
#         output = dspy.OutputField()

#     react = dspy.ReAct(ExampleSignature)

#     assert react.react[0].signature.instructions is not None
#     assert react.react[0].signature.instructions.startswith("You are going to generate output based on input.")
>>>>>>> 9f43944a
<|MERGE_RESOLUTION|>--- conflicted
+++ resolved
@@ -4,128 +4,8 @@
 from dspy.utils.dummies import DummyLM, dummy_rm
 
 
-<<<<<<< HEAD
-def test_example_no_tools():
-    # Create a simple dataset which the model will use with the Retrieve tool.
-    lm = DummyLM(
-        [
-            {"Thought_1": "Initial thoughts", "Action_1": "Finish[blue]"},
-        ]
-    )
-    dspy.settings.configure(lm=lm, rm=dummy_rm())
-
-    program = dspy.ReAct("question -> answer")
-
-    # Check default tools
-    assert isinstance(program.tools["Finish"], dspy.Example)
-
-    # Call the ReAct module on a particular input
-    question = "What is the color of the sky?"
-    result = program(question=question)
-    assert result.answer == "blue"
-
-
-def test_example_search():
-    # Create a simple dataset which the model will use with the Retrieve tool.
-    lm = DummyLM(
-        [
-            {"Thought_1": "Initial thoughts", "Action_1": "Search[the color of the sky]"},
-            {"Thought_2": "More thoughts", "Action_2": "Finish[blue]\n\n"},
-        ]
-    )
-    rm = dummy_rm(
-        [
-            "We all know the color of the sky is blue.",
-            "Something about the sky colors",
-            "This sentence is completely irellevant to answer the question.",
-            "Let's add some more sentences to act as summy passages.",
-            "Let's add some more sentences to act as summy passages.",
-            "Let's add some more sentences to act as summy passages.",
-        ]
-    )
-    dspy.settings.configure(lm=lm, rm=rm)
-
-    program = dspy.ReAct("question -> answer")
-
-    # Check default tools
-    assert len(program.tools) == 2
-    assert isinstance(program.tools["Search"], dspy.Retrieve)
-    assert isinstance(program.tools["Finish"], dspy.Example)
-
-    # Call the ReAct module on a particular input
-    question = "What is the color of the sky?"
-    result = program(question=question)
-    assert result.answer == "blue"
-
-
-class DummyTool1:
-    name = "Tool1"
-    input_variable = "query"
-    desc = ""
-    num_calls = 0
-
-    def __call__(self, *args, **kwargs):
-        # test case with no passages attribute
-        assert args[0] == "foo"
-        self.num_calls += 1
-        return "tool 1 output"
-
-
-@dataclass
-class DummyOutput:
-    passages: str
-
-
-class DummyTool2:
-    name = "Tool2"
-    input_variable = "query"
-    desc = ""
-    num_calls = 0
-
-    def __call__(self, *args, **kwargs):
-        # test case with passages attribute
-        assert args[0] == "bar"
-        self.num_calls += 1
-        return DummyOutput(passages="tool 2 output")
-
-
-def test_custom_tools():
-    lm = DummyLM(
-        [
-            {"Thought_1": "Initial thoughts", "Action_1": "Tool1[foo]"},
-            {"Thought_2": "More thoughts", "Action_2": "Tool2[bar]"},
-            {"Thought_3": "Even more thoughts", "Action_3": "Finish[baz]"},
-        ]
-    )
-    dspy.settings.configure(lm=lm)
-
-    tool1 = DummyTool1()
-    tool2 = DummyTool2()
-    program = dspy.ReAct("question -> answer", tools=[tool1, tool2])
-
-    question = "What is the color of the sky?"
-    result = program(question=question)
-    assert result.answer == "baz"
-
-    # each tool should be called only once
-    assert tool1.num_calls == 1
-    assert tool2.num_calls == 1
-
-
-def test_signature_instructions():
-    class ExampleSignature(dspy.Signature):
-        """You are going to generate output based on input."""
-
-        input = dspy.InputField()
-        output = dspy.OutputField()
-
-    react = dspy.ReAct(ExampleSignature)
-
-    assert react.react[0].signature.instructions is not None
-    assert react.react[0].signature.instructions.startswith("You are going to generate output based on input.")
-=======
 # def test_example_no_tools():
-#     # Createa a simple dataset which the model will use with the Retrieve tool.
+#     # Create a simple dataset which the model will use with the Retrieve tool.
 #     lm = DummyLM(
 #         [
 #             {"Thought_1": "Initial thoughts", "Action_1": "Finish[blue]"},
@@ -145,7 +25,7 @@
 
 
 # def test_example_search():
-#     # Createa a simple dataset which the model will use with the Retrieve tool.
+#     # Create a simple dataset which the model will use with the Retrieve tool.
 #     lm = DummyLM(
 #         [
 #             {"Thought_1": "Initial thoughts", "Action_1": "Search[the color of the sky]"},
@@ -155,7 +35,7 @@
 #     rm = dummy_rm(
 #         [
 #             "We all know the color of the sky is blue.",
-#             "Somethng about the sky colors",
+#             "Something about the sky colors",
 #             "This sentence is completely irellevant to answer the question.",
 #             "Let's add some more sentences to act as summy passages.",
 #             "Let's add some more sentences to act as summy passages.",
@@ -241,5 +121,4 @@
 #     react = dspy.ReAct(ExampleSignature)
 
 #     assert react.react[0].signature.instructions is not None
-#     assert react.react[0].signature.instructions.startswith("You are going to generate output based on input.")
->>>>>>> 9f43944a
+#     assert react.react[0].signature.instructions.startswith("You are going to generate output based on input.")