import os
import tempfile
from io import BytesIO
from typing import List, Optional

import pydantic
import pytest
import requests
from PIL import Image as PILImage

import dspy
from dspy.adapters.types.image import encode_image
from dspy.utils.dummies import DummyLM


@pytest.fixture
def sample_pil_image():
    """Fixture to provide a sample image for testing"""
    url = "https://images.dog.ceo/breeds/dane-great/n02109047_8912.jpg"
    response = requests.get(url)
    response.raise_for_status()
    return PILImage.open(BytesIO(response.content))


@pytest.fixture
def sample_dspy_image_download():
    return dspy.Image.from_url("https://images.dog.ceo/breeds/dane-great/n02109047_8912.jpg", download=True)


@pytest.fixture
def sample_url():
    return "https://images.dog.ceo/breeds/dane-great/n02109047_8912.jpg"


@pytest.fixture
def sample_dspy_image_no_download():
    return dspy.Image.from_url("https://images.dog.ceo/breeds/dane-great/n02109047_8912.jpg", download=False)


def count_messages_with_image_url_pattern(messages):
    pattern = {"type": "image_url", "image_url": {"url": lambda x: isinstance(x, str)}}

    try:

        def check_pattern(obj, pattern):
            if isinstance(pattern, dict):
                if not isinstance(obj, dict):
                    return False
                return all(k in obj and check_pattern(obj[k], v) for k, v in pattern.items())
            if callable(pattern):
                return pattern(obj)
            return obj == pattern

        def count_patterns(obj, pattern):
            count = 0
            if check_pattern(obj, pattern):
                count += 1
            if isinstance(obj, dict):
                count += sum(count_patterns(v, pattern) for v in obj.values())
            if isinstance(obj, (list, tuple)):
                count += sum(count_patterns(v, pattern) for v in obj)
            return count

        return count_patterns(messages, pattern)
    except Exception:
        return 0


def setup_predictor(signature, expected_output):
    """Helper to set up a predictor with DummyLM"""
    lm = DummyLM([expected_output])
    dspy.settings.configure(lm=lm)
    return dspy.Predict(signature), lm


@pytest.mark.parametrize(
    "test_case",
    [
        {
            "name": "probabilistic_classification",
            "signature": "image: dspy.Image, class_labels: List[str] -> probabilities: Dict[str, float]",
            "inputs": {"image": "https://example.com/dog.jpg", "class_labels": ["dog", "cat", "bird"]},
            "key_output": "probabilities",
            "expected": {"probabilities": {"dog": 0.8, "cat": 0.1, "bird": 0.1}},
        },
        {
            "name": "image_to_code",
            "signature": "ui_image: dspy.Image, target_language: str -> generated_code: str",
            "inputs": {"ui_image": "https://example.com/button.png", "target_language": "HTML"},
            "key_output": "generated_code",
            "expected": {"generated_code": "<button>Click me</button>"},
        },
        {
            "name": "bbox_detection",
            "signature": "image: dspy.Image -> bboxes: List[Tuple[int, int, int, int]]",
            "inputs": {"image": "https://example.com/image.jpg"},
            "key_output": "bboxes",
            "expected": {"bboxes": [(10, 20, 30, 40), (50, 60, 70, 80)]},
        },
        {
            "name": "multilingual_caption",
            "signature": "image: dspy.Image, languages: List[str] -> captions: Dict[str, str]",
            "inputs": {"image": "https://example.com/dog.jpg", "languages": ["en", "es", "fr"]},
            "key_output": "captions",
            "expected": {
                "captions": {"en": "A golden retriever", "es": "Un golden retriever", "fr": "Un golden retriever"}
            },
        },
    ],
)
def test_basic_image_operations(test_case):
    """Consolidated test for basic image operations"""
    predictor, lm = setup_predictor(test_case["signature"], test_case["expected"])

    # Convert string URLs to dspy.Image objects
    inputs = {
        k: dspy.Image.from_url(v) if isinstance(v, str) and k in ["image", "ui_image"] else v
        for k, v in test_case["inputs"].items()
    }

    result = predictor(**inputs)

    # Check result based on output field name
    output_field = next(f for f in ["probabilities", "generated_code", "bboxes", "captions"] if hasattr(result, f))
    assert getattr(result, output_field) == test_case["expected"][test_case["key_output"]]
    assert count_messages_with_image_url_pattern(lm.history[-1]["messages"]) == 1


@pytest.mark.parametrize(
    "image_input,description",
    [
        ("pil_image", "PIL Image"),
        ("encoded_pil_image", "encoded PIL image string"),
        ("dspy_image_download", "dspy.Image with download=True"),
        ("dspy_image_no_download", "dspy.Image without download"),
    ],
)
def test_image_input_formats(
    request, sample_pil_image, sample_dspy_image_download, sample_dspy_image_no_download, image_input, description
):
    """Test different input formats for image fields"""
    signature = "image: dspy.Image, class_labels: List[str] -> probabilities: Dict[str, float]"
    expected = {"probabilities": {"dog": 0.8, "cat": 0.1, "bird": 0.1}}
    predictor, lm = setup_predictor(signature, expected)

    input_map = {
        "pil_image": sample_pil_image,
        "encoded_pil_image": encode_image(sample_pil_image),
        "dspy_image_download": sample_dspy_image_download,
        "dspy_image_no_download": sample_dspy_image_no_download,
    }

    actual_input = input_map[image_input]
    # TODO(isaacbmiller): Support the cases without direct dspy.Image coercion
    if image_input in ["pil_image", "encoded_pil_image"]:
        pytest.xfail(f"{description} not fully supported without dspy.from_PIL")

    result = predictor(image=actual_input, class_labels=["dog", "cat", "bird"])
    assert result.probabilities == expected["probabilities"]
    assert count_messages_with_image_url_pattern(lm.history[-1]["messages"]) == 1


def test_predictor_save_load(sample_url, sample_pil_image):
    """Test saving and loading predictors with image fields"""
    signature = "image: dspy.Image -> caption: str"
    examples = [
        dspy.Example(image=dspy.Image.from_url(sample_url), caption="Example 1"),
        dspy.Example(image=sample_pil_image, caption="Example 2"),
    ]

    predictor, lm = setup_predictor(signature, {"caption": "A golden retriever"})
    optimizer = dspy.teleprompt.LabeledFewShot(k=1)
    compiled_predictor = optimizer.compile(student=predictor, trainset=examples, sample=False)

    with tempfile.NamedTemporaryFile(mode="w+", delete=True, suffix=".json") as temp_file:
        compiled_predictor.save(temp_file.name)
        loaded_predictor = dspy.Predict(signature)
        loaded_predictor.load(temp_file.name)

    loaded_predictor(image=dspy.Image.from_url("https://example.com/dog.jpg"))
    assert count_messages_with_image_url_pattern(lm.history[-1]["messages"]) == 2
    assert "<DSPY_IMAGE_START>" not in str(lm.history[-1]["messages"])


def test_save_load_complex_default_types():
    """Test saving and loading predictors with complex default types (lists of images)"""
    examples = [
        dspy.Example(
            image_list=[
                dspy.Image.from_url("https://example.com/dog.jpg"),
                dspy.Image.from_url("https://example.com/cat.jpg"),
            ],
            caption="Example 1",
        ).with_inputs("image_list"),
    ]

    class ComplexTypeSignature(dspy.Signature):
        image_list: List[dspy.Image] = dspy.InputField(desc="A list of images")
        caption: str = dspy.OutputField(desc="A caption for the image list")

    predictor, lm = setup_predictor(ComplexTypeSignature, {"caption": "A list of images"})
    optimizer = dspy.teleprompt.LabeledFewShot(k=1)
    compiled_predictor = optimizer.compile(student=predictor, trainset=examples, sample=False)

    with tempfile.NamedTemporaryFile(mode="w+", delete=True, suffix=".json") as temp_file:
        compiled_predictor.save(temp_file.name)
        loaded_predictor = dspy.Predict(ComplexTypeSignature)
        loaded_predictor.load(temp_file.name)

    result = loaded_predictor(**examples[0].inputs())
    assert result.caption == "A list of images"
    assert str(lm.history[-1]["messages"]).count("'url'") == 4
    assert "<DSPY_IMAGE_START>" not in str(lm.history[-1]["messages"])


class BasicImageSignature(dspy.Signature):
    """Basic signature with a single image input"""

    image: dspy.Image = dspy.InputField()
    output: str = dspy.OutputField()


class ImageListSignature(dspy.Signature):
    """Signature with a list of images input"""

    image_list: List[dspy.Image] = dspy.InputField()
    output: str = dspy.OutputField()


@pytest.mark.parametrize(
    "test_case",
    [
        {
            "name": "basic_dspy_signature",
            "signature_class": BasicImageSignature,
            "inputs": {"image": "https://example.com/dog.jpg"},
            "expected": {"output": "A dog photo"},
            "expected_image_urls": 2,
        },
        {
            "name": "list_dspy_signature",
            "signature_class": ImageListSignature,
            "inputs": {"image_list": ["https://example.com/dog.jpg", "https://example.com/cat.jpg"]},
            "expected": {"output": "Multiple photos"},
            "expected_image_urls": 4,
        },
    ],
)
def test_save_load_complex_types(test_case):
    """Test saving and loading predictors with complex types"""
    signature_cls = test_case["signature_class"]

    # Convert string URLs to dspy.Image objects in input
    processed_input = {}
    for key, value in test_case["inputs"].items():
        if isinstance(value, str) and "http" in value:
            processed_input[key] = dspy.Image.from_url(value)
        elif isinstance(value, list) and value and isinstance(value[0], str):
            processed_input[key] = [dspy.Image.from_url(url) for url in value]
        else:
            processed_input[key] = value

    # Create example and predictor
    examples = [dspy.Example(**processed_input, **test_case["expected"]).with_inputs(*processed_input.keys())]

    predictor, lm = setup_predictor(signature_cls, test_case["expected"])
    optimizer = dspy.teleprompt.LabeledFewShot(k=1)
    compiled_predictor = optimizer.compile(student=predictor, trainset=examples, sample=False)

    # Test save and load
    with tempfile.NamedTemporaryFile(mode="w+", delete=True, suffix=".json") as temp_file:
        compiled_predictor.save(temp_file.name)
        loaded_predictor = dspy.Predict(signature_cls)
        loaded_predictor.load(temp_file.name)

    # Run prediction
    result = loaded_predictor(**processed_input)

    # Verify output matches expected
    for key, value in test_case["expected"].items():
        assert getattr(result, key) == value

    # Verify correct number of image URLs in messages
    assert count_messages_with_image_url_pattern(lm.history[-1]["messages"]) == test_case["expected_image_urls"]
    assert "<DSPY_IMAGE_START>" not in str(lm.history[-1]["messages"])


def test_save_load_pydantic_model():
    """Test saving and loading predictors with pydantic models"""

    class ImageModel(pydantic.BaseModel):
        image: dspy.Image
        image_list: Optional[List[dspy.Image]] = None
        output: str

    class PydanticSignature(dspy.Signature):
        model_input: ImageModel = dspy.InputField()
        output: str = dspy.OutputField()

    # Create model instance
    model_input = ImageModel(
        image=dspy.Image.from_url("https://example.com/dog.jpg"),
        image_list=[dspy.Image.from_url("https://example.com/cat.jpg")],
        output="Multiple photos",
    )

    # Create example and predictor
    examples = [dspy.Example(model_input=model_input, output="Multiple photos").with_inputs("model_input")]

    predictor, lm = setup_predictor(PydanticSignature, {"output": "Multiple photos"})
    optimizer = dspy.teleprompt.LabeledFewShot(k=1)
    compiled_predictor = optimizer.compile(student=predictor, trainset=examples, sample=False)

    # Test save and load
    with tempfile.NamedTemporaryFile(mode="w+", delete=True, suffix=".json") as temp_file:
        compiled_predictor.save(temp_file.name)
        loaded_predictor = dspy.Predict(PydanticSignature)
        loaded_predictor.load(temp_file.name)

    # Run prediction
    result = loaded_predictor(model_input=model_input)

    # Verify output matches expected
    assert result.output == "Multiple photos"
    assert count_messages_with_image_url_pattern(lm.history[-1]["messages"]) == 4
    assert "<DSPY_IMAGE_START>" not in str(lm.history[-1]["messages"])


def test_optional_image_field():
    """Test that optional image fields are not required"""

    class OptionalImageSignature(dspy.Signature):
        image: Optional[dspy.Image] = dspy.InputField()
        output: str = dspy.OutputField()

    predictor, lm = setup_predictor(OptionalImageSignature, {"output": "Hello"})
    result = predictor(image=None)
    assert result.output == "Hello"
    assert count_messages_with_image_url_pattern(lm.history[-1]["messages"]) == 0


def test_pdf_url_support():
    """Test support for PDF files from URLs"""
    pdf_url = "https://www.w3.org/WAI/ER/tests/xhtml/testfiles/resources/pdf/dummy.pdf"

    # Create a dspy.Image object from the PDF URL with download=True
    pdf_image = dspy.Image.from_url(pdf_url, download=True)

    # The data URI should contain application/pdf in the MIME type
    assert "data:application/pdf" in pdf_image.url
    assert ";base64," in pdf_image.url

    # Test using it in a predictor
    class PDFSignature(dspy.Signature):
        document: dspy.Image = dspy.InputField(desc="A PDF document")
        summary: str = dspy.OutputField(desc="A summary of the PDF")

    predictor, lm = setup_predictor(PDFSignature, {"summary": "This is a dummy PDF"})
    result = predictor(document=pdf_image)

    assert result.summary == "This is a dummy PDF"
    assert count_messages_with_image_url_pattern(lm.history[-1]["messages"]) == 1

    # Ensure the URL was properly expanded in messages
    messages_str = str(lm.history[-1]["messages"])
    assert "application/pdf" in messages_str


def test_different_mime_types():
    """Test support for different file types and MIME type detection"""
    # Test with various file types
    file_urls = {
        "pdf": "https://www.w3.org/WAI/ER/tests/xhtml/testfiles/resources/pdf/dummy.pdf",
        "image": "https://images.dog.ceo/breeds/dane-great/n02109047_8912.jpg",
    }

    expected_mime_types = {
        "pdf": "application/pdf",
        "image": "image/jpeg",
    }

    for file_type, url in file_urls.items():
        # Download and encode
        encoded = encode_image(url, download_images=True)

        # Check for correct MIME type in the encoded data - using 'in' instead of startswith
        # to account for possible parameters in the MIME type
        assert f"data:{expected_mime_types[file_type]}" in encoded
        assert ";base64," in encoded


def test_mime_type_from_response_headers():
    """Test that MIME types from response headers are correctly used"""
    # This URL returns proper Content-Type header
    pdf_url = "https://www.w3.org/WAI/ER/tests/xhtml/testfiles/resources/pdf/dummy.pdf"

    # Make an actual request to get the content type from headers
    response = requests.get(pdf_url)
    expected_mime_type = response.headers.get("Content-Type", "")

    # Should be application/pdf or similar
    assert "pdf" in expected_mime_type.lower()

    # Encode with download to test MIME type from headers
    encoded = encode_image(pdf_url, download_images=True)

    # The encoded data should contain the correct MIME type
    assert "application/pdf" in encoded
    assert ";base64," in encoded


def test_pdf_from_file():
    """Test handling a PDF file from disk"""
    # Download a PDF to a temporary file
    pdf_url = "https://www.w3.org/WAI/ER/tests/xhtml/testfiles/resources/pdf/dummy.pdf"
    response = requests.get(pdf_url)
    response.raise_for_status()

    with tempfile.NamedTemporaryFile(suffix=".pdf", delete=False) as tmp_file:
        tmp_file.write(response.content)
        tmp_file_path = tmp_file.name

    try:
        # Create a dspy.Image from the file
        pdf_image = dspy.Image.from_file(tmp_file_path)

        # Check that the MIME type is correct
        assert "data:application/pdf" in pdf_image.url
        assert ";base64," in pdf_image.url

        # Test the image in a predictor
        class FilePDFSignature(dspy.Signature):
            document: dspy.Image = dspy.InputField(desc="A PDF document from file")
            summary: str = dspy.OutputField(desc="A summary of the PDF")

        predictor, lm = setup_predictor(FilePDFSignature, {"summary": "This is a PDF from file"})
        result = predictor(document=pdf_image)

        assert result.summary == "This is a PDF from file"
        assert count_messages_with_image_url_pattern(lm.history[-1]["messages"]) == 1
    finally:
        # Clean up the temporary file
        try:
            os.unlink(tmp_file_path)
        except Exception:
            pass


def test_image_repr():
    """Test string representation of Image objects"""
    url_image = dspy.Image.from_url("https://example.com/dog.jpg", download=False)
    assert str(url_image) == (
        "<<CUSTOM-TYPE-START-IDENTIFIER>>"
        "[{'type': 'image_url', 'image_url': {'url': 'https://example.com/dog.jpg'}}]"
        "<<CUSTOM-TYPE-END-IDENTIFIER>>"
    )
    assert repr(url_image) == "Image(url='https://example.com/dog.jpg')"

<<<<<<< HEAD
    sample_pil = PILImage.new('RGB', (60, 30), color='red')
=======
    sample_pil = PILImage.new("RGB", (60, 30), color="red")
>>>>>>> 81648473
    pil_image = dspy.Image.from_PIL(sample_pil)
    assert str(pil_image).startswith("<<CUSTOM-TYPE-START-IDENTIFIER>>[{'type': 'image_url',")
    assert str(pil_image).endswith("<<CUSTOM-TYPE-END-IDENTIFIER>>")
    assert "base64" in str(pil_image)<|MERGE_RESOLUTION|>--- conflicted
+++ resolved
@@ -456,11 +456,7 @@
     )
     assert repr(url_image) == "Image(url='https://example.com/dog.jpg')"
 
-<<<<<<< HEAD
-    sample_pil = PILImage.new('RGB', (60, 30), color='red')
-=======
     sample_pil = PILImage.new("RGB", (60, 30), color="red")
->>>>>>> 81648473
     pil_image = dspy.Image.from_PIL(sample_pil)
     assert str(pil_image).startswith("<<CUSTOM-TYPE-START-IDENTIFIER>>[{'type': 'image_url',")
     assert str(pil_image).endswith("<<CUSTOM-TYPE-END-IDENTIFIER>>")
