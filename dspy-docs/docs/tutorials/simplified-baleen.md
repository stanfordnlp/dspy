--- conflicted
+++ resolved
@@ -3,7 +3,6 @@
 ---
 
 # Simplified Baleen: A Step-by-Step Guide
-<<<<<<< HEAD
 
 From exploring the harder questions in the training/dev sets, a single search query is often not enough for the task. For instance, this can be seen in `HotPotQA` when a question ask about, say, the birth city of the writer of "Right Back At It Again". A search query often identifies the author correctly as "Jeremy McKinnon", but it wouldn't figure out when he was born.
 
@@ -201,6 +200,4 @@
 ## Retrieval Score for compiled Baleen: 60.0
 ```
 
-Excellent! There might be something to this compiled, multi-hop program then. Now that's you've seen a example of how to build a simple yet powerful pipeline it's time for you to build one yourself!!
-=======
->>>>>>> 5f7c8301
+Excellent! There might be something to this compiled, multi-hop program then. Now that's you've seen a example of how to build a simple yet powerful pipeline it's time for you to build one yourself!!