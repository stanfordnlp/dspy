import logging
from collections.abc import Iterable

import numpy as np

import dsp

logger = logging.getLogger(__name__)

def retrieve(query: str, k: int, **kwargs) -> list[str]:
    """Retrieves passages from the RM for the query and returns the top k passages."""
    if not dsp.settings.rm:
        raise AssertionError("No RM is loaded.")
    passages = dsp.settings.rm(query, k=k, **kwargs)
    if not isinstance(passages, Iterable):
        # it's not an iterable yet; make it one.
        # TODO: we should unify the type signatures of dspy.Retriever
        passages = [passages]
    passages = [psg.long_text for psg in passages]

    if dsp.settings.reranker:
        passages_cs_scores = dsp.settings.reranker(query, passages)
        passages_cs_scores_sorted = np.argsort(passages_cs_scores)[::-1]
        passages = [passages[idx] for idx in passages_cs_scores_sorted]


    return passages
def retrievewithMetadata(query: str, k: int, **kwargs) -> list[str]:
    """Retrieves passages from the RM for the query and returns the top k passages."""

    if not dsp.settings.rm:
        raise AssertionError("No RM is loaded.")
    passages = dsp.settings.rm(query, k=k, **kwargs)
    if not isinstance(passages, Iterable):
        # it's not an iterable yet; make it one.
        # TODO: we should unify the type signatures of dspy.Retriever
        passages = [passages]

    return passages


def retrieveRerankEnsemble(queries: list[str], k: int,**kwargs) -> list[str]:
    if not (dsp.settings.rm and dsp.settings.reranker):
        raise AssertionError("Both RM and Reranker are needed to retrieve & re-rank.")
    queries = [q for q in queries if q]
    passages = {}
    for query in queries:
        retrieved_passages = dsp.settings.rm(query, k=k*3,**kwargs)
        passages_cs_scores = dsp.settings.reranker(query, [psg.long_text for psg in retrieved_passages])
        for idx in np.argsort(passages_cs_scores)[::-1]:
            psg = retrieved_passages[idx]
            passages[psg.long_text] = passages.get(psg.long_text, []) + [
                passages_cs_scores[idx],
            ]


    passages = [(np.average(score), text) for text, score in passages.items()]
    return [text for _, text in sorted(passages, reverse=True)[:k]]

def retrieveRerankEnsemblewithMetadata(queries: list[str], k: int, **kwargs) -> list[str]:
    if not (dsp.settings.rm and dsp.settings.reranker):
        raise AssertionError("Both RM and Reranker are needed to retrieve & re-rank.")
    queries = [q for q in queries if q]
    all_queries_passages = []
    for query in queries:
        passages = []
        retrieved_passages = dsp.settings.rm(query, k=k * 3, **kwargs)
        passages_cs_scores = dsp.settings.reranker(
            query, passages=[psg["long_text"] for psg in retrieved_passages],
        )
        for idx in np.argsort(passages_cs_scores)[::-1][:k]:
            curr_passage = retrieved_passages[idx]
            curr_passage["rerank_score"] = passages_cs_scores[idx]
            passages.append(curr_passage)
        all_queries_passages.append(passages)
    if len(queries) == 1:
        return all_queries_passages[0]
    else:
        return all_queries_passages


def retrieveEnsemble(queries: list[str], k: int, by_prob: bool = True,**kwargs) -> list[str]:
    """Retrieves passages from the RM for each query in queries and returns the top k passages
    based on the probability or score.
    """
    if not dsp.settings.rm:
        raise AssertionError("No RM is loaded.")
    if dsp.settings.reranker:
<<<<<<< HEAD
        return retrieveRerankEnsemble(queries, k)

=======
        return retrieveRerankEnsemble(queries, k, **kwargs)
    
>>>>>>> 5e26fad7
    queries = [q for q in queries if q]

    if len(queries) == 1:
        return retrieve(queries[0], k, **kwargs)

    passages = {}
    for q in queries:
        for psg in dsp.settings.rm(q, k=k * 3,**kwargs):
            if by_prob:
                passages[psg.long_text] = passages.get(psg.long_text, 0.0) + psg.prob
            else:
                passages[psg.long_text] = passages.get(psg.long_text, 0.0) + psg.score

    passages = [(score, text) for text, score in passages.items()]
    passages = sorted(passages, reverse=True)[:k]
    passages = [text for _, text in passages]


    return passages

def retrieveEnsemblewithMetadata(
    queries: list[str], k: int, by_prob: bool = True, **kwargs,
) -> list[str]:
    """Retrieves passages from the RM for each query in queries and returns the top k passages
    based on the probability or score.
    """

    if not dsp.settings.rm:
        raise AssertionError("No RM is loaded.")
    if not dsp.settings.reranker:
        return retrieveRerankEnsemblewithMetadata(queries=queries,k=k)

    queries = [q for q in queries if q]

    if len(queries) == 1:
        return retrieve(queries[0], k)
    all_queries_passages = []
    for q in queries:
        passages = {}
        retrieved_passages = dsp.settings.rm(q, k=k * 3, **kwargs)
        for idx, psg in enumerate(retrieved_passages):
            if by_prob:
                passages[(idx, psg.long_text)] = (
                    passages.get(psg.long_text, 0.0) + psg.prob
                )
            else:
                passages[(idx, psg.long_text)] = (
                    passages.get(psg.long_text, 0.0) + psg.score
                )
            retrieved_passages[idx]["tracking_idx"] = idx
        passages = sorted(passages.items(), key=lambda item: item[1])[:k]
        req_indices = [psg[0][0] for psg in passages]
        passages = [
            rp for rp in retrieved_passages if rp.get("tracking_idx") in req_indices
        ]
        all_queries_passages.append(passages)
    return all_queries_passages<|MERGE_RESOLUTION|>--- conflicted
+++ resolved
@@ -86,13 +86,7 @@
     if not dsp.settings.rm:
         raise AssertionError("No RM is loaded.")
     if dsp.settings.reranker:
-<<<<<<< HEAD
-        return retrieveRerankEnsemble(queries, k)
-
-=======
         return retrieveRerankEnsemble(queries, k, **kwargs)
-    
->>>>>>> 5e26fad7
     queries = [q for q in queries if q]
 
     if len(queries) == 1:
