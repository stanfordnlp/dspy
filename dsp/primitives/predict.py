from collections import Counter
from typing import Any, Callable, Optional

import dsp
from dsp.primitives.demonstrate import Example
from dsp.templates.template_v3 import Template
from dsp.utils import normalize_text, zipstar
from dsp.utils.utils import dotdict


class Completions:
    """A state object that holds the valid LM completions for a given Template."""

    def __init__(self, completions: list[Example], template: Template):
        self.data = completions
        self.template = template

    def __iter__(self):
        return self.data.__iter__()

    def __getitem__(self, item):
        return self.data[item]

    def __len__(self):
        return len(self.data)

    def unpack(self, key=None):
        if key:
            return [getattr(c, key) for c in self.data]

        return zipstar(self.data)

    def __getattr__(self, name):
        assert len(self.data) == 1

        completion = self.data[0]

        if name in completion.keys():
            return getattr(completion, name)

        if name.endswith("s") and name[:-1] in completion.keys():
            pass

        assert False, name


def generate(template: Template, **kwargs) -> Callable:
    """Returns a callable function that generates completions for a given example using the provided template."""
    if hasattr(dsp.settings, "inspect"):
        inspector = dsp.settings.inspect
        _generate = inspector.inspect_func(dsp.predict._generate)
        return _generate(template, **kwargs)
    else:
        return dsp.predict._generate(template, **kwargs)


class UnsetBackendError(AssertionError):
    """Raised when no backend is configured."""


def _generate(template: Template, **kwargs) -> Callable:
    """Returns a callable function that generates completions for a given example using the provided template."""
    generator = dsp.settings.lm
    if not generator:
        raise UnsetBackendError("No backend configured.")

    def do_generate(
<<<<<<< HEAD
        example: Example,
        stage: str,
        max_depth: int = 2,
        original_example=None,
=======
        example: Example, stage: str, max_depth: int = 2, original_example=None,
>>>>>>> 649ba32f
    ):
        if not dsp.settings.lm:
            raise AssertionError("No LM or backend is loaded.")
        original_example = original_example or example
        assert stage is not None

        # Look up the appropriate fields in each demonstration.
        example = example.demos_at(lambda d: d[stage])

        # Generate and extract the fields.
        prompt = template(example)
        completions: list[dict[str, Any]] = generator(prompt, **kwargs)
        completions: list[Example] = [template.extract(example, p) for p in completions]

        # Find the completions that are most complete.
        field_names: list[str] = [field.input_variable for field in template.fields]

        last_field_idx = 0
        for field_idx, key in enumerate(field_names):
            completions_ = [c for c in completions if c.get(key, None) is not None]

            # Filter out completions that are missing fields that are present in at least one completion.
            if len(completions_):
                completions = completions_
                last_field_idx = field_idx + 1

        # If none of the completions is completed (i.e., none has the final field set).
        if last_field_idx < len(field_names):
            # Pick the first completion that has gone farthest.
            completion = completions[0]
            completion[field_names[last_field_idx]] = ""

            # Recurse with greedy decoding and a shorter length.
            max_tokens = kwargs.get("max_tokens", dsp.settings.lm.kwargs["max_tokens"])
            max_tokens = min(max(75, max_tokens // 2), max_tokens)
            new_kwargs = {
                **kwargs,
                "max_tokens": max_tokens,
                "n": 1,
                "temperature": 0.0,
            }

            assert max_depth > 0
            return generate(template, **new_kwargs)(
                completion,
                stage=stage,
                max_depth=max_depth - 1,
                original_example=original_example,
            )

        completions = Completions(completions, template=template)
        example = example.copy(completions=completions)

        if len(completions) == 1:
            completion = completions[0]
            example[stage] = example.copy(**completion)

            if dsp.settings.compiling:
                inputs_ = set(original_example.keys())
                inputs = [
                    f.input_variable
                    for f in template.fields
                    if f.input_variable in inputs_
                ]
                outputs = [
                    f.output_variable
                    for f in template.fields
                    if f.input_variable not in inputs_
                ]

                example.compiling_stages = example.get("compiling_stages", [])
                example.compiling_stages.append(
                    {
                        "name": stage,
                        "template": template,
                        "inputs": inputs,
                        "outputs": outputs,
                    },
                )
        else:
            # assert not dsp.settings.compiling, "TODO: At this point, cannot compile n>1 generations"
            example[stage] = dotdict(completions=completions)

        return example, completions

    return do_generate


def generate_sc(
    example, prompt, normalize=True, extract=None, prediction_field=None, **kwargs,
):
    if not dsp.settings.lm:
        raise AssertionError("No LM is loaded.")
    kwargs = {"temperature": 0.7, "n": 20, "max_tokens": 150, **kwargs}

    completions = dsp.settings.lm(prompt, **kwargs)
    completions = extract_final_answer(example, completions, extract=extract)
    return majority_vote_(
        completions, normalize=normalize, prediction_field=prediction_field,
    )


def extract_final_answer(example, completions, extract=None):
    if not dsp.settings.lm:
        raise AssertionError("No LM is loaded.")
    if extract:
        completions = [extract(example, p) for p in completions]
    else:
        completions = [
            p.strip().split("\n")[-1].split(":", 1)[-1].strip() for p in completions
        ]

    # TODO: make thread-safe?
    dsp.settings.lm.history.append(
        {**dsp.settings.lm.history[-1], "completions": completions},
    )

    return completions


def majority(
    completions: Completions, normalize: bool = True, field: Optional[str] = None,
):
    """Returns the most common completion for the target field or the last field in the template."""
    field = completions.template.fields[-1].output_variable if field is None else field

    return Completions(
        majority_vote_(completions, normalize=normalize, prediction_field=field),
        template=completions.template,
    )


def majority_vote_(completions: Completions, normalize: bool, prediction_field: str):
    """Core logic for majority vote."""

    if not dsp.settings.lm:
        raise AssertionError("No LM is loaded.")

    normalized_to_original = {}
    if normalize:
        original_completions = completions
        completions_ = []
        for pred in completions:
            if prediction_field in pred:
                completions_.append(normalize_text(pred[prediction_field]))
            else:
                completions_.append("")
        completions = completions_

        for completion, normalized_completion in zip(original_completions, completions):
            if normalized_completion not in normalized_to_original:
                normalized_to_original[normalized_completion] = completion

    completions_ = [x for x in completions if x]

    if completions_:
        completions = completions_

    topk = Counter(completions).most_common()
    pred, _ = topk[0]

    if normalize:
        pred = normalized_to_original[pred]

    dsp.settings.lm.history.append(
        {**dsp.settings.lm.history[-1], "topk": topk, "completions": [pred]},
    )

    return [pred]<|MERGE_RESOLUTION|>--- conflicted
+++ resolved
@@ -65,14 +65,10 @@
         raise UnsetBackendError("No backend configured.")
 
     def do_generate(
-<<<<<<< HEAD
         example: Example,
         stage: str,
         max_depth: int = 2,
         original_example=None,
-=======
-        example: Example, stage: str, max_depth: int = 2, original_example=None,
->>>>>>> 649ba32f
     ):
         if not dsp.settings.lm:
             raise AssertionError("No LM or backend is loaded.")
