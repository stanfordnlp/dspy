from abc import ABC, abstractmethod


class LM(ABC):
    """Abstract class for language models."""

    def __init__(self, model):
        self.kwargs = {
            "model": model,
            "temperature": 0.0,
            "max_tokens": 150,
            "top_p": 1,
            "frequency_penalty": 0,
            "presence_penalty": 0,
            "n": 1,
        }
        self.provider = "default"

        self.history = []

    @abstractmethod
    def basic_request(self, prompt, **kwargs):
        pass

    def request(self, prompt, **kwargs):
        return self.basic_request(prompt, **kwargs)

    def print_green(self, text: str, end: str = "\n"):
        import dspy

        if dspy.settings.experimental:
            return "\n\n" + "\x1b[32m" + str(text).lstrip() + "\x1b[0m" + end
        else:
            return "\x1b[32m" + str(text) + "\x1b[0m" + end

    def print_red(self, text: str, end: str = "\n"):
        return "\x1b[31m" + str(text) + "\x1b[0m" + end

    def inspect_history(self, n: int = 1, skip: int = 0):
        """Prints the last n prompts and their completions.

        TODO: print the valid choice that contains filled output field instead of the first.
        """
        provider: str = self.provider
        last_prompt = None
        printed = []
        n = n + skip

        for x in reversed(self.history[-100:]):
            prompt = x["prompt"]

            if prompt != last_prompt:
                if provider in (
                    "clarifai",
                    "cloudflare",
                    "google",
                    "groq",
                    "Bedrock",
                    "Sagemaker",
                    "premai",
                    "tensorrt_llm",
                    "unify",
                ):
                    printed.append((prompt, x["response"]))
                elif provider == "anthropic":
                    blocks = [{"text": block.text} for block in x["response"].content if block.type == "text"]
                    printed.append((prompt, blocks))
                elif provider == "cohere":
                    printed.append((prompt, x["response"].text))
                elif provider == "mistral":
                    printed.append((prompt, x["response"].choices))
                elif provider == "ibm":
                    printed.append((prompt, x))
                elif provider == "you.com":
                    printed.append((prompt, x["response"]["answer"]))
                else:
                    printed.append((prompt, x["response"]["choices"]))

            last_prompt = prompt

            if len(printed) >= n:
                break

        printing_value = ""
        for idx, (prompt, choices) in enumerate(reversed(printed)):
            # skip the first `skip` prompts
            if (n - idx - 1) < skip:
                continue
            printing_value += "\n\n\n"
            printing_value += prompt

            text = ""
            if provider in (
                "cohere",
                "Bedrock",
                "Sagemaker",
                "clarifai",
                "claude",
                "ibm",
                "premai",
                "you.com",
                "tensorrt_llm",
            ):
                text = choices
<<<<<<< HEAD
            elif provider == "unify":
                text = " " + choices["choices"][0]["message"]["content"]
=======
>>>>>>> 29e8c3a2
            elif provider == "openai" or provider == "ollama":
                text = " " + self._get_choice_text(choices[0]).strip()
            elif provider == "unify":
                text = " " + choices["choices"][0]["message"]["content"]
            elif provider == "groq":
                text = " " + choices
            elif provider == "google":
                text = choices[0].parts[0].text
            elif provider == "mistral":
                text = choices[0].message.content
            elif provider == "cloudflare":
                text = choices[0]
            else:
                text = choices[0]["text"]
            printing_value += self.print_green(text, end="")

            if len(choices) > 1 and isinstance(choices, list):
                printing_value += self.print_red(
                    f" \t (and {len(choices)-1} other completions)",
                    end="",
                )

            printing_value += "\n\n\n"

        print(printing_value)
        return printing_value

    @abstractmethod
    def __call__(self, prompt, only_completed=True, return_sorted=False, **kwargs):
        pass

    def copy(self, **kwargs):
        """Returns a copy of the language model with the same parameters."""
        kwargs = {**self.kwargs, **kwargs}
        model = kwargs.pop("model")

        return self.__class__(model=model, **kwargs)<|MERGE_RESOLUTION|>--- conflicted
+++ resolved
@@ -60,6 +60,7 @@
                     "premai",
                     "tensorrt_llm",
                     "unify",
+                    "unify",
                 ):
                     printed.append((prompt, x["response"]))
                 elif provider == "anthropic":
@@ -102,11 +103,8 @@
                 "tensorrt_llm",
             ):
                 text = choices
-<<<<<<< HEAD
             elif provider == "unify":
                 text = " " + choices["choices"][0]["message"]["content"]
-=======
->>>>>>> 29e8c3a2
             elif provider == "openai" or provider == "ollama":
                 text = " " + self._get_choice_text(choices[0]).strip()
             elif provider == "unify":
