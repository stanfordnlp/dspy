--- conflicted
+++ resolved
@@ -1,12 +1,8 @@
 import functools
 import json
 import logging
-<<<<<<< HEAD
-from typing import Any, Literal, Optional, cast
-=======
 from typing import Any, Callable, Literal, Optional, cast
 
->>>>>>> c6219ca4
 import backoff
 
 try:
