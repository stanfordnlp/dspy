--- conflicted
+++ resolved
@@ -1,7 +1,3 @@
-<<<<<<< HEAD
-import logging
-=======
->>>>>>> 29e8c3a2
 from typing import Any, Optional
 
 from unify.clients import Unify as UnifyClient
@@ -9,43 +5,24 @@
 from dsp.modules.lm import LM
 
 
-class Unify(LM, UnifyClient):
+class Unify(LM):
     """A class to interact with the Unify AI API."""
 
     def __init__(
         self,
-<<<<<<< HEAD
-        model: str = "router@q:1|c:4.65e-03|t:2.08e-05|i:2.07e-03",
-        api_key=None,
+        model: Optional[str] = None,
         stream: Optional[bool] = False,
-        system_prompt: Optional[str] = None,
-        n: int = 1,
-        **kwargs,
-    ):
-        self.stream = stream
-        LM.__init__(self, model)
-        UnifyClient.__init__(self, endpoint=model, api_key=api_key)
-        # super().__init__(model)
-=======
-        model: Optional[str] = None,
-        router_model: Optional[str] = None,
-        router_provider: Optional[str] = None,  # refearing to provider of the model
-        stream: Optional[bool] = False,  # referring to unify router
         api_key: Optional[str] = None,
         system_prompt: Optional[str] = None,
         **kwargs,
     ):
-        if model:
-            self.model = model
-        elif router_model and router_provider:
-            self.model = "@".join([router_model, router_provider])
+        self.model = model
         self.api_key = api_key
         self.client = UnifyClient(api_key=self.api_key, endpoint=self.model)
 
         super().__init__(model=self.model)
         self.provider = "unify"
         self.stream = stream
->>>>>>> 29e8c3a2
         self.system_prompt = system_prompt
         self.kwargs = {
             "model": self.model,
@@ -55,30 +32,8 @@
             "n": 1,
             **kwargs,
         }
-<<<<<<< HEAD
-        self.kwargs["endpoint"] = model
-=======
 
->>>>>>> 29e8c3a2
         self.history: list[dict[str, Any]] = []
-        self._dspy_integration_provider = "unify"
-
-    @property
-    def provider(self) -> Optional[str]:
-        return self._dspy_integration_provider
-
-    @provider.setter
-    def provider(self, value: str) -> None:
-        self._dspy_integration_provider = value
-
-    @property
-    def model_provider(self) -> Optional[str]:
-        return UnifyClient.provider(self)
-
-    @model_provider.setter
-    def model_provider(self, value: str) -> None:
-        if value != "default":
-            self.set_provider(value)
 
     def basic_request(
         self,
@@ -99,7 +54,7 @@
         )
         response_content = (
             raw_response if isinstance(raw_response, str) else "".join(raw_response)
-        )  # handle both outputs stream =True or False from Unify generate method
+        )  # handle stream=True or False outputs from Unify generate method
         formated_response: dict = {"choices": [{"message": {"content": response_content}}]}
 
         history = {
@@ -107,34 +62,10 @@
             "response": formated_response,
             "kwargs": kwargs,
         }
-<<<<<<< HEAD
-        messages = [{"role": "user", "content": prompt}]
-        settings_dict["messages"] = messages
-        if self.system_prompt:
-            settings_dict["messages"].insert(0, {"role": "system", "content": self.system_prompt})
 
-        logging.debug(f"Settings Dict: {settings_dict}")
-
-        response_string: str = self.generate(
-            messages=settings_dict["messages"],
-            stream=settings_dict["stream"],
-            temperature=kwargs["temperature"],
-            max_tokens=kwargs["max_tokens"],
-        )
-
-        response: dict = {"choices": [{"message": {"content": response_string}}]}  # response with choices
-
-        if response_string not in [None, "", " "]:
-            self.history.append({"prompt": prompt, "response": response})
-        else:
-            logging.error("No response")
-            raise ValueError("Unexpected response format")
-        return response
-=======
         self.history.append(history)
 
         return formated_response
->>>>>>> 29e8c3a2
 
     def __call__(
         self,
@@ -146,6 +77,7 @@
         """Request completions from the Unify API."""
         assert only_completed, "for now"
         assert return_sorted is False, "for now"
+
         n: int = kwargs.pop("n", 1)
         completions = []
 
