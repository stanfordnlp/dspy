--- conflicted
+++ resolved
@@ -1,11 +1,7 @@
 import datetime
 import hashlib
-<<<<<<< HEAD
-from typing import Any, Literal
-=======
 from typing import Any, Literal, Optional
 
->>>>>>> b1da1af7
 import requests
 from dsp.modules.lm import LM
 from dsp.trackers.base import BaseTracker
@@ -49,12 +45,9 @@
         presence_penalty: float = 0,
         n: int = 1,
         num_ctx: int = 1024,
-<<<<<<< HEAD
-        tracker: BaseTracker = BaseTracker,
-=======
         format: Optional[Literal["json"]] = None,
         system: Optional[str] = None,
->>>>>>> b1da1af7
+        tracker: BaseTracker = BaseTracker,
         **kwargs,
     ):
         super().__init__(model)
@@ -64,12 +57,9 @@
         self.base_url = base_url
         self.model_name = model
         self.timeout_s = timeout_s
-<<<<<<< HEAD
-        self.tracker = tracker
-=======
         self.format = format
         self.system = system
->>>>>>> b1da1af7
+        self.tracker = tracker
 
         self.kwargs = {
             "temperature": temperature,
@@ -105,18 +95,9 @@
             "options": {k: v for k, v in kwargs.items() if k not in ["n", "max_tokens"]},
             "stream": False,
         }
-        
-        # Set the format if it was defined
-        if self.format:
-            settings_dict["format"] = self.format
-            
         if self.model_type == "chat":
             settings_dict["messages"] = [{"role": "user", "content": prompt}]
         else:
-            # Overwrite system prompt defined in modelfile
-            if self.system:
-                settings_dict["system"] = self.system
-    
             settings_dict["prompt"] = prompt
 
         urlstr = f"{self.base_url}/api/chat" if self.model_type == "chat" else f"{self.base_url}/api/generate"
