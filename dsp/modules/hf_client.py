import os
import random
import re
import shutil
import subprocess

# from dsp.modules.adapter import TurboAdapter, DavinciAdapter, LlamaAdapter
import backoff
import requests

from dsp.modules.cache_utils import CacheMemory, NotebookCacheMemory
from dsp.modules.hf import HFModel, openai_to_hf
<<<<<<< HEAD

ERRORS = Exception
=======
>>>>>>> 696f2d2e


def backoff_hdlr(details):
    """Handler from https://pypi.org/project/backoff/"""
    print(
        "Backing off {wait:0.1f} seconds after {tries} tries "
        "calling function {target} with kwargs "
        "{kwargs}".format(**details),
    )


class HFClientTGI(HFModel):
    def __init__(self, model, port, url="http://future-hgx-1", http_request_kwargs=None, **kwargs):
        super().__init__(model=model, is_client=True)

        self.url = url
        self.ports = port if isinstance(port, list) else [port]
        self.http_request_kwargs = http_request_kwargs or {}

        self.headers = {"Content-Type": "application/json"}

        self.kwargs = {
            "temperature": 0.01,
            "max_tokens": 75,
            "top_p": 0.97,
            "n": 1,
            "stop": ["\n", "\n\n"],
            **kwargs,
        }

        # print(self.kwargs)

    def _generate(self, prompt, **kwargs):
        kwargs = {**self.kwargs, **kwargs}

        payload = {
<<<<<<< HEAD
            "inputs": prompt,
            "parameters": {
                "do_sample": kwargs["n"] > 1,
                "best_of": kwargs["n"],
                "details": kwargs["n"] > 1,
                # "max_new_tokens": kwargs.get('max_tokens', kwargs.get('max_new_tokens', 75)),
                # "stop": ["\n", "\n\n"],
                **kwargs,
=======
        "inputs": prompt,
        "parameters": {
            "do_sample": kwargs["n"] > 1,
            "best_of": kwargs["n"],
            "details": kwargs["n"] > 1,
            # "max_new_tokens": kwargs.get('max_tokens', kwargs.get('max_new_tokens', 75)),
            # "stop": ["\n", "\n\n"],
            **kwargs,
>>>>>>> 696f2d2e
            },
        }

        payload["parameters"] = openai_to_hf(**payload["parameters"])

        payload["parameters"]["temperature"] = max(
<<<<<<< HEAD
            0.1,
            payload["parameters"]["temperature"],
=======
            0.1, payload["parameters"]["temperature"],
>>>>>>> 696f2d2e
        )

        # print(payload['parameters'])

        # response = requests.post(self.url + "/generate", json=payload, headers=self.headers)

        response = send_hftgi_request_v01_wrapped(
            f"{self.url}:{random.Random().choice(self.ports)}" + "/generate",
            url=self.url,
            ports=tuple(self.ports),
            json=payload,
            headers=self.headers,
            **self.http_request_kwargs,
        )

        try:
            json_response = response.json()
            # completions = json_response["generated_text"]

            completions = [json_response["generated_text"]]

            if "details" in json_response and "best_of_sequences" in json_response["details"]:
                completions += [x["generated_text"] for x in json_response["details"]["best_of_sequences"]]

            response = {"prompt": prompt, "choices": [{"text": c} for c in completions]}
            return response
        except Exception:
            print("Failed to parse JSON response:", response.text)
            raise Exception("Received invalid JSON response from server")


@CacheMemory.cache(ignore=["arg"])
def send_hftgi_request_v01(arg, url, ports, **kwargs):
    return requests.post(arg, **kwargs)


# @functools.lru_cache(maxsize=None if cache_turn_on else 0)
@NotebookCacheMemory.cache(ignore=["arg"])
def send_hftgi_request_v01_wrapped(arg, url, ports, **kwargs):
    return send_hftgi_request_v01(arg, url, ports, **kwargs)


@CacheMemory.cache
def send_hftgi_request_v00(arg, **kwargs):
    return requests.post(arg, **kwargs)


class HFClientVLLM(HFModel):
    def __init__(self, model, port, url="http://localhost", **kwargs):
        super().__init__(model=model, is_client=True)

        if isinstance(url, list):
            self.urls = url
        
        elif isinstance(url, str):
            self.urls = [f'{url}:{port}']
        
        else:
            raise ValueError(f"The url provided to `HFClientVLLM` is neither a string nor a list of strings. It is of type {type(url)}.")
        
        self.headers = {"Content-Type": "application/json"}
        self.kwargs |= kwargs


    def _generate(self, prompt, **kwargs):
        kwargs = {**self.kwargs, **kwargs}

        payload = {
            "model": self.kwargs["model"],
            "prompt": prompt,
            **kwargs,
        }

        
        # Round robin the urls.
        url = self.urls.pop(0)
        self.urls.append(url)

        response = send_hfvllm_request_v00(
            f"{url}/v1/completions",
            json=payload,
            headers=self.headers,
        )

        try:
            json_response = response.json()
            completions = json_response["choices"]
            response = {
                "prompt": prompt,
                "choices": [{"text": c["text"]} for c in completions],
            }
            return response

        except Exception:
            print("Failed to parse JSON response:", response.text)
            raise Exception("Received invalid JSON response from server")


@CacheMemory.cache
def send_hfvllm_request_v00(arg, **kwargs):
    return requests.post(arg, **kwargs)


class HFServerTGI:
    def __init__(self, user_dir):
        self.model_weights_dir = os.path.abspath(os.path.join(os.getcwd(), "text-generation-inference", user_dir))
        if not os.path.exists(self.model_weights_dir):
            os.makedirs(self.model_weights_dir)

    def close_server(self, port):
        process = subprocess.Popen(["docker", "ps"], stdout=subprocess.PIPE, stderr=subprocess.PIPE)
        stdout, _ = process.communicate()
        print(stdout)
        if stdout:
            container_ids = stdout.decode().strip().split("\n")
            container_ids = container_ids[1:]
            for container_id in container_ids:
                match = re.search(r"^([a-zA-Z0-9]+)", container_id)
                if match:
                    container_id = match.group(1)
<<<<<<< HEAD
                    port_mapping = subprocess.check_output(["docker", "port", container_id]).decode().strip()
                    if f"0.0.0.0:{port}" in port_mapping:
                        subprocess.run(["docker", "stop", container_id], check=False)

    def run_server(
        self,
        port,
        model_name=None,
        model_path=None,
        env_variable=None,
        gpus="all",
        num_shard=1,
        max_input_length=4000,
        max_total_tokens=4096,
        max_best_of=100,
    ):
=======
                    port_mapping = subprocess.check_output(['docker', 'port', container_id]).decode().strip()
                    if f'0.0.0.0:{port}' in port_mapping:
                        subprocess.run(['docker', 'stop', container_id], check=False)

    def run_server(self, port, model_name=None, model_path=None, env_variable=None, gpus="all", num_shard=1, max_input_length=4000, max_total_tokens=4096, max_best_of=100):        
>>>>>>> 696f2d2e
        self.close_server(port)
        if model_path:
            model_file_name = os.path.basename(model_path)
            link_path = os.path.join(self.model_weights_dir, model_file_name)
            shutil.copytree(model_path, link_path)
            model_name = (
                os.path.sep + os.path.basename(self.model_weights_dir) + os.path.sep + os.path.basename(model_path)
            )
        docker_command = f"docker run --gpus {gpus} --shm-size 1g -p {port}:80 -v {self.model_weights_dir}:{os.path.sep + os.path.basename(self.model_weights_dir)} -e {env_variable} ghcr.io/huggingface/text-generation-inference:1.1.0 --model-id {model_name} --num-shard {num_shard} --max-input-length {max_input_length} --max-total-tokens {max_total_tokens} --max-best-of {max_best_of}"
        print(f"Connect Command: {docker_command}")
        docker_process = subprocess.Popen(
            docker_command,
            shell=True,
            stdout=subprocess.PIPE,
            stderr=subprocess.STDOUT,
            text=True,
        )
        connected = False
        output = []
        while True:
            line = docker_process.stdout.readline()
            if not line:
                break
            output.append(line.strip())
            if "Connected" in line:
                connected = True
                break
        if not connected:
            print("Could not connect to server. Error log:")
            for line in output:
                print(line)
            docker_process.terminate()
        docker_process.wait()


class Together(HFModel):
    def __init__(self, model, **kwargs):
        super().__init__(model=model, is_client=True)
        self.session = requests.Session()
        self.api_base = os.getenv("TOGETHER_API_BASE")
        self.token = os.getenv("TOGETHER_API_KEY")
        self.model = model

        self.use_inst_template = False
        if any(keyword in self.model.lower() for keyword in ["inst", "instruct"]):
            self.use_inst_template = True

        stop_default = "\n\n---"

        self.kwargs = {
            "temperature": 0.0,
            "max_tokens": 512,
            "top_p": 1,
            "top_k": 20,
            "repetition_penalty": 1,
            "n": 1,
            "stop": stop_default if "stop" not in kwargs else kwargs["stop"],
            **kwargs,
        }

    @backoff.on_exception(
        backoff.expo,
        ERRORS,
        max_time=1000,
        on_backoff=backoff_hdlr,
    )
    def _generate(self, prompt, use_chat_api=False, **kwargs):
        url = f"{self.api_base}"

        kwargs = {**self.kwargs, **kwargs}

        stop = kwargs.get("stop")
        temperature = kwargs.get("temperature")
        max_tokens = kwargs.get("max_tokens", 150)
        top_p = kwargs.get("top_p", 0.7)
        top_k = kwargs.get("top_k", 50)
        repetition_penalty = kwargs.get("repetition_penalty", 1)
        prompt = f"[INST]{prompt}[/INST]" if self.use_inst_template else prompt

        if use_chat_api:
            url = f"{self.api_base}/chat/completions"
            messages = [
<<<<<<< HEAD
                {
                    "role": "system",
                    "content": "You are a helpful assistant. You must continue the user text directly without *any* additional interjections.",
                },
=======
                {"role": "system", "content": "You are a helpful assistant. You must continue the user text directly without *any* additional interjections."},
>>>>>>> 696f2d2e
                {"role": "user", "content": prompt},
            ]
            body = {
                "model": self.model,
                "messages": messages,
                "temperature": temperature,
                "max_tokens": max_tokens,
                "top_p": top_p,
                "top_k": top_k,
                "repetition_penalty": repetition_penalty,
                "stop": stop,
            }
        else:
            body = {
                "model": self.model,
                "prompt": prompt,
                "temperature": temperature,
                "max_tokens": max_tokens,
                "top_p": top_p,
                "top_k": top_k,
                "repetition_penalty": repetition_penalty,
                "stop": stop,
            }

        headers = {"Authorization": f"Bearer {self.token}"}

        try:
            with self.session.post(url, headers=headers, json=body) as resp:
                resp_json = resp.json()
                if use_chat_api:
                    completions = [resp_json["output"].get("choices", [])[0].get("message", {}).get("content", "")]
                else:
                    completions = [resp_json["output"].get("choices", [])[0].get("text", "")]
                response = {"prompt": prompt, "choices": [{"text": c} for c in completions]}
                return response
        except Exception as e:
            if resp_json:
                print(f"resp_json:{resp_json}")
            print(f"Failed to parse JSON response: {e}")
            raise Exception("Received invalid JSON response from server")


class Anyscale(HFModel):
    def __init__(self, model, **kwargs):
        super().__init__(model=model, is_client=True)
        self.session = requests.Session()
        self.api_base = os.getenv("ANYSCALE_API_BASE")
        self.token = os.getenv("ANYSCALE_API_KEY")
        self.model = model
        self.kwargs = {
            "temperature": 0.0,
            "n": 1,
            **kwargs,
        }

    def _generate(self, prompt, use_chat_api=False, **kwargs):
        url = f"{self.api_base}/completions"

        kwargs = {**self.kwargs, **kwargs}

        temperature = kwargs.get("temperature")
        max_tokens = kwargs.get("max_tokens", 150)

        if use_chat_api:
            url = f"{self.api_base}/chat/completions"
            messages = [
<<<<<<< HEAD
                {
                    "role": "system",
                    "content": "You are a helpful assistant. You must continue the user text directly without *any* additional interjections.",
                },
=======
                {"role": "system", "content": "You are a helpful assistant. You must continue the user text directly without *any* additional interjections."},
>>>>>>> 696f2d2e
                {"role": "user", "content": prompt},
            ]
            body = {
                "model": self.model,
                "messages": messages,
                "temperature": temperature,
                "max_tokens": max_tokens,
            }
        else:
            body = {
                "model": self.model,
                "prompt": f"[INST]{prompt}[/INST]",
                "temperature": temperature,
                "max_tokens": max_tokens,
            }

        headers = {"Authorization": f"Bearer {self.token}"}

        try:
            completions = []
            for i in range(kwargs.get("n", 1)):
                with self.session.post(url, headers=headers, json=body) as resp:
                    resp_json = resp.json()
                    if use_chat_api:
                        completions.extend([resp_json.get("choices", [])[0].get("message", {}).get("content", "")])
                    else:
                        completions.extend([resp_json.get("choices", [])[0].get("text", "")])
            response = {"prompt": prompt, "choices": [{"text": c} for c in completions]}
            return response
        except Exception as e:
            print(f"Failed to parse JSON response: {e}")
            raise Exception("Received invalid JSON response from server")


class ChatModuleClient(HFModel):
    def __init__(self, model, model_path):
        super().__init__(model=model, is_client=True)

        from mlc_chat import ChatConfig, ChatModule

        self.cm = ChatModule(
<<<<<<< HEAD
            model=model,
            lib_path=model_path,
            chat_config=ChatConfig(conv_template="LM"),
=======
            model=model, lib_path=model_path, chat_config=ChatConfig(conv_template="LM"),
>>>>>>> 696f2d2e
        )

    def _generate(self, prompt, **kwargs):
        output = self.cm.generate(
            prompt=prompt,
        )
        try:
            completions = [{"text": output}]
            response = {"prompt": prompt, "choices": completions}
            return response
        except Exception:
            print("Failed to parse output:", response.text)
            raise Exception("Received invalid output")


class HFClientSGLang(HFModel):
    def __init__(self, model, port, url="http://localhost", **kwargs):
        super().__init__(model=model, is_client=True)
        self.url = f"{url}:{port}"
        self.headers = {"Content-Type": "application/json"}

        self.kwargs = {
            "temperature": 0.01,
            "max_tokens": 75,
            "top_p": 0.97,
            "n": 1,
            "stop": ["\n", "\n\n"],
            **kwargs,
        }

    def _generate(self, prompt, **kwargs):
        kwargs = {**self.kwargs, **kwargs}

        payload = {
            "model": kwargs.get("model", "default"),
            "prompt": prompt,
            **kwargs,
        }

        response = send_hfsglang_request_v00(
            f"{self.url}/v1/completions",
            json=payload,
            headers=self.headers,
        )

        try:
            json_response = response.json()
            completions = json_response["choices"]
            response = {
                "prompt": prompt,
                "choices": [{"text": c["text"]} for c in completions],
            }
            return response

        except Exception:
            print("Failed to parse JSON response:", response.text)
            raise Exception("Received invalid JSON response from server")


@CacheMemory.cache
def send_hfsglang_request_v00(arg, **kwargs):
    return requests.post(arg, **kwargs)<|MERGE_RESOLUTION|>--- conflicted
+++ resolved
@@ -10,11 +10,8 @@
 
 from dsp.modules.cache_utils import CacheMemory, NotebookCacheMemory
 from dsp.modules.hf import HFModel, openai_to_hf
-<<<<<<< HEAD
 
 ERRORS = Exception
-=======
->>>>>>> 696f2d2e
 
 
 def backoff_hdlr(details):
@@ -51,7 +48,6 @@
         kwargs = {**self.kwargs, **kwargs}
 
         payload = {
-<<<<<<< HEAD
             "inputs": prompt,
             "parameters": {
                 "do_sample": kwargs["n"] > 1,
@@ -60,28 +56,14 @@
                 # "max_new_tokens": kwargs.get('max_tokens', kwargs.get('max_new_tokens', 75)),
                 # "stop": ["\n", "\n\n"],
                 **kwargs,
-=======
-        "inputs": prompt,
-        "parameters": {
-            "do_sample": kwargs["n"] > 1,
-            "best_of": kwargs["n"],
-            "details": kwargs["n"] > 1,
-            # "max_new_tokens": kwargs.get('max_tokens', kwargs.get('max_new_tokens', 75)),
-            # "stop": ["\n", "\n\n"],
-            **kwargs,
->>>>>>> 696f2d2e
             },
         }
 
         payload["parameters"] = openai_to_hf(**payload["parameters"])
 
         payload["parameters"]["temperature"] = max(
-<<<<<<< HEAD
             0.1,
             payload["parameters"]["temperature"],
-=======
-            0.1, payload["parameters"]["temperature"],
->>>>>>> 696f2d2e
         )
 
         # print(payload['parameters'])
@@ -135,13 +117,13 @@
 
         if isinstance(url, list):
             self.urls = url
-        
+
         elif isinstance(url, str):
             self.urls = [f'{url}:{port}']
-        
+
         else:
             raise ValueError(f"The url provided to `HFClientVLLM` is neither a string nor a list of strings. It is of type {type(url)}.")
-        
+
         self.headers = {"Content-Type": "application/json"}
         self.kwargs |= kwargs
 
@@ -155,7 +137,7 @@
             **kwargs,
         }
 
-        
+
         # Round robin the urls.
         url = self.urls.pop(0)
         self.urls.append(url)
@@ -202,7 +184,6 @@
                 match = re.search(r"^([a-zA-Z0-9]+)", container_id)
                 if match:
                     container_id = match.group(1)
-<<<<<<< HEAD
                     port_mapping = subprocess.check_output(["docker", "port", container_id]).decode().strip()
                     if f"0.0.0.0:{port}" in port_mapping:
                         subprocess.run(["docker", "stop", container_id], check=False)
@@ -219,13 +200,6 @@
         max_total_tokens=4096,
         max_best_of=100,
     ):
-=======
-                    port_mapping = subprocess.check_output(['docker', 'port', container_id]).decode().strip()
-                    if f'0.0.0.0:{port}' in port_mapping:
-                        subprocess.run(['docker', 'stop', container_id], check=False)
-
-    def run_server(self, port, model_name=None, model_path=None, env_variable=None, gpus="all", num_shard=1, max_input_length=4000, max_total_tokens=4096, max_best_of=100):        
->>>>>>> 696f2d2e
         self.close_server(port)
         if model_path:
             model_file_name = os.path.basename(model_path)
@@ -308,14 +282,10 @@
         if use_chat_api:
             url = f"{self.api_base}/chat/completions"
             messages = [
-<<<<<<< HEAD
                 {
                     "role": "system",
                     "content": "You are a helpful assistant. You must continue the user text directly without *any* additional interjections.",
                 },
-=======
-                {"role": "system", "content": "You are a helpful assistant. You must continue the user text directly without *any* additional interjections."},
->>>>>>> 696f2d2e
                 {"role": "user", "content": prompt},
             ]
             body = {
@@ -382,14 +352,10 @@
         if use_chat_api:
             url = f"{self.api_base}/chat/completions"
             messages = [
-<<<<<<< HEAD
                 {
                     "role": "system",
                     "content": "You are a helpful assistant. You must continue the user text directly without *any* additional interjections.",
                 },
-=======
-                {"role": "system", "content": "You are a helpful assistant. You must continue the user text directly without *any* additional interjections."},
->>>>>>> 696f2d2e
                 {"role": "user", "content": prompt},
             ]
             body = {
@@ -431,13 +397,9 @@
         from mlc_chat import ChatConfig, ChatModule
 
         self.cm = ChatModule(
-<<<<<<< HEAD
             model=model,
             lib_path=model_path,
             chat_config=ChatConfig(conv_template="LM"),
-=======
-            model=model, lib_path=model_path, chat_config=ChatConfig(conv_template="LM"),
->>>>>>> 696f2d2e
         )
 
     def _generate(self, prompt, **kwargs):
