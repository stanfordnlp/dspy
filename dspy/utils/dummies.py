import random
import re
from collections import defaultdict
from typing import Any, Dict, Union

import numpy as np

from dsp.modules import LM as DSPLM
from dsp.utils.utils import dotdict
from dspy.adapters.chat_adapter import (
    FieldInfoWithName,
    field_header_pattern,
    format_fields,
)
from dspy.clients.lm import LM
from dspy.signatures.field import OutputField


class DSPDummyLM(DSPLM):
    """Dummy language model for unit testing purposes subclassing DSP LM class."""

    def __init__(self, answers: Union[list[str], dict[str, str]], follow_examples: bool = False):
        """Initializes the dummy language model.

        Parameters:
        - answers: A list of strings or a dictionary with string keys and values.
        - follow_examples: If True, and the prompt contains an example exactly equal to the prompt,
                           the dummy model will return the next string in the list for each request.
        If a list is provided, the dummy model will return the next string in the list for each request.
        If a dictionary is provided, the dummy model will return the value corresponding to the key that matches the prompt.
        """
        super().__init__("dummy-model")
        self.provider = "dummy"
        self.answers = answers
        self.follow_examples = follow_examples

    def basic_request(self, prompt, n=1, **kwargs) -> dict[str, list[dict[str, str]]]:
        """Generates a dummy response based on the prompt."""
        dummy_response = {"choices": []}
        for _ in range(n):
            answer = None

            if self.follow_examples:
                prefix = prompt.split("\n")[-1]
                _instructions, _format, *examples, _output = prompt.split("\n---\n")
                examples_str = "\n".join(examples)
                possible_answers = re.findall(prefix + r"\s*(.*)", examples_str)
                if possible_answers:
                    # We take the last answer, as the first one is just from
                    # the "Follow the following format" section.
                    answer = possible_answers[-1]
                    print(f"DummyLM got found previous example for {prefix} with value {answer=}")
                else:
                    print(f"DummyLM couldn't find previous example for {prefix=}")

            if answer is None:
                if isinstance(self.answers, dict):
                    answer = next((v for k, v in self.answers.items() if k in prompt), None)
                else:
                    if len(self.answers) > 0:
                        answer = self.answers[0]
                        self.answers = self.answers[1:]

            if answer is None:
                answer = "No more responses"

            # Mimic the structure of a real language model response.
            dummy_response["choices"].append(
                {
                    "text": answer,
                    "finish_reason": "simulated completion",
                },
            )

            RED, _, RESET = "\033[91m", "\033[92m", "\033[0m"
            print("=== DummyLM ===")
            print(prompt, end="")
            print(f"{RED}{answer}{RESET}")
            print("===")

        # Simulate processing and storing the request and response.
        history_entry = {
            "prompt": prompt,
            "response": dummy_response,
            "kwargs": kwargs,
            "raw_kwargs": kwargs,
        }
        self.history.append(history_entry)

        return dummy_response

    def __call__(self, prompt, _only_completed=True, _return_sorted=False, **kwargs):
        """Retrieves dummy completions."""
        response = self.basic_request(prompt, **kwargs)
        choices = response["choices"]

        # Filter choices and return text completions.
        return [choice["text"] for choice in choices]

    def get_convo(self, index) -> str:
        """Get the prompt + answer from the ith message."""
        return self.history[index]["prompt"] + " " + self.history[index]["response"]["choices"][0]["text"]


class DummyLM(LM):
    """
    Dummy language model for unit testing purposes.

    Three modes of operation:

    ## 1. List of dictionaries

    If a list of dictionaries is provided, the dummy model will return the next dictionary
    in the list for each request, formatted according to the `format_fields` function.
    from the chat adapter.

    ```python
        lm = DummyLM([{"answer": "red"}, {"answer": "blue"}])
        dspy.settings.configure(lm=lm)
        predictor("What color is the sky?")
        # Output: "[[## answer ##]]\nred"
        predictor("What color is the sky?")
        # Output: "[[## answer ##]]\nblue"
    ```

    ## 2. Dictionary of dictionaries

    If a dictionary of dictionaries is provided, the dummy model will return the value
    corresponding to the key which is contained with the final message of the prompt,
    formatted according to the `format_fields` function from the chat adapter.

    ```python
        lm = DummyLM({"What color is the sky?": {"answer": "blue"}})
        dspy.settings.configure(lm=lm)
        predictor("What color is the sky?")
        # Output: "[[## answer ##]]\nblue"
    ```

    ## 3. Follow examples

    If `follow_examples` is set to True, and the prompt contains an example input exactly equal to the prompt,
    the dummy model will return the output from that example.

    ```python
        lm = DummyLM([{"answer": "red"}], follow_examples=True)
        dspy.settings.configure(lm=lm)
        predictor("What color is the sky?, demos=dspy.Example(input="What color is the sky?", output="blue"))
        # Output: "[[## answer ##]]\nblue"
    ```

    """

    def __init__(
        self,
        answers: Union[list[dict[str, str]], dict[str, dict[str, str]]],
        follow_examples: bool = False,
    ):
        super().__init__("dummy", "chat", 0.0, 1000, True)
        self.answers = answers
        if isinstance(answers, list):
            self.answers = iter(answers)
        self.follow_examples = follow_examples

    def _use_example(self, messages):
        # find all field names
        fields = defaultdict(int)
        for message in messages:
            if "content" in message:
                if ma := field_header_pattern.match(message["content"]):
                    fields[message["content"][ma.start() : ma.end()]] += 1
        # find the fields which are missing from the final turns
        max_count = max(fields.values())
        output_fields = [field for field, count in fields.items() if count != max_count]

        # get the output from the last turn that has the output fields as headers
        final_input = messages[-1]["content"].split("\n\n")[0]
        for input, output in zip(reversed(messages[:-1]), reversed(messages)):
            if any(field in output["content"] for field in output_fields) and final_input in input["content"]:
                return output["content"]

    async def acall(self, prompt=None, messages=None, **kwargs):
        return self.call(prompt, messages, **kwargs)

    def call(self, prompt=None, messages=None, **kwargs):
        """
        It would be better to have .call and .acall and then __call__ delegates
        """

        def format_answer_fields(field_names_and_values: Dict[str, Any]):
            return format_fields(
                fields_with_values={
                    FieldInfoWithName(name=field_name, info=OutputField()): value
                    for field_name, value in field_names_and_values.items()
                }
            )

        # Build the request.
        outputs = []
        for _ in range(kwargs.get("n", 1)):
            messages = messages or [{"role": "user", "content": prompt}]
            kwargs = {**self.kwargs, **kwargs}

            if self.follow_examples:
                outputs.append(self._use_example(messages))
            elif isinstance(self.answers, dict):
                outputs.append(
                    next(
                        (format_answer_fields(v) for k, v in self.answers.items() if k in messages[-1]["content"]),
                        "No more responses",
                    )
                )
            else:
                outputs.append(format_answer_fields(next(self.answers, {"answer": "No more responses"})))

            # Logging, with removed api key & where `cost` is None on cache hit.
            kwargs = {k: v for k, v in kwargs.items() if not k.startswith("api_")}
<<<<<<< HEAD
            self.history.append(
                {
                    "prompt": prompt,
                    "messages": messages,
                    "kwargs": kwargs,
                    "outputs": outputs,
                    "usage": 0,
                    "cost": 0,
                }
            )
=======
            entry = dict(prompt=prompt, messages=messages, kwargs=kwargs)
            entry = dict(**entry, outputs=outputs, usage=0)
            entry = dict(**entry, cost=0)
            self.history.append(entry)
            self.update_global_history(entry)
>>>>>>> 2a788e84

        return outputs

    def get_convo(self, index):
        """Get the prompt + answer from the ith message."""
        return self.history[index]["messages"], self.history[index]["outputs"]


def dummy_rm(passages=()) -> callable:
    if not passages:

        def inner(query: str, *, k: int, **kwargs):
            assert False, "No passages defined"

        return inner
    max_length = max(map(len, passages)) + 100
    vectorizer = DummyVectorizer(max_length)
    passage_vecs = vectorizer(passages)

    def inner(query: str, *, k: int, **kwargs):
        assert k <= len(passages)
        query_vec = vectorizer([query])[0]
        scores = passage_vecs @ query_vec
        largest_idx = (-scores).argsort()[:k]
        # return dspy.Prediction(passages=[passages[i] for i in largest_idx])
        return [dotdict(dict(long_text=passages[i])) for i in largest_idx]

    return inner


class DummyVectorizer:
    """Simple vectorizer based on n-grams."""

    def __init__(self, max_length=100, n_gram=2):
        self.max_length = max_length
        self.n_gram = n_gram
        self.P = 10**9 + 7  # A large prime number
        random.seed(123)
        self.coeffs = [random.randrange(1, self.P) for _ in range(n_gram)]

    def _hash(self, gram):
        """Hashes a string using a polynomial hash function."""
        h = 1
        for coeff, c in zip(self.coeffs, gram):
            h = h * coeff + ord(c)
            h %= self.P
        return h % self.max_length

    def __call__(self, texts: list[str]) -> np.ndarray:
        vecs = []
        for text in texts:
            grams = [text[i : i + self.n_gram] for i in range(len(text) - self.n_gram + 1)]
            vec = [0] * self.max_length
            for gram in grams:
                vec[self._hash(gram)] += 1
            vecs.append(vec)

        vecs = np.array(vecs, dtype=np.float32)
        vecs -= np.mean(vecs, axis=1, keepdims=True)
        vecs /= np.linalg.norm(vecs, axis=1, keepdims=True) + 1e-10  # Added epsilon to avoid division by zero
        return vecs<|MERGE_RESOLUTION|>--- conflicted
+++ resolved
@@ -214,24 +214,16 @@
 
             # Logging, with removed api key & where `cost` is None on cache hit.
             kwargs = {k: v for k, v in kwargs.items() if not k.startswith("api_")}
-<<<<<<< HEAD
-            self.history.append(
-                {
-                    "prompt": prompt,
-                    "messages": messages,
-                    "kwargs": kwargs,
-                    "outputs": outputs,
-                    "usage": 0,
-                    "cost": 0,
-                }
-            )
-=======
-            entry = dict(prompt=prompt, messages=messages, kwargs=kwargs)
-            entry = dict(**entry, outputs=outputs, usage=0)
-            entry = dict(**entry, cost=0)
+            entry = {
+                "prompt": prompt,
+                "messages": messages,
+                "kwargs": kwargs,
+                "outputs": outputs,
+                "usage": 0,
+                "cost": 0,
+            }
             self.history.append(entry)
             self.update_global_history(entry)
->>>>>>> 2a788e84
 
         return outputs
 
