import random
<<<<<<< HEAD
import re
from typing import Dict, List, Union

=======
from typing import Union
from dsp.modules import LM
>>>>>>> 71ac993a
import numpy as np

from dsp.modules import LM
from dsp.utils.utils import dotdict


class DummyLM(LM):
    """Dummy language model for unit testing purposes."""

    def __init__(self, answers: Union[list[str], dict[str, str]], follow_examples: bool = False):
        """Initializes the dummy language model.

        Parameters:
        - answers: A list of strings or a dictionary with string keys and values.
        - follow_examples: If True, and the prompt contains an example exactly equal to the prompt,
                           the dummy model will return the next string in the list for each request.
        If a list is provided, the dummy model will return the next string in the list for each request.
        If a dictionary is provided, the dummy model will return the value corresponding to the key that matches the prompt.
        """
        super().__init__("dummy-model")
        self.provider = "dummy"
        self.answers = answers
        self.follow_examples = follow_examples

    def basic_request(self, prompt, n=1, **kwargs) -> dict[str, list[dict[str, str]]]:
        """Generates a dummy response based on the prompt."""
        dummy_response = {"choices": []}
        for _ in range(n):
            answer = None

            if self.follow_examples:
                prefix = prompt.split("\n")[-1]
                _instructions, _format, *examples, _output = prompt.split("\n---\n")
                examples_str = "\n".join(examples)
                possible_answers = re.findall(prefix + r"\s*(.*)", examples_str)
                if possible_answers:
                    # We take the last answer, as the first one is just from
                    # the "Follow the following format" section.
                    answer = possible_answers[-1]
                    print(f"DummyLM got found previous example for {prefix} with value {answer=}")
                else:
                    print(f"DummyLM couldn't find previous example for {prefix=}")

            if answer is None:
                if isinstance(self.answers, dict):
                    answer = next((v for k, v in self.answers.items() if k in prompt), None)
                else:
                    if len(self.answers) > 0:
                        answer = self.answers[0]
                        self.answers = self.answers[1:]

            if answer is None:
                answer = "No more responses"

            # Mimic the structure of a real language model response.
            dummy_response["choices"].append(
                {
                    "text": answer,
                    "finish_reason": "simulated completion",
                },
            )

            RED, GREEN, RESET = "\033[91m", "\033[92m", "\033[0m"
            print("=== DummyLM ===")
            print(prompt, end="")
            print(f"{RED}{answer}{RESET}")
            print("===")

        # Simulate processing and storing the request and response.
        history_entry = {
            "prompt": prompt,
            "response": dummy_response,
            "kwargs": kwargs,
            "raw_kwargs": kwargs,
        }
        self.history.append(history_entry)

        return dummy_response

    def __call__(self, prompt, _only_completed=True, _return_sorted=False, **kwargs):
        """Retrieves dummy completions."""
        response = self.basic_request(prompt, **kwargs)
        choices = response["choices"]

        # Filter choices and return text completions.
        return [choice["text"] for choice in choices]

    def get_convo(self, index) -> str:
        """Get the prompt + anwer from the ith message."""
        return self.history[index]["prompt"] + " " + self.history[index]["response"]["choices"][0]["text"]


def dummy_rm(passages=()) -> callable:
    if not passages:

        def inner(query: str, *, k: int, **kwargs):
            assert False, "No passages defined"

        return inner
    max_length = max(map(len, passages)) + 100
    vectorizer = DummyVectorizer(max_length)
    passage_vecs = vectorizer(passages)

    def inner(query: str, *, k: int, **kwargs):
        assert k <= len(passages)
        query_vec = vectorizer([query])[0]
        scores = passage_vecs @ query_vec
        largest_idx = (-scores).argsort()[:k]
        # return dspy.Prediction(passages=[passages[i] for i in largest_idx])
        return [dotdict(dict(long_text=passages[i])) for i in largest_idx]

    return inner


class DummyVectorizer:
    """Simple vectorizer based on n-grams."""

    def __init__(self, max_length=100, n_gram=2):
        self.max_length = max_length
        self.n_gram = n_gram
        self.P = 10**9 + 7  # A large prime number
        random.seed(123)
        self.coeffs = [random.randrange(1, self.P) for _ in range(n_gram)]

    def _hash(self, gram):
        """Hashes a string using a polynomial hash function."""
        h = 1
        for coeff, c in zip(self.coeffs, gram):
            h = h * coeff + ord(c)
            h %= self.P
        return h % self.max_length

    def __call__(self, texts: list[str]) -> np.ndarray:
        vecs = []
        for text in texts:
            grams = [text[i : i + self.n_gram] for i in range(len(text) - self.n_gram + 1)]
            vec = [0] * self.max_length
            for gram in grams:
                vec[self._hash(gram)] += 1
            vecs.append(vec)

        vecs = np.array(vecs, dtype=np.float32)
        vecs -= np.mean(vecs, axis=1, keepdims=True)
        vecs /= np.linalg.norm(vecs, axis=1, keepdims=True) + 1e-10  # Added epsilon to avoid division by zero
        return vecs<|MERGE_RESOLUTION|>--- conflicted
+++ resolved
@@ -1,17 +1,12 @@
 import random
-<<<<<<< HEAD
+from typing import Union
+from dsp.modules import LM
+import numpy as np
+from dsp.utils.utils import dotdict
 import re
 from typing import Dict, List, Union
 
-=======
-from typing import Union
 from dsp.modules import LM
->>>>>>> 71ac993a
-import numpy as np
-
-from dsp.modules import LM
-from dsp.utils.utils import dotdict
-
 
 class DummyLM(LM):
     """Dummy language model for unit testing purposes."""
