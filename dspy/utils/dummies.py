--- conflicted
+++ resolved
@@ -19,17 +19,10 @@
 class DummyLM(LM):
     """Dummy language model for unit testing purposes."""
 
-<<<<<<< HEAD
     def __init__(
-        self, answers: Union[List[str], Dict[str, str]], follow_examples: bool = False
+        self, answers: Union[list[str], dict[str, str]], follow_examples: bool = False
     ):
-        """
-        Initializes the dummy language model.
-=======
-    def __init__(self, answers: Union[list[str], dict[str, str]], follow_examples: bool = False):
         """Initializes the dummy language model.
-
->>>>>>> 649ba32f
         Parameters:
         - answers: A list of strings or a dictionary with string keys and values.
         - follow_examples: If True, and the prompt contains an example exactly equal to the prompt,
@@ -81,11 +74,7 @@
                 {
                     "text": answer,
                     "finish_reason": "simulated completion",
-<<<<<<< HEAD
-                }
-=======
                 },
->>>>>>> 649ba32f
             )
 
             RED, GREEN, RESET = "\033[91m", "\033[92m", "\033[0m"
@@ -117,16 +106,6 @@
         """Get the prompt + anwer from the ith message."""
         return self.history[index]["prompt"] + " " + self.history[index]["response"]["choices"][0]["text"]
 
-<<<<<<< HEAD
-    def get_convo(self, index):
-        """Get the prompt + anwer from the ith message"""
-        return (
-            self.history[index]["prompt"]
-            + " "
-            + self.history[index]["response"]["choices"][0]["text"]
-        )
-=======
->>>>>>> 649ba32f
 
 def dummy_rm(passages=()) -> callable:
     if not passages:
@@ -151,12 +130,7 @@
 
 
 class DummyVectorizer:
-<<<<<<< HEAD
-    """Simple vectorizer based on n-grams"""
-=======
     """Simple vectorizer based on n-grams."""
->>>>>>> 649ba32f
-
     def __init__(self, max_length=100, n_gram=2):
         self.max_length = max_length
         self.n_gram = n_gram
@@ -175,13 +149,9 @@
     def __call__(self, texts: list[str]) -> np.ndarray:
         vecs = []
         for text in texts:
-<<<<<<< HEAD
             grams = [
                 text[i : i + self.n_gram] for i in range(len(text) - self.n_gram + 1)
             ]
-=======
-            grams = [text[i : i + self.n_gram] for i in range(len(text) - self.n_gram + 1)]
->>>>>>> 649ba32f
             vec = [0] * self.max_length
             for gram in grams:
                 vec[self._hash(gram)] += 1
