--- conflicted
+++ resolved
@@ -56,22 +56,11 @@
         Parameters:
             **kwargs: Arbitrary keyword arguments.
 
-<<<<<<< HEAD
         Returns:
             Predict: The result of the forward method of the Predict object.
         """
         signature = kwargs.pop("new_signature", None) or self._get_signature()
         return self.predict.forward(signature=signature, **kwargs)
-=======
-    def dump_state(self):
-        state = super().dump_state()
-
-        # Cache the signature instructions and the last field's name.
-        state["extended_signature_instructions"] = self.extended_signature.instructions
-
-        *_, last_key = self.signature.fields.keys()
-        state["extended_signature_prefix"] = self.extended_signature.fields[last_key].json_schema_extra['prefix']
->>>>>>> 42a59433
 
     def dump_state(self):
         """
@@ -82,11 +71,12 @@
         """
         state = self.predict.dump_state()
         state["extended_signature_instructions"] = self.predict.extended_signature.instructions
-        state["extended_signature_prefix"] = self.predict.extended_signature.fields[-1].name
+
+        *_, last_key = self.signature.fields.keys()
+        state["extended_signature_prefix"] = self.predict.extended_signature.fields[last_key].json_schema_extra['prefix']
         return state
 
     def load_state(self, state):
-<<<<<<< HEAD
         """
         The load_state method for the ChainOfThought class.
 
@@ -135,24 +125,14 @@
             state (dict): A dictionary containing the state of the Predict object and the extended signature.
         """
         if "extended_signature_instructions" in state:
+            instructions = state["extended_signature_instructions"]
+            self.extended_signature = self.extended_signature.with_instructions(instructions)
+
             self.predict.extended_signature.instructions = state["extended_signature_instructions"]
         if "extended_signature_prefix" in state:
             prefix = state["extended_signature_prefix"]
-            self.predict.extended_signature.fields[-1] = self.predict.extended_signature.fields[-1]._replace(
-                name=prefix)
-=======
-        super().load_state(state)
-                    
-        # Reconstruct the signature.
-        if "extended_signature_instructions" in state:
-            instructions = state["extended_signature_instructions"]
-            self.extended_signature = self.extended_signature.with_instructions(instructions)
-
-        if "extended_signature_prefix" in state:
-            prefix = state["extended_signature_prefix"]
-            *_, last_key = self.extended_signature.fields.keys()
-            self.extended_signature = self.extended_signature.with_updated_fields(last_key, prefix=prefix)
->>>>>>> 42a59433
+            *_, last_key = self.predict.extended_signature.fields.keys()
+            self.extended_signature = self.predict.extended_signature.with_updated_fields(last_key, prefix=prefix)
 
 """
 TODO: In principle, we can update the field's prefix during forward too to fill any thing based on the input args.
