--- conflicted
+++ resolved
@@ -1,7 +1,4 @@
-<<<<<<< HEAD
 import dspy
-=======
->>>>>>> 649ba32f
 import random
 
 import dsp
@@ -31,13 +28,9 @@
         state["signature_instructions"] = self.signature.instructions
 
         *_, last_key = self.signature.fields.keys()
-<<<<<<< HEAD
         state["signature_prefix"] = self.signature.fields[last_key].json_schema_extra[
             "prefix"
         ]
-=======
-        state["signature_prefix"] = self.signature.fields[last_key].json_schema_extra["prefix"]
->>>>>>> 649ba32f
 
         return state
 
@@ -62,7 +55,6 @@
         # Extract the three privileged keyword arguments.
         signature = kwargs.pop("new_signature", kwargs.pop("signature", self.signature))
         demos = kwargs.pop("demos", self.demos)
-<<<<<<< HEAD
         config = dict(**self.config, **kwargs.pop("config", {}), **kwargs)
 
         # Get the right Backend to use.
@@ -70,33 +62,6 @@
             "backend", None
         )
         assert backend is not None, "No Backend is configured."
-=======
-        config = dict(**self.config, **kwargs.pop("config", {}))
-
-        # Get the right LM to use.
-        lm = kwargs.pop("lm", self.lm) or dsp.settings.lm
-        assert lm is not None, "No LM is loaded."
-
-        # If temperature is 0.0 but its n > 1, set temperature to 0.7.
-        temperature = config.get("temperature")
-        temperature = lm.kwargs["temperature"] if temperature is None else temperature
-
-        num_generations = config.get("n")
-        if num_generations is None:
-            num_generations = lm.kwargs.get("n", lm.kwargs.get("num_generations", None))
-
-        if (temperature is None or temperature <= 0.15) and num_generations > 1:
-            config["temperature"] = 0.7
-            # print(f"#> Setting temperature to 0.7 since n={num_generations} and prior temperature={temperature}.")
-
-        # All of the other kwargs are presumed to fit a prefix of the signature.
-        # That is, they are input variables for the bottom most generation, so
-        # we place them inside the input - x - together with the demos.
-        x = dsp.Example(demos=demos, **kwargs)
-
-        if new_signature is not None:
-            signature = new_signature
->>>>>>> 649ba32f
 
         if not all(k in kwargs for k in signature.input_fields):
             present = [k for k in signature.input_fields if k in kwargs]
@@ -107,19 +72,8 @@
 
         completions = backend(signature, demos=demos, **config)
 
-<<<<<<< HEAD
         # TODO: What purpose does stage play here?
         # assert self.stage in x, "The generated (input, output) example was not stored"
-=======
-        for c in C:
-            completions.append({})
-            for field in template.fields:
-                if field.output_variable not in kwargs.keys():
-                    completions[-1][field.output_variable] = getattr(
-                        c,
-                        field.output_variable,
-                    )
->>>>>>> 649ba32f
 
         pred = Prediction.from_completions(completions)
 
