--- conflicted
+++ resolved
@@ -55,38 +55,10 @@
 
             state["demos"].append(demo)
 
-<<<<<<< HEAD
-        # If `save_verbose` save all field metadata as well.
-        if save_verbose:
-            fields = []
-            for field_key in self.signature.fields.keys():
-                field_metadata = self.signature.fields[field_key]
-                fields.append(
-                    {
-                        "name": field_key,
-                        "field_type": field_metadata.json_schema_extra["__dspy_field_type"],
-                        "description": field_metadata.json_schema_extra["desc"],
-                        "prefix": field_metadata.json_schema_extra["prefix"],
-                    }
-                )
-            state["fields"] = fields
-
-        # Cache the signature instructions and the last field's name.
-        *_, last_key = self.signature.fields.keys()
-        state["signature_instructions"] = self.signature.instructions
-        state["signature_prefix"] = self.signature.fields[last_key].json_schema_extra["prefix"]
-
-        # Some special stuff for CoT.
-        if hasattr(self, "extended_signature"):
-            # Cache the signature instructions and the last field's name.
-            state["extended_signature_instructions"] = self.extended_signature.instructions
-            state["extended_signature_prefix"] = self.extended_signature.fields[last_key].json_schema_extra["prefix"]
-=======
         state["signature"] = self.signature.dump_state()
         # `extended_signature` is a special field for `Predict`s like CoT.
         if hasattr(self, "extended_signature"):
             state["extended_signature"] = self.extended_signature.dump_state()
->>>>>>> 9902a0c3
 
         return state
 
