import logging
import random

from pydantic import BaseModel

from dspy.adapters import DEFAULT_ADAPTER
from dspy.clients.base_lm import BaseLM
from dspy.clients.lm import LM
from dspy.dsp.utils.settings import settings
from dspy.predict.parameter import Parameter
from dspy.primitives.prediction import Prediction
from dspy.primitives.program import Module
from dspy.signatures.signature import ensure_signature
from dspy.utils.callback import with_callbacks

logger = logging.getLogger(__name__)


class Predict(Module, Parameter):
    def __init__(self, signature, callbacks=None, **config):
        self.stage = random.randbytes(8).hex()
        self.signature = ensure_signature(signature)
        self.config = config
        self.callbacks = callbacks or []
        self.reset()

    def reset(self):
        self.lm = None
        self.traces = []
        self.train = []
        self.demos = []

    def dump_state(self):
        state_keys = ["traces", "train"]
        state = {k: getattr(self, k) for k in state_keys}

        state["demos"] = []
        for demo in self.demos:
            demo = demo.copy()

            for field in demo:
                # FIXME: Saving BaseModels as strings in examples doesn't matter because you never re-access as an object
                demo[field] = serialize_object(demo[field])

            state["demos"].append(demo)

        state["signature"] = self.signature.dump_state()
        state["lm"] = self.lm.dump_state() if self.lm else None
        return state

    def load_state(self, state):
        """Load the saved state of a `Predict` object.

        Args:
            state (dict): The saved state of a `Predict` object.

        Returns:
            self: Returns self to allow method chaining
        """
        excluded_keys = ["signature", "extended_signature", "lm"]
        for name, value in state.items():
            # `excluded_keys` are fields that go through special handling.
            if name not in excluded_keys:
                setattr(self, name, value)

        self.signature = self.signature.load_state(state["signature"])
        self.lm = LM(**state["lm"]) if state["lm"] else None

        if "extended_signature" in state:  # legacy, up to and including 2.5, for CoT.
            raise NotImplementedError("Loading extended_signature is no longer supported in DSPy 2.6+")

        return self

    @with_callbacks
    def __call__(self, **kwargs):
        return self.forward(**kwargs)

    def forward(self, **kwargs):
        # Extract the three privileged keyword arguments.
        assert "new_signature" not in kwargs, "new_signature is no longer a valid keyword argument."
        signature = ensure_signature(kwargs.pop("signature", self.signature))
        demos = kwargs.pop("demos", self.demos)
        config = dict(**self.config, **kwargs.pop("config", {}))

        # Get the right LM to use.
        lm = kwargs.pop("lm", self.lm) or settings.lm
        assert isinstance(lm, BaseLM), "No LM is loaded."

        # If temperature is unset or <=0.15, and n > 1, set temperature to 0.7 to keep randomness.
        temperature = config.get("temperature") or lm.kwargs.get("temperature")
        num_generations = config.get("n") or lm.kwargs.get("n") or lm.kwargs.get("num_generations") or 1

        if (temperature is None or temperature <= 0.15) and num_generations > 1:
            config["temperature"] = 0.7

        if not all(k in kwargs for k in signature.input_fields):
            present = [k for k in signature.input_fields if k in kwargs]
            missing = [k for k in signature.input_fields if k not in kwargs]
            logger.warning(
                "Not all input fields were provided to module. Present: %s. Missing: %s.",
                present,
                missing,
            )

<<<<<<< HEAD
        adapter = settings.adapter or DEFAULT_ADAPTER
        completions = adapter(
            lm,
            lm_kwargs=config,
            signature=signature,
            demos=demos,
            inputs=kwargs,
        )
=======
        adapter = settings.adapter or ChatAdapter()

        stream_listeners = settings.stream_listeners or []
        stream = settings.send_stream is not None
        if stream and len(stream_listeners) > 0:
            stream = any(stream_listener.predict == self for stream_listener in stream_listeners)

        if stream:
            with settings.context(caller_predict=self):
                completions = adapter(lm, lm_kwargs=config, signature=signature, demos=demos, inputs=kwargs)
        else:
            with settings.context(send_stream=None):
                completions = adapter(lm, lm_kwargs=config, signature=signature, demos=demos, inputs=kwargs)
>>>>>>> 08dc9b77

        pred = Prediction.from_completions(completions, signature=signature)

        if kwargs.pop("_trace", True) and settings.trace is not None:
            trace = settings.trace
            trace.append((self, {**kwargs}, pred))

        return pred

    def update_config(self, **kwargs):
        self.config = {**self.config, **kwargs}

    def get_config(self):
        return self.config

    def __repr__(self):
        return f"{self.__class__.__name__}({self.signature})"


def serialize_object(obj):
    """
    Recursively serialize a given object into a JSON-compatible format.
    Supports Pydantic models, lists, dicts, and primitive types.
    """
    if isinstance(obj, BaseModel):
        # Use model_dump to convert the model into a JSON-serializable dict
        return obj.model_dump()
    elif isinstance(obj, list):
        return [serialize_object(item) for item in obj]
    elif isinstance(obj, tuple):
        return tuple(serialize_object(item) for item in obj)
    elif isinstance(obj, dict):
        return {key: serialize_object(value) for key, value in obj.items()}
    else:
        return obj


# # TODO: FIXME: Hmm, I guess expected behavior is that contexts can
# affect execution. Well, we need to determine whether context dominates, __init__ demoninates, or forward dominates.
# Generally, unless overwritten, we'd see n=None, temperature=None.
# That will eventually mean we have to learn them.<|MERGE_RESOLUTION|>--- conflicted
+++ resolved
@@ -102,17 +102,7 @@
                 missing,
             )
 
-<<<<<<< HEAD
         adapter = settings.adapter or DEFAULT_ADAPTER
-        completions = adapter(
-            lm,
-            lm_kwargs=config,
-            signature=signature,
-            demos=demos,
-            inputs=kwargs,
-        )
-=======
-        adapter = settings.adapter or ChatAdapter()
 
         stream_listeners = settings.stream_listeners or []
         stream = settings.send_stream is not None
@@ -125,7 +115,6 @@
         else:
             with settings.context(send_stream=None):
                 completions = adapter(lm, lm_kwargs=config, signature=signature, demos=demos, inputs=kwargs)
->>>>>>> 08dc9b77
 
         pred = Prediction.from_completions(completions, signature=signature)
 
