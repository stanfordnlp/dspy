import dsp
import random

from dspy.predict.parameter import Parameter
from dspy.primitives.prediction import Prediction

from dspy.signatures.signature import ensure_signature, signature_to_template

class Predict(Parameter):
    def __init__(self, signature, **config):
        self.stage = random.randbytes(8).hex()
<<<<<<< HEAD
        self.signature = signature  # .signature
        self.config = config
        self.reset()

        # if the signature is a string
        if isinstance(signature, str):
            inputs, outputs = signature.split("->")
            inputs, outputs = inputs.split(","), outputs.split(",")
            inputs, outputs = [field.strip() for field in inputs], [
                field.strip() for field in outputs
            ]

            assert all(len(field.split()) == 1 for field in (inputs + outputs))

            inputs_ = ", ".join([f"`{field}`" for field in inputs])
            outputs_ = ", ".join([f"`{field}`" for field in outputs])

            instructions = (
                f"""Given the fields {inputs_}, produce the fields {outputs_}."""
            )

            inputs = {k: InputField() for k in inputs}
            outputs = {k: OutputField() for k in outputs}

            for k, v in inputs.items():
                v.finalize(k, infer_prefix(k))

            for k, v in outputs.items():
                v.finalize(k, infer_prefix(k))

            self.signature = dsp.Template(instructions, **inputs, **outputs)

=======
        self.signature = ensure_signature(signature)
        self.config = config
        self.reset()

>>>>>>> d6915cf0
    def reset(self):
        self.lm = None
        self.traces = []
        self.train = []
        self.demos = []

    def dump_state(self):
        state_keys = ["lm", "traces", "train", "demos"]
        state = {k: getattr(self, k) for k in state_keys}

        # Cache the signature instructions and the last field's name.
        state["signature_instructions"] = self.signature.instructions

        *_, last_key = self.signature.fields.keys()
        state["signature_prefix"] = self.signature.fields[last_key].json_schema_extra['prefix']

        return state

    def load_state(self, state):
        for name, value in state.items():
            setattr(self, name, value)

        # Reconstruct the signature.
        if "signature_instructions" in state:
            instructions = state["signature_instructions"]
<<<<<<< HEAD
            self.signature.instructions = instructions

        if "signature_prefix" in state:
            prefix = state["signature_prefix"]
            self.signature.fields[-1] = self.signature.fields[-1]._replace(name=prefix)
=======
            self.signature = self.signature.with_instructions(instructions)

        if "signature_prefix" in state:
            prefix = state["signature_prefix"]
            *_, last_key = self.signature.fields.keys()
            self.signature = self.signature.with_updated_fields(last_key, prefix=prefix)
>>>>>>> d6915cf0

    def __call__(self, **kwargs):
        return self.forward(**kwargs)

    def forward(self, **kwargs):
        # Extract the three privileged keyword arguments.
        new_signature = ensure_signature(kwargs.pop("new_signature", None))
        signature = ensure_signature(kwargs.pop("signature", self.signature))
        demos = kwargs.pop("demos", self.demos)
        config = dict(**self.config, **kwargs.pop("config", {}))

        # Get the right LM to use.
        lm = kwargs.pop("lm", self.lm) or dsp.settings.lm
        assert lm is not None, "No LM is loaded."

        # If temperature is 0.0 but its n > 1, set temperature to 0.7.
        temperature = config.get("temperature", None)
        temperature = lm.kwargs["temperature"] if temperature is None else temperature

        num_generations = config.get("n", None)
        if num_generations is None:
            num_generations = lm.kwargs.get("n", lm.kwargs.get("num_generations", None))

        if (temperature is None or temperature <= 0.15) and num_generations > 1:
            config["temperature"] = 0.7
            # print(f"#> Setting temperature to 0.7 since n={num_generations} and prior temperature={temperature}.")

        # All of the other kwargs are presumed to fit a prefix of the signature.

        x = dsp.Example(demos=demos, **kwargs)

        if new_signature is not None:
<<<<<<< HEAD
            # parameterized signature
            signature = dsp.Template(signature.instructions, **new_signature)
=======
            signature = new_signature

        if not all(k in kwargs for k in signature.input_fields):
            present = [k for k in signature.input_fields if k in kwargs]
            missing = [k for k in signature.input_fields if k not in kwargs]
            print(f"WARNING: Not all input fields were provided to module. Present: {present}. Missing: {missing}.")

        # Switch to legacy format for dsp.generate
        template = signature_to_template(signature)
>>>>>>> d6915cf0

        if self.lm is None:
            x, C = dsp.generate(template, **config)(x, stage=self.stage)
        else:
            # Note: query_only=True means the instructions and examples are not included.
            # I'm not really sure why we'd want to do that, but it's there.
            with dsp.settings.context(lm=self.lm, query_only=True):
                x, C = dsp.generate(template, **config)(x, stage=self.stage)

        assert self.stage in x, "The generated (input, output) example was not stored"

        completions = []

        for c in C:
            completions.append({})
            for field in template.fields:
                if field.output_variable not in kwargs.keys():
                    completions[-1][field.output_variable] = getattr(
                        c, field.output_variable
                    )

        pred = Prediction.from_completions(completions, signature=signature)

        if kwargs.pop("_trace", True) and dsp.settings.trace is not None:
            trace = dsp.settings.trace
            trace.append((self, {**kwargs}, pred))

        return pred

    def update_config(self, **kwargs):
        self.config = {**self.config, **kwargs}

    def get_config(self):
        return self.config

    def __repr__(self):
        return f"{self.__class__.__name__}({self.signature})"


# TODO: get some defaults during init from the context window?
# # TODO: FIXME: Hmm, I guess expected behavior is that contexts can
# affect execution. Well, we need to determine whether context dominates, __init__ demoninates, or forward dominates.
# Generally, unless overwritten, we'd see n=None, temperature=None.
# That will eventually mean we have to learn them.<|MERGE_RESOLUTION|>--- conflicted
+++ resolved
@@ -6,48 +6,14 @@
 
 from dspy.signatures.signature import ensure_signature, signature_to_template
 
+
 class Predict(Parameter):
     def __init__(self, signature, **config):
         self.stage = random.randbytes(8).hex()
-<<<<<<< HEAD
-        self.signature = signature  # .signature
-        self.config = config
-        self.reset()
-
-        # if the signature is a string
-        if isinstance(signature, str):
-            inputs, outputs = signature.split("->")
-            inputs, outputs = inputs.split(","), outputs.split(",")
-            inputs, outputs = [field.strip() for field in inputs], [
-                field.strip() for field in outputs
-            ]
-
-            assert all(len(field.split()) == 1 for field in (inputs + outputs))
-
-            inputs_ = ", ".join([f"`{field}`" for field in inputs])
-            outputs_ = ", ".join([f"`{field}`" for field in outputs])
-
-            instructions = (
-                f"""Given the fields {inputs_}, produce the fields {outputs_}."""
-            )
-
-            inputs = {k: InputField() for k in inputs}
-            outputs = {k: OutputField() for k in outputs}
-
-            for k, v in inputs.items():
-                v.finalize(k, infer_prefix(k))
-
-            for k, v in outputs.items():
-                v.finalize(k, infer_prefix(k))
-
-            self.signature = dsp.Template(instructions, **inputs, **outputs)
-
-=======
         self.signature = ensure_signature(signature)
         self.config = config
         self.reset()
 
->>>>>>> d6915cf0
     def reset(self):
         self.lm = None
         self.traces = []
@@ -62,7 +28,9 @@
         state["signature_instructions"] = self.signature.instructions
 
         *_, last_key = self.signature.fields.keys()
-        state["signature_prefix"] = self.signature.fields[last_key].json_schema_extra['prefix']
+        state["signature_prefix"] = self.signature.fields[last_key].json_schema_extra[
+            "prefix"
+        ]
 
         return state
 
@@ -73,20 +41,12 @@
         # Reconstruct the signature.
         if "signature_instructions" in state:
             instructions = state["signature_instructions"]
-<<<<<<< HEAD
-            self.signature.instructions = instructions
-
-        if "signature_prefix" in state:
-            prefix = state["signature_prefix"]
-            self.signature.fields[-1] = self.signature.fields[-1]._replace(name=prefix)
-=======
             self.signature = self.signature.with_instructions(instructions)
 
         if "signature_prefix" in state:
             prefix = state["signature_prefix"]
             *_, last_key = self.signature.fields.keys()
             self.signature = self.signature.with_updated_fields(last_key, prefix=prefix)
->>>>>>> d6915cf0
 
     def __call__(self, **kwargs):
         return self.forward(**kwargs)
@@ -119,20 +79,17 @@
         x = dsp.Example(demos=demos, **kwargs)
 
         if new_signature is not None:
-<<<<<<< HEAD
-            # parameterized signature
-            signature = dsp.Template(signature.instructions, **new_signature)
-=======
             signature = new_signature
 
         if not all(k in kwargs for k in signature.input_fields):
             present = [k for k in signature.input_fields if k in kwargs]
             missing = [k for k in signature.input_fields if k not in kwargs]
-            print(f"WARNING: Not all input fields were provided to module. Present: {present}. Missing: {missing}.")
+            print(
+                f"WARNING: Not all input fields were provided to module. Present: {present}. Missing: {missing}."
+            )
 
         # Switch to legacy format for dsp.generate
         template = signature_to_template(signature)
->>>>>>> d6915cf0
 
         if self.lm is None:
             x, C = dsp.generate(template, **config)(x, stage=self.stage)
