import logging
import random
from functools import lru_cache

from pydantic import BaseModel

import dsp
from dspy.predict.parameter import Parameter
from dspy.primitives.prediction import Prediction
from dspy.primitives.program import Module, handle_async
from dspy.signatures.signature import ensure_signature, signature_to_template
from dspy.utils.callback import with_callbacks


@lru_cache(maxsize=None)
def warn_once(msg: str):
    logging.warning(msg)


class Predict(Module, Parameter):
    def __init__(self, signature, _parse_values=True, callbacks=None, **config):
        self.stage = random.randbytes(8).hex()
        self.signature = ensure_signature(signature)
        self.config = config
        self.callbacks = callbacks or []
        self._parse_values = _parse_values
        self.reset()

    def reset(self):
        self.lm = None
        self.traces = []
        self.train = []
        self.demos = []

    def dump_state(self, save_verbose=None):
        if save_verbose:
            logging.warning(
                "`save_verbose` is deprecated and will be removed in DSPy 2.6.0 release. Currently `save_verbose` "
                "does nothing."
            )

        state_keys = ["lm", "traces", "train"]
        state = {k: getattr(self, k) for k in state_keys}

        state["demos"] = []
        for demo in self.demos:
            demo = demo.copy()

            for field in demo:
                if isinstance(demo[field], BaseModel):
                    demo[field] = demo[field].model_dump_json()

            state["demos"].append(demo)

        state["signature"] = self.signature.dump_state()
        # `extended_signature` is a special field for `Predict`s like CoT.
        if hasattr(self, "extended_signature"):
            state["extended_signature"] = self.extended_signature.dump_state()

        return state

    def load_state(self, state, use_legacy_loading=False):
        """Load the saved state of a `Predict` object.

        Args:
            state (dict): The saved state of a `Predict` object.
            use_legacy_loading (bool): Whether to use the legacy loading method. Only use it when you are loading a
                saved state from a version of DSPy prior to v2.5.3.
        """
        if use_legacy_loading:
            self._load_state_legacy(state)
            return
        if "signature" not in state:
            # Check if the state is from a version of DSPy prior to v2.5.3.
            raise ValueError(
                "The saved state is from a version of DSPy prior to v2.5.3. Please use `use_legacy_loading=True` to "
                "load the state."
            )

        excluded_keys = ["signature", "extended_signature"]
        for name, value in state.items():
            # `excluded_keys` are fields that go through special handling.
            if name not in excluded_keys:
                setattr(self, name, value)

        self.signature = self.signature.load_state(state["signature"])

        if "extended_signature" in state:
            self.extended_signature = self.extended_signature.load_state(
                state["extended_signature"]
            )

    def _load_state_legacy(self, state):
        """Legacy state loading for backwards compatibility.

        This method is used to load the saved state of a `Predict` object from a version of DSPy prior to v2.5.3.
        """
        for name, value in state.items():
            setattr(self, name, value)

        # Reconstruct the signature.
        if "signature_instructions" in state:
            instructions = state["signature_instructions"]
            self.signature = self.signature.with_instructions(instructions)

        if "signature_prefix" in state:
            prefix = state["signature_prefix"]
            *_, last_key = self.signature.fields.keys()
            self.signature = self.signature.with_updated_fields(last_key, prefix=prefix)

        # Some special stuff for CoT.
        if "extended_signature_instructions" in state:
            instructions = state["extended_signature_instructions"]
            self.extended_signature = self.extended_signature.with_instructions(
                instructions
            )

        if "extended_signature_prefix" in state:
            prefix = state["extended_signature_prefix"]
            *_, last_key = self.extended_signature.fields.keys()
            self.extended_signature = self.extended_signature.with_updated_fields(
                last_key, prefix=prefix
            )

<<<<<<< HEAD
    @handle_async
=======
    @with_callbacks
>>>>>>> 1bab822b
    def __call__(self, **kwargs):
        import dspy

        if dspy.settings.async_mode:
            return self.aforward(**kwargs)
        return self.forward(**kwargs)

    def forward(self, **kwargs):
        assert (
            not dsp.settings.compiling
        ), "It's no longer ever the case that .compiling is True"

        # Extract the three privileged keyword arguments.
        new_signature = ensure_signature(kwargs.pop("new_signature", None))
        signature = ensure_signature(kwargs.pop("signature", self.signature))
        demos = kwargs.pop("demos", self.demos)
        config = dict(**self.config, **kwargs.pop("config", {}))

        # Get the right LM to use.
        lm = kwargs.pop("lm", self.lm) or dsp.settings.lm
        assert lm is not None, "No LM is loaded."

        # If temperature is 0.0 but its n > 1, set temperature to 0.7.
        temperature = config.get("temperature")
        temperature = lm.kwargs["temperature"] if temperature is None else temperature
        num_generations = (
            config.get("n")
            or lm.kwargs.get("n")
            or lm.kwargs.get("num_generations")
            or 1
        )

        if (temperature is None or temperature <= 0.15) and num_generations > 1:
            config["temperature"] = 0.7

        if new_signature is not None:
            signature = new_signature

        if not all(k in kwargs for k in signature.input_fields):
            present = [k for k in signature.input_fields if k in kwargs]
            missing = [k for k in signature.input_fields if k not in kwargs]
            print(
                f"WARNING: Not all input fields were provided to module. Present: {present}. Missing: {missing}."
            )

        import dspy

        if isinstance(lm, dspy.LM):
            completions = v2_5_generate(
                lm, config, signature, demos, kwargs, _parse_values=self._parse_values
            )
        else:
            warn_once(
                "\t*** In DSPy 2.5, all LM clients except `dspy.LM` are deprecated, "
                "underperform, and are about to be deleted. ***\n"
                f" \t\tYou are using the client {lm.__class__.__name__}, which will be removed in DSPy 2.6.\n"
                " \t\tChanging the client is straightforward and will let you use new features (Adapters) that"
                " improve the consistency of LM outputs, especially when using chat LMs. \n\n"
                " \t\tLearn more about the changes and how to migrate at\n"
                " \t\thttps://github.com/stanfordnlp/dspy/blob/main/examples/migration.ipynb"
            )

            if dsp.settings.experimental:
                completions = new_generate(
                    lm, signature, dsp.Example(demos=demos, **kwargs), **config
                )
            else:
                completions = old_generate(
                    demos, signature, kwargs, config, self.lm, self.stage
                )

        pred = Prediction.from_completions(completions, signature=signature)

        if kwargs.pop("_trace", True) and dsp.settings.trace is not None:
            trace = dsp.settings.trace
            trace.append((self, {**kwargs}, pred))

        return pred

    async def aforward(self, **kwargs):
        import dspy

        assert (
            not dsp.settings.compiling
        ), "It's no longer ever the case that .compiling is True"
        assert (
            dspy.settings.async_mode
        ), "Async mode must be enabled to use async predict"

        # Extract the three privileged keyword arguments.
        new_signature = ensure_signature(kwargs.pop("new_signature", None))
        signature = ensure_signature(kwargs.pop("signature", self.signature))
        demos = kwargs.pop("demos", self.demos)
        config = dict(**self.config, **kwargs.pop("config", {}))

        # Get the right LM to use.
        lm = kwargs.pop("lm", self.lm) or dsp.settings.lm
        assert lm is not None, "No LM is loaded."

        # If temperature is 0.0 but its n > 1, set temperature to 0.7.
        temperature = config.get("temperature")
        temperature = lm.kwargs["temperature"] if temperature is None else temperature
        num_generations = (
            config.get("n")
            or lm.kwargs.get("n")
            or lm.kwargs.get("num_generations")
            or 1
        )

        if (temperature is None or temperature <= 0.15) and num_generations > 1:
            config["temperature"] = 0.7

        if new_signature is not None:
            signature = new_signature

        if not all(k in kwargs for k in signature.input_fields):
            present = [k for k in signature.input_fields if k in kwargs]
            missing = [k for k in signature.input_fields if k not in kwargs]
            print(
                f"WARNING: Not all input fields were provided to module. Present: {present}. Missing: {missing}."
            )

        assert isinstance(lm, dspy.LM), "Async mode is only supported for dspy.LM"
        completions = await v2_5_generate_async(
            lm, config, signature, demos, kwargs, _parse_values=self._parse_values
        )

        pred = Prediction.from_completions(completions, signature=signature)

        if kwargs.pop("_trace", True) and dsp.settings.trace is not None:
            trace = dsp.settings.trace
            trace.append((self, {**kwargs}, pred))

        return pred

    def update_config(self, **kwargs):
        self.config = {**self.config, **kwargs}

    def get_config(self):
        return self.config

    def __repr__(self):
        return f"{self.__class__.__name__}({self.signature})"


def old_generate(demos, signature, kwargs, config, lm, stage):
    # Switch to legacy format for dsp.generate
    x = dsp.Example(demos=demos, **kwargs)
    template = signature_to_template(signature)

    if lm is None:
        x, C = dsp.generate(template, **config)(x, stage=stage)
    else:
        # Note: query_only=True means the instructions and examples are not included.
        with dsp.settings.context(lm=lm, query_only=True):
            x, C = dsp.generate(template, **config)(x, stage=stage)

    # assert stage in x, "The generated (input, output) example was not stored"

    completions = []

    for c in C:
        completions.append({})
        for field in template.fields:
            if field.output_variable not in kwargs.keys():
                completions[-1][field.output_variable] = getattr(
                    c, field.output_variable
                )

    return completions


def new_generate(lm, signature, example, max_depth=6, **kwargs):
    kwargs["stop"] = tuple(kwargs.get("stop", [])) or ("\n---",)

    # Generate and extract the fields.
    template = signature_to_template(signature, adapter=dsp.ExperimentalAdapter)
    prompt = template(example)
    completions = lm(prompt, **kwargs)
    completions = [template.extract(example, p) for p in completions]

    assert all(
        set(signature.input_fields).issubset(set(c.keys())) for c in completions
    ), "Missing input keys."

    # Find the completions that are most complete.
    field_names = [field.input_variable for field in template.fields]
    for field_idx, key in enumerate(field_names):
        completions_ = [
            c for c in completions if key in c.keys() and c[key] is not None
        ]
        completions = completions_ or completions
        if len(completions_) == 0:
            break

    # If none of the completions is completed (i.e., none has the final field set).
    if len(completions_) == 0:
        # Pick the first completion that has gone farthest.
        completion = completions[0]

        for field_idx_ in range(field_idx + 1, len(field_names)):
            if field_names[field_idx_] in completion:
                del completion[field_names[field_idx_]]

        # Recurse with greedy decoding.
        new_kwargs = {
            **kwargs,
            "n": 1,
            "temperature": 0.0,
        }

        assert max_depth > 0
        return new_generate(
            lm, signature, completion, max_depth=max_depth - 1, **new_kwargs
        )

    # Keep only output fields.
    completions = [
        {k: v for k, v in c.items() if k in signature.output_fields}
        for c in completions
    ]

    return completions


def v2_5_generate(
    *args,
    _parse_values=True,
    **kwargs,
):
    import dspy

    adapter = dspy.settings.adapter or dspy.ChatAdapter()

    return adapter(
        *args,
        **kwargs,
        _parse_values=_parse_values,
    )


async def v2_5_generate_async(
    *args,
    _parse_values=True,
    **kwargs,
):
    """
    Async version of v2_5_generate that handles async LM calls.
    Maintains the same interface and functionality as the sync version.
    """
    import dspy

    adapter = dspy.settings.adapter or dspy.ChatAdapter()

    if not hasattr(adapter, "_async_call"):
        raise NotImplementedError("No async adapter found")

    return await adapter._async_call(
        *args,
        **kwargs,
        _parse_values=_parse_values,
    )


# TODO: get some defaults during init from the context window?
# # TODO: FIXME: Hmm, I guess expected behavior is that contexts can
# affect execution. Well, we need to determine whether context dominates, __init__ demoninates, or forward dominates.
# Generally, unless overwritten, we'd see n=None, temperature=None.
# That will eventually mean we have to learn them.<|MERGE_RESOLUTION|>--- conflicted
+++ resolved
@@ -122,11 +122,8 @@
                 last_key, prefix=prefix
             )
 
-<<<<<<< HEAD
     @handle_async
-=======
     @with_callbacks
->>>>>>> 1bab822b
     def __call__(self, **kwargs):
         import dspy
 
