"""
Retriever model for deeplake
"""

from collections import defaultdict
from typing import List, Optional, Union

import openai

import dspy
from dsp.utils import dotdict

try:
    import openai.error

    ERRORS = (
        openai.error.RateLimitError,
        openai.error.ServiceUnavailableError,
        openai.error.APIError,
    )
except Exception:
    ERRORS = (openai.error.RateLimitError, openai.error.APIError)


class DeeplakeRM(dspy.Retrieve):

    """
    A retriever module that uses deeplake to return the top passages for a given query.

    Assumes that a Deep Lake Vector Store has been created and populated with the following payload:
        - text: The text of the passage

    Args:
        deeplake_vectorstore_name (str): The name or path of the Deep Lake Vector Store.
        deeplake_client (VectorStore): An instance of the Deep Lake client.
        k (int, optional): The default number of top passages to retrieve. Defaults to 3.

    Examples:
        Below is a code snippet that shows how to use Deep Lake as the default retriver:
        ```python
        from deeplake import VectorStore

        llm = dspy.OpenAI(model="gpt-3.5-turbo")
        deeplake_client = VectorStore
        retriever_model = DeeplakeRM("my_vectorstore_path", deeplake_client=deeplake_client)
        dspy.settings.configure(lm=llm, rm=retriever_model)
        ```

        Below is a code snippet that shows how to use Deep Lake in the forward() function of a module
        ```python
        self.retrieve = DeeplakeRM("my_vectorstore_path", deeplake_client=deeplake_client, k=num_passages)
        ```
    """

    def __init__(
        self,
        deeplake_vectorstore_name: str,
        deeplake_client,
        k: int = 3,
    ):
        try:
            from deeplake import VectorStore
        except ImportError:
<<<<<<< HEAD
            raise ImportError(
                "The 'deeplake' extra is required to use DeepLakeRM. Install it with `pip install dspy-ai[deeplake]`",
            )
=======
          raise ImportError(
              "The 'deeplake' extra is required to use DeepLakeRM. Install it with `pip install dspy-ai[deeplake]`",
          )
>>>>>>> 696f2d2e
        self._deeplake_vectorstore_name = deeplake_vectorstore_name
        self._deeplake_client = deeplake_client

        super().__init__(k=k)

    def embedding_function(self, texts, model="text-embedding-ada-002"):
        if isinstance(texts, str):
            texts = [texts]

        texts = [t.replace("\n", " ") for t in texts]
        return [data["embedding"] for data in openai.Embedding.create(input=texts, model=model)["data"]]

    def forward(
<<<<<<< HEAD
        self,
        query_or_queries: Union[str, List[str]],
        k: Optional[int],
=======
        self, query_or_queries: Union[str, List[str]], k: Optional[int],**kwargs,
>>>>>>> 696f2d2e
    ) -> dspy.Prediction:
        """Search with DeepLake for self.k top passages for query

        Args:
            query_or_queries (Union[str, List[str]]): The query or queries to search for.
            k (Optional[int]): The number of top passages to retrieve. Defaults to self.k.

        Returns:
            dspy.Prediction: An object containing the retrieved passages.
        """
        queries = [query_or_queries] if isinstance(query_or_queries, str) else query_or_queries
        queries = [q for q in queries if q]  # Filter empty queries

        k = k if k is not None else self.k

        passages = defaultdict(float)
        # deeplake doesn't support batch querying, manually querying each query and storing them
        for query in queries:
            results = self._deeplake_client(
<<<<<<< HEAD
                path=self._deeplake_vectorstore_name,
                embedding_function=self.embedding_function,
            ).search(query, k=k)
=======
            path=self._deeplake_vectorstore_name,
            embedding_function=self.embedding_function,
            ).search(query, k=k,**kwargs)
>>>>>>> 696f2d2e

            for score, text in zip(results.get("score", 0.0), results.get("text", "")):
                passages[text] += score

        sorted_passages = sorted(passages.items(), key=lambda x: x[1], reverse=True)[:k]

        return [dotdict({"long_text": p}) for p, _ in sorted_passages]<|MERGE_RESOLUTION|>--- conflicted
+++ resolved
@@ -61,15 +61,9 @@
         try:
             from deeplake import VectorStore
         except ImportError:
-<<<<<<< HEAD
             raise ImportError(
                 "The 'deeplake' extra is required to use DeepLakeRM. Install it with `pip install dspy-ai[deeplake]`",
             )
-=======
-          raise ImportError(
-              "The 'deeplake' extra is required to use DeepLakeRM. Install it with `pip install dspy-ai[deeplake]`",
-          )
->>>>>>> 696f2d2e
         self._deeplake_vectorstore_name = deeplake_vectorstore_name
         self._deeplake_client = deeplake_client
 
@@ -83,13 +77,7 @@
         return [data["embedding"] for data in openai.Embedding.create(input=texts, model=model)["data"]]
 
     def forward(
-<<<<<<< HEAD
-        self,
-        query_or_queries: Union[str, List[str]],
-        k: Optional[int],
-=======
         self, query_or_queries: Union[str, List[str]], k: Optional[int],**kwargs,
->>>>>>> 696f2d2e
     ) -> dspy.Prediction:
         """Search with DeepLake for self.k top passages for query
 
@@ -109,15 +97,9 @@
         # deeplake doesn't support batch querying, manually querying each query and storing them
         for query in queries:
             results = self._deeplake_client(
-<<<<<<< HEAD
                 path=self._deeplake_vectorstore_name,
                 embedding_function=self.embedding_function,
-            ).search(query, k=k)
-=======
-            path=self._deeplake_vectorstore_name,
-            embedding_function=self.embedding_function,
             ).search(query, k=k,**kwargs)
->>>>>>> 696f2d2e
 
             for score, text in zip(results.get("score", 0.0), results.get("text", "")):
                 passages[text] += score
