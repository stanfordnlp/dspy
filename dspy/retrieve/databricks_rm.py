import json
import os
from dataclasses import dataclass
from importlib.util import find_spec
from typing import Any, Dict, List, Optional, Union

import requests

import dspy
from dspy.primitives.prediction import Prediction

_databricks_sdk_installed = find_spec("databricks.sdk") is not None


@dataclass
class Document:
    page_content: str
    metadata: Dict[str, Any]
    type: str

    def to_dict(self) -> Dict[str, Any]:
        return {
            "page_content": self.page_content,
            "metadata": self.metadata,
            "type": self.type,
        }


class DatabricksRM(dspy.Retrieve):
    """
    A retriever module that uses a Databricks Mosaic AI Vector Search Index to return the top-k
    embeddings for a given query.

    Examples:
        Below is a code snippet that shows how to set up a Databricks Vector Search Index
        and configure a DatabricksRM DSPy retriever module to query the index.

        (example adapted from "Databricks: How to create and query a Vector Search Index:
        https://docs.databricks.com/en/generative-ai/create-query-vector-search.html#create-a-vector-search-index)

        ```python
        from databricks.vector_search.client import VectorSearchClient

        # Create a Databricks Vector Search Endpoint
        client = VectorSearchClient()
        client.create_endpoint(
            name="your_vector_search_endpoint_name",
            endpoint_type="STANDARD"
        )

        # Create a Databricks Direct Access Vector Search Index
        index = client.create_direct_access_index(
            endpoint_name="your_vector_search_endpoint_name",
            index_name="your_index_name",
            primary_key="id",
            embedding_dimension=1024,
            embedding_vector_column="text_vector",
            schema={
              "id": "int",
              "field2": "str",
              "field3": "float",
              "text_vector": "array<float>"
            }
        )

        # Create a DatabricksRM retriever module to query the Databricks Direct Access Vector
        # Search Index
        retriever = DatabricksRM(
            databricks_index_name = "your_index_name",
            docs_id_column_name="id",
            text_column_name="field2",
            k=3
        )
        ```

        Below is a code snippet that shows how to query the Databricks Direct Access Vector
        Search Index using the DatabricksRM retriever module:

        ```python
        retrieved_results = DatabricksRM(query="Example query text"))
        ```
    """

    def __init__(
        self,
        databricks_index_name: str,
        databricks_endpoint: Optional[str] = None,
        databricks_token: Optional[str] = None,
        databricks_client_id: Optional[str] = None,
        databricks_client_secret: Optional[str] = None,
        columns: Optional[List[str]] = None,
        filters_json: Optional[str] = None,
        k: int = 3,
        docs_id_column_name: str = "id",
        docs_uri_column_name: Optional[str] = None,
        text_column_name: str = "text",
        use_with_databricks_agent_framework: bool = False,
    ):
        """
        Args:
            databricks_index_name (str): The name of the Databricks Vector Search Index to query.
            databricks_endpoint (Optional[str]): The URL of the Databricks Workspace containing
                the Vector Search Index. Defaults to the value of the ``DATABRICKS_HOST``
                environment variable. If unspecified, the Databricks SDK is used to identify the
                endpoint based on the current environment.
            databricks_token (Optional[str]): The Databricks Workspace authentication token to use
                when querying the Vector Search Index. Defaults to the value of the
                ``DATABRICKS_TOKEN`` environment variable. If unspecified, the Databricks SDK is
                used to identify the token based on the current environment.
            databricks_client_id (str): Databricks service principal id. If not specified,
                the token is resolved from the current environment (DATABRICKS_CLIENT_ID).
            databricks_client_secret (str): Databricks service principal secret. If not specified,
                the endpoint is resolved from the current environment (DATABRICKS_CLIENT_SECRET).
            columns (Optional[List[str]]): Extra column names to include in response,
                in addition to the document id and text columns specified by
                ``docs_id_column_name`` and ``text_column_name``.
            filters_json (Optional[str]): A JSON string specifying additional query filters.
                Example filters: ``{"id <": 5}`` selects records that have an ``id`` column value
                less than 5, and ``{"id >=": 5, "id <": 10}`` selects records that have an ``id``
                column value greater than or equal to 5 and less than 10.
            k (int): The number of documents to retrieve.
            docs_id_column_name (str): The name of the column in the Databricks Vector Search Index
                containing document IDs.
            docs_uri_column_name (Optional[str]): The name of the column in the Databricks Vector Search Index
                containing document URI.
            text_column_name (str): The name of the column in the Databricks Vector Search Index
                containing document text to retrieve.
            use_with_databricks_agent_framework (bool): Whether to use the `DatabricksRM` in a way that is
                compatible with the Databricks Mosaic Agent Framework.
        """
        super().__init__(k=k)
        self.databricks_token = databricks_token if databricks_token is not None else os.environ.get("DATABRICKS_TOKEN")
        self.databricks_endpoint = (
            databricks_endpoint if databricks_endpoint is not None else os.environ.get("DATABRICKS_HOST")
        )
        self.databricks_client_id = (
            databricks_client_id if databricks_client_id is not None else os.environ.get("DATABRICKS_CLIENT_ID")
        )
        self.databricks_client_secret = (
            databricks_client_secret
            if databricks_client_secret is not None
            else os.environ.get("DATABRICKS_CLIENT_SECRET")
        )
        if not _databricks_sdk_installed and (self.databricks_token, self.databricks_endpoint).count(None) > 0:
            raise ValueError(
                "To retrieve documents with Databricks Vector Search, you must install the"
                " databricks-sdk Python library, supply the databricks_token and"
                " databricks_endpoint parameters, or set the DATABRICKS_TOKEN and DATABRICKS_HOST"
                " environment variables. You may also supply a service principal the databricks_client_id and"
                " databricks_client_secret parameters, or set the DATABRICKS_CLIENT_ID and DATABRICKS_CLIENT_SECRET"
            )
        self.databricks_index_name = databricks_index_name
        self.columns = list({docs_id_column_name, text_column_name, *(columns or [])})
        self.filters_json = filters_json
        self.k = k
        self.docs_id_column_name = docs_id_column_name
        self.docs_uri_column_name = docs_uri_column_name
        self.text_column_name = text_column_name
        self.use_with_databricks_agent_framework = use_with_databricks_agent_framework
        if self.use_with_databricks_agent_framework:
            try:
                import mlflow

                mlflow.models.set_retriever_schema(
                    primary_key="doc_id",
                    text_column="page_content",
                    doc_uri="doc_uri",
                )
            except ImportError:
                raise ValueError(
                    "To use the `DatabricksRM` retriever module with the Databricks Mosaic Agent Framework, "
                    "you must install the mlflow Python library. Please install mlflow via `pip install mlflow`."
                )

    def _extract_doc_ids(self, item: Dict[str, Any]) -> str:
        """Extracts the document id from a search result

        Args:
            item: Dict[str, Any]: a record from the search results.
        Returns:
            str: document id.
        """
        if self.docs_id_column_name == "metadata":
            docs_dict = json.loads(item["metadata"])
            return docs_dict["document_id"]

        return item[self.docs_id_column_name]

    def _get_extra_columns(self, item: Dict[str, Any]) -> Dict[str, Any]:
        """Extracts search result column values, excluding the "text" and not "id" columns

        Args:
            item: Dict[str, Any]: a record from the search results.
        Returns:
            Dict[str, Any]: Search result column values, excluding the "text", "id" and "uri" columns.
        """
        extra_columns = {
            k: v
            for k, v in item.items()
            if k not in [self.docs_id_column_name, self.text_column_name, self.docs_uri_column_name]
        }

        if self.docs_id_column_name == "metadata":
            extra_columns = {
                **extra_columns,
                **{"metadata": {k: v for k, v in json.loads(item["metadata"]).items() if k != "document_id"}},
            }

        return extra_columns

    def forward(
        self,
        query: Union[str, List[float]],
        query_type: str = "ANN",
        filters_json: Optional[str] = None,
    ) -> Union[dspy.Prediction, List[Dict[str, Any]]]:
        """
        Retrieve documents from a Databricks Mosaic AI Vector Search Index that are relevant to the
        specified query.

        Args:
            query (Union[str, List[float]]): The query text or numeric query vector for which to
                retrieve relevant documents.
            query_type (str): The type of search query to perform against the Databricks Vector
                Search Index. Must be either 'ANN' (approximate nearest neighbor) or 'HYBRID'
                (hybrid search).
            filters_json (Optional[str]): A JSON string specifying additional query filters.
                Example filters: ``{"id <": 5}`` selects records that have an ``id`` column value
                less than 5, and ``{"id >=": 5, "id <": 10}`` selects records that have an ``id``
                column value greater than or equal to 5 and less than 10. If specified, this
                parameter overrides the `filters_json` parameter passed to the constructor.

        Returns:
            A list of dictionaries when ``use_with_databricks_agent_framework`` is ``True``,
            or a ``dspy.Prediction`` object when ``use_with_databricks_agent_framework`` is
            ``False``.
        """
        if query_type in ["vector", "text"]:
            # Older versions of DSPy used a `query_type` argument to disambiguate between text
            # and vector queries, rather than checking the type of the `query` argument. This
            # differs from the Databricks Vector Search definition of `query_type`, which
            # specifies the search algorithm to use (e.g. "ANN" or "HYBRID"). To maintain
            # backwards compatibility with older versions of DSPy, we map the old `query_type`
            # values to the Databricks Vector Search default query type of "ANN".
            query_type = "ANN"

        if isinstance(query, str):
            query_text = query
            query_vector = None
        elif isinstance(query, list):
            query_vector = query
            query_text = None
        else:
            raise ValueError("Query must be a string or a list of floats.")

        if _databricks_sdk_installed:
            print("Using the Databricks SDK to query the Vector Search Index.")
            results = self._query_via_databricks_sdk(
                index_name=self.databricks_index_name,
                k=self.k,
                columns=self.columns,
                query_type=query_type,
                query_text=query_text,
                query_vector=query_vector,
                databricks_token=self.databricks_token,
                databricks_endpoint=self.databricks_endpoint,
                databricks_client_id=self.databricks_client_id,
                databricks_client_secret=self.databricks_client_secret,
                filters_json=filters_json or self.filters_json,
            )
        else:
            print("Using the REST API to query the Vector Search Index.")
            results = self._query_via_requests(
                index_name=self.databricks_index_name,
                k=self.k,
                columns=self.columns,
                databricks_token=self.databricks_token,
                databricks_endpoint=self.databricks_endpoint,
                query_type=query_type,
                query_text=query_text,
                query_vector=query_vector,
                filters_json=filters_json or self.filters_json,
            )

        # Checking if defined columns are present in the index columns
        col_names = [column["name"] for column in results["manifest"]["columns"]]

        if self.docs_id_column_name not in col_names:
            raise Exception(
                f"docs_id_column_name: '{self.docs_id_column_name}' is not in the index columns: \n {col_names}"
            )

        if self.text_column_name not in col_names:
            raise Exception(f"text_column_name: '{self.text_column_name}' is not in the index columns: \n {col_names}")

        # Extracting the results
        items = []
        if "data_array" in results["result"]:
            for _, data_row in enumerate(results["result"]["data_array"]):
                item = {}
                for col_name, val in zip(col_names, data_row):
                    item[col_name] = val
                items += [item]

        # Sorting results by score in descending order
        sorted_docs = sorted(items, key=lambda x: x["score"], reverse=True)[: self.k]

        if self.use_with_databricks_agent_framework:
            return [
                Document(
                    page_content=doc[self.text_column_name],
                    metadata={
                        "doc_id": self._extract_doc_ids(doc),
                        "doc_uri": doc[self.docs_uri_column_name] if self.docs_uri_column_name else None,
                    }
                    | self._get_extra_columns(doc),
                    type="Document",
                ).to_dict()
                for doc in sorted_docs
            ]

        else:
            # Returning the prediction
            return Prediction(
                docs=[doc[self.text_column_name] for doc in sorted_docs],
                doc_ids=[self._extract_doc_ids(doc) for doc in sorted_docs],
                doc_uris=[doc[self.docs_uri_column_name] for doc in sorted_docs] if self.docs_uri_column_name else None,
                extra_columns=[self._get_extra_columns(item) for item in sorted_docs],
            )

    @staticmethod
    def _query_via_databricks_sdk(
        index_name: str,
        k: int,
        columns: List[str],
        query_type: str,
        query_text: Optional[str],
        query_vector: Optional[List[float]],
        databricks_token: Optional[str],
        databricks_endpoint: Optional[str],
        databricks_client_id: Optional[str],
        databricks_client_secret: Optional[str],
        filters_json: Optional[str],
    ) -> Dict[str, Any]:
        """
        Query a Databricks Vector Search Index via the Databricks SDK.
        Assumes that the databricks-sdk Python library is installed.

        Args:
            index_name (str): Name of the Databricks vector search index to query
            k (int): Number of relevant documents to retrieve.
            columns (List[str]): Column names to include in response.
            query_text (Optional[str]): Text query for which to find relevant documents. Exactly
                one of query_text or query_vector must be specified.
            query_vector (Optional[List[float]]): Numeric query vector for which to find relevant
                documents. Exactly one of query_text or query_vector must be specified.
            filters_json (Optional[str]): JSON string representing additional query filters.
            databricks_token (str): Databricks authentication token. If not specified,
                the token is resolved from the current environment.
<<<<<<< HEAD
            databricks_endpoint (Optional[str]): The URL of the Databricks Workspace containing
                the Vector Search Index. Defaults to the value of the ``DATABRICKS_HOST``
                environment variable. If unspecified, the Databricks SDK is used to identify the
                endpoint based on the current environment.
=======
            databricks_endpoint (str): Databricks index endpoint url. If not specified,
                the endpoint is resolved from the current environment.
>>>>>>> b2e4c0cb
            databricks_client_id (str): Databricks service principal id. If not specified,
                the token is resolved from the current environment (DATABRICKS_CLIENT_ID).
            databricks_client_secret (str): Databricks service principal secret. If not specified,
                the endpoint is resolved from the current environment (DATABRICKS_CLIENT_SECRET).
        Returns:
        Returns:
            Dict[str, Any]: Parsed JSON response from the Databricks Vector Search Index query.
        """

        from databricks.sdk import WorkspaceClient

        if (query_text, query_vector).count(None) != 1:
            raise ValueError("Exactly one of query_text or query_vector must be specified.")

        if databricks_client_secret and databricks_client_id:
            # Use client ID and secret for authentication if they are provided
            databricks_client = WorkspaceClient(
                client_id=databricks_client_id,
                client_secret=databricks_client_secret,
            )
            print("Creating Databricks workspace client using service principal authentication.")

        else:
            # Fallback for token-based authentication
            databricks_client = WorkspaceClient(
                host=databricks_endpoint,
                token=databricks_token,
            )
            print("Creating Databricks workspace client using token authentication.")

        return databricks_client.vector_search_indexes.query_index(
            index_name=index_name,
            query_type=query_type,
            query_text=query_text,
            query_vector=query_vector,
            columns=columns,
            filters_json=filters_json,
            num_results=k,
        ).as_dict()

    @staticmethod
    def _query_via_requests(
        index_name: str,
        k: int,
        columns: List[str],
        databricks_token: str,
        databricks_endpoint: str,
        databricks_client_id: Optional[str],
        databricks_client_secret: Optional[str],
        query_type: str,
        query_text: Optional[str],
        query_vector: Optional[List[float]],
        filters_json: Optional[str],
    ) -> Dict[str, Any]:
        """
        Query a Databricks Vector Search Index via the Python requests library.

        Args:
            index_name (str): Name of the Databricks vector search index to query
            k (int): Number of relevant documents to retrieve.
            columns (List[str]): Column names to include in response.
            databricks_token (str): Databricks authentication token.
            databricks_endpoint (Optional[str]): The URL of the Databricks Workspace containing
                the Vector Search Index. Defaults to the value of the ``DATABRICKS_HOST``
                environment variable. If unspecified, the Databricks SDK is used to identify the
                endpoint based on the current environment.
            databricks_client_id (str): Databricks service principal id. If not specified,
                the token is resolved from the current environment (DATABRICKS_CLIENT_ID).
            databricks_client_secret (str): Databricks service principal secret. If not specified,
                the endpoint is resolved from the current environment (DATABRICKS_CLIENT_SECRET).
            query_text (Optional[str]): Text query for which to find relevant documents. Exactly
                one of query_text or query_vector must be specified.
            query_vector (Optional[List[float]]): Numeric query vector for which to find relevant
                documents. Exactly one of query_text or query_vector must be specified.
            filters_json (Optional[str]): JSON string representing additional query filters.

        Returns:
            Dict[str, Any]: Parsed JSON response from the Databricks Vector Search Index query.
        """

        if (query_text, query_vector).count(None) != 1:
            raise ValueError("Exactly one of query_text or query_vector must be specified.")

        if databricks_client_id and databricks_client_secret:
            try:
                databricks_token = _get_oauth_token(
                    index_name, databricks_endpoint, databricks_client_id, databricks_client_secret
                )
            except Exception as e:
                raise ValueError(
                    f"Failed to retrieve OAuth token. Please check your Databricks client ID and secret. Error: {e}"
                )

        headers = {
            "Authorization": f"Bearer {databricks_token}",
            "Content-Type": "application/json",
        }

        payload = {
            "columns": columns,
            "num_results": k,
            "query_type": query_type,
        }

        if filters_json is not None:
            payload["filters_json"] = filters_json
        if query_text is not None:
            payload["query_text"] = query_text
        elif query_vector is not None:
            payload["query_vector"] = query_vector

        response = requests.post(
            f"{databricks_endpoint}/api/2.0/vector-search/indexes/{index_name}/query",
            json=payload,
            headers=headers,
        )

        results = response.json()
        if "error_code" in results:
            raise Exception(f"ERROR: {results['error_code']} -- {results['message']}")
        return results

def _get_oauth_token(
    index_name: str,
    databricks_endpoint: str,
    databricks_client_id: str,
    databricks_client_secret: str,
) -> str:
    """
    Get OAuth token for Databricks service principal authentication.

    Args:
        index_name (str): Name of the Databricks vector search index to query
        databricks_endpoint (Optional[str]): The URL of the Databricks Workspace containing
            the Vector Search Index. Defaults to the value of the ``DATABRICKS_HOST``
            environment variable. If unspecified, the Databricks SDK is used to identify the
            endpoint based on the current environment.
        databricks_client_id (str): Databricks service principal id. If not specified,
            the token is resolved from the current environment (DATABRICKS_CLIENT_ID).
        databricks_client_secret (str): Databricks service principal secret. If not specified,
            the endpoint is resolved from the current environment (DATABRICKS_CLIENT_SECRET).

    Returns:
        str: OAuth token.
    """

    authorization_details = {
        "type": "unity_catalog_permission",
        "securable_type": "table",
        "securable_object_name": index_name,
        "operation": "ReadVectorIndex"
    }

    authorization_details_list = [authorization_details]

    token_url = f"{databricks_endpoint}/oidc/v1/token"

    data = {
        'grant_type': 'client_credentials',
        'scope': 'all-apis',
        'authorization_details': json.dumps(authorization_details_list)
    }

    response = requests.post(
        token_url,
        auth=(databricks_client_id, databricks_client_secret),
        data=data,
        headers={'Content-Type': 'application/x-www-form-urlencoded'}
    )

    response.raise_for_status()
    return response.json()['access_token']<|MERGE_RESOLUTION|>--- conflicted
+++ resolved
@@ -183,7 +183,6 @@
         if self.docs_id_column_name == "metadata":
             docs_dict = json.loads(item["metadata"])
             return docs_dict["document_id"]
-
         return item[self.docs_id_column_name]
 
     def _get_extra_columns(self, item: Dict[str, Any]) -> Dict[str, Any]:
@@ -199,13 +198,11 @@
             for k, v in item.items()
             if k not in [self.docs_id_column_name, self.text_column_name, self.docs_uri_column_name]
         }
-
         if self.docs_id_column_name == "metadata":
             extra_columns = {
                 **extra_columns,
                 **{"metadata": {k: v for k, v in json.loads(item["metadata"]).items() if k != "document_id"}},
             }
-
         return extra_columns
 
     def forward(
@@ -254,7 +251,6 @@
             raise ValueError("Query must be a string or a list of floats.")
 
         if _databricks_sdk_installed:
-            print("Using the Databricks SDK to query the Vector Search Index.")
             results = self._query_via_databricks_sdk(
                 index_name=self.databricks_index_name,
                 k=self.k,
@@ -269,7 +265,6 @@
                 filters_json=filters_json or self.filters_json,
             )
         else:
-            print("Using the REST API to query the Vector Search Index.")
             results = self._query_via_requests(
                 index_name=self.databricks_index_name,
                 k=self.k,
@@ -318,7 +313,6 @@
                 ).to_dict()
                 for doc in sorted_docs
             ]
-
         else:
             # Returning the prediction
             return Prediction(
@@ -357,15 +351,8 @@
             filters_json (Optional[str]): JSON string representing additional query filters.
             databricks_token (str): Databricks authentication token. If not specified,
                 the token is resolved from the current environment.
-<<<<<<< HEAD
-            databricks_endpoint (Optional[str]): The URL of the Databricks Workspace containing
-                the Vector Search Index. Defaults to the value of the ``DATABRICKS_HOST``
-                environment variable. If unspecified, the Databricks SDK is used to identify the
-                endpoint based on the current environment.
-=======
             databricks_endpoint (str): Databricks index endpoint url. If not specified,
                 the endpoint is resolved from the current environment.
->>>>>>> b2e4c0cb
             databricks_client_id (str): Databricks service principal id. If not specified,
                 the token is resolved from the current environment (DATABRICKS_CLIENT_ID).
             databricks_client_secret (str): Databricks service principal secret. If not specified,
@@ -413,8 +400,6 @@
         columns: List[str],
         databricks_token: str,
         databricks_endpoint: str,
-        databricks_client_id: Optional[str],
-        databricks_client_secret: Optional[str],
         query_type: str,
         query_text: Optional[str],
         query_vector: Optional[List[float]],
@@ -428,14 +413,7 @@
             k (int): Number of relevant documents to retrieve.
             columns (List[str]): Column names to include in response.
             databricks_token (str): Databricks authentication token.
-            databricks_endpoint (Optional[str]): The URL of the Databricks Workspace containing
-                the Vector Search Index. Defaults to the value of the ``DATABRICKS_HOST``
-                environment variable. If unspecified, the Databricks SDK is used to identify the
-                endpoint based on the current environment.
-            databricks_client_id (str): Databricks service principal id. If not specified,
-                the token is resolved from the current environment (DATABRICKS_CLIENT_ID).
-            databricks_client_secret (str): Databricks service principal secret. If not specified,
-                the endpoint is resolved from the current environment (DATABRICKS_CLIENT_SECRET).
+            databricks_endpoint (str): Databricks index endpoint url.
             query_text (Optional[str]): Text query for which to find relevant documents. Exactly
                 one of query_text or query_vector must be specified.
             query_vector (Optional[List[float]]): Numeric query vector for which to find relevant
@@ -445,96 +423,30 @@
         Returns:
             Dict[str, Any]: Parsed JSON response from the Databricks Vector Search Index query.
         """
-
         if (query_text, query_vector).count(None) != 1:
             raise ValueError("Exactly one of query_text or query_vector must be specified.")
-
-        if databricks_client_id and databricks_client_secret:
-            try:
-                databricks_token = _get_oauth_token(
-                    index_name, databricks_endpoint, databricks_client_id, databricks_client_secret
-                )
-            except Exception as e:
-                raise ValueError(
-                    f"Failed to retrieve OAuth token. Please check your Databricks client ID and secret. Error: {e}"
-                )
 
         headers = {
             "Authorization": f"Bearer {databricks_token}",
             "Content-Type": "application/json",
         }
-
         payload = {
             "columns": columns,
             "num_results": k,
             "query_type": query_type,
         }
-
         if filters_json is not None:
             payload["filters_json"] = filters_json
         if query_text is not None:
             payload["query_text"] = query_text
         elif query_vector is not None:
             payload["query_vector"] = query_vector
-
         response = requests.post(
             f"{databricks_endpoint}/api/2.0/vector-search/indexes/{index_name}/query",
             json=payload,
             headers=headers,
         )
-
         results = response.json()
         if "error_code" in results:
             raise Exception(f"ERROR: {results['error_code']} -- {results['message']}")
-        return results
-
-def _get_oauth_token(
-    index_name: str,
-    databricks_endpoint: str,
-    databricks_client_id: str,
-    databricks_client_secret: str,
-) -> str:
-    """
-    Get OAuth token for Databricks service principal authentication.
-
-    Args:
-        index_name (str): Name of the Databricks vector search index to query
-        databricks_endpoint (Optional[str]): The URL of the Databricks Workspace containing
-            the Vector Search Index. Defaults to the value of the ``DATABRICKS_HOST``
-            environment variable. If unspecified, the Databricks SDK is used to identify the
-            endpoint based on the current environment.
-        databricks_client_id (str): Databricks service principal id. If not specified,
-            the token is resolved from the current environment (DATABRICKS_CLIENT_ID).
-        databricks_client_secret (str): Databricks service principal secret. If not specified,
-            the endpoint is resolved from the current environment (DATABRICKS_CLIENT_SECRET).
-
-    Returns:
-        str: OAuth token.
-    """
-
-    authorization_details = {
-        "type": "unity_catalog_permission",
-        "securable_type": "table",
-        "securable_object_name": index_name,
-        "operation": "ReadVectorIndex"
-    }
-
-    authorization_details_list = [authorization_details]
-
-    token_url = f"{databricks_endpoint}/oidc/v1/token"
-
-    data = {
-        'grant_type': 'client_credentials',
-        'scope': 'all-apis',
-        'authorization_details': json.dumps(authorization_details_list)
-    }
-
-    response = requests.post(
-        token_url,
-        auth=(databricks_client_id, databricks_client_secret),
-        data=data,
-        headers={'Content-Type': 'application/x-www-form-urlencoded'}
-    )
-
-    response.raise_for_status()
-    return response.json()['access_token']+        return results