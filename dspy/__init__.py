from dspy.predict import *
from dspy.primitives import *
from dspy.retrieve import *
from dspy.signatures import *
from dspy.teleprompt import *

import dspy.retrievers

from dspy.evaluate import Evaluate  # isort: skip
from dspy.clients import *  # isort: skip
from dspy.adapters import Adapter, ChatAdapter, JSONAdapter, Image  # isort: skip
from dspy.utils.logging_utils import configure_dspy_loggers, disable_logging, enable_logging
from dspy.utils.asyncify import asyncify
from dspy.utils.saving import load
from dspy.utils.streaming import streamify

from dspy.dsp.utils.settings import settings

configure_dspy_loggers(__name__)

from dspy.dsp.colbertv2 import ColBERTv2
# from dspy.dsp.you import You

configure = settings.configure
context = settings.context

<<<<<<< HEAD
BootstrapRS = BootstrapFewShotWithRandomSearch
=======
from .__metadata__ import (
    __name__,
    __version__,
    __description__,
    __url__,
    __author__,
    __author_email__
)

import dspy.teleprompt

LabeledFewShot = dspy.teleprompt.LabeledFewShot
BootstrapFewShot = dspy.teleprompt.BootstrapFewShot
BootstrapFewShotWithRandomSearch = dspy.teleprompt.BootstrapFewShotWithRandomSearch
BootstrapRS = dspy.teleprompt.BootstrapFewShotWithRandomSearch
BootstrapFinetune = dspy.teleprompt.BootstrapFinetune
BetterTogether = dspy.teleprompt.BetterTogether
COPRO = dspy.teleprompt.COPRO
MIPROv2 = dspy.teleprompt.MIPROv2
Ensemble = dspy.teleprompt.Ensemble
>>>>>>> ed6b4e35
<|MERGE_RESOLUTION|>--- conflicted
+++ resolved
@@ -24,9 +24,8 @@
 configure = settings.configure
 context = settings.context
 
-<<<<<<< HEAD
 BootstrapRS = BootstrapFewShotWithRandomSearch
-=======
+
 from .__metadata__ import (
     __name__,
     __version__,
@@ -34,17 +33,4 @@
     __url__,
     __author__,
     __author_email__
-)
-
-import dspy.teleprompt
-
-LabeledFewShot = dspy.teleprompt.LabeledFewShot
-BootstrapFewShot = dspy.teleprompt.BootstrapFewShot
-BootstrapFewShotWithRandomSearch = dspy.teleprompt.BootstrapFewShotWithRandomSearch
-BootstrapRS = dspy.teleprompt.BootstrapFewShotWithRandomSearch
-BootstrapFinetune = dspy.teleprompt.BootstrapFinetune
-BetterTogether = dspy.teleprompt.BetterTogether
-COPRO = dspy.teleprompt.COPRO
-MIPROv2 = dspy.teleprompt.MIPROv2
-Ensemble = dspy.teleprompt.Ensemble
->>>>>>> ed6b4e35
+)