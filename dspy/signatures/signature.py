"""Signature class for DSPy.

You typically subclass the Signature class, like this:
    class MySignature(dspy.Signature):
        input: str = InputField(desc="...")
        output: int = OutputField(desc="...")

You can call Signature("input1, input2 -> output1, output2") to create a new signature type.
You can also include instructions, Signature("input -> output", "This is a test").
But it's generally better to use the make_signature function.

If you are not sure if your input is a string representation, (like "input1, input2 -> output1, output2"),
or a signature, you can use the ensure_signature function.

For compatibility with the legacy dsp format, you can use the signature_to_template function.
"""

import ast
import importlib
import inspect
import re
import sys
import types
import typing
from copy import deepcopy
from typing import Any, Dict, Optional, Tuple, Type, Union

from pydantic import BaseModel, Field, create_model
from pydantic.fields import FieldInfo

from dspy.signatures.field import InputField, OutputField


def _default_instructions(cls) -> str:
    inputs_ = ", ".join([f"`{field}`" for field in cls.input_fields])
    outputs_ = ", ".join([f"`{field}`" for field in cls.output_fields])
    return f"Given the fields {inputs_}, produce the fields {outputs_}."


class SignatureMeta(type(BaseModel)):
    def __call__(cls, *args, **kwargs):
        if cls is Signature:
            # We don't create an actual Signature instance, instead, we create a new Signature class.
            custom_types = kwargs.pop("custom_types", None)

            if custom_types is None and args and isinstance(args[0], str):
                custom_types = cls._detect_custom_types_from_caller(args[0])

            return make_signature(*args, custom_types=custom_types, **kwargs)
        return super().__call__(*args, **kwargs)

    @staticmethod
    def _detect_custom_types_from_caller(signature_str):
        """Detect custom types from the caller's frame based on the signature string.

        Note: This method relies on Python's frame introspection which has some limitations:
        1. May not work in all Python implementations (e.g., compiled with optimizations)
        2. Looks up a limited number of frames in the call stack
        3. Cannot find types that are imported but not in the caller's namespace

        For more reliable custom type resolution, explicitly provide types using the
        `custom_types` parameter when creating a Signature.
        """

        # Extract potential type names from the signature string, including dotted names
        # Match both simple types like 'MyType' and dotted names like 'Module.Type'
        type_pattern = r":\s*([A-Za-z_][A-Za-z0-9_]*(?:\.[A-Za-z_][A-Za-z0-9_]*)*)"
        type_names = re.findall(type_pattern, signature_str)
        if not type_names:
            return None

        # Get type references from caller frames by walking the stack
        found_types = {}

        needed_types = set()
        dotted_types = {}

        for type_name in type_names:
            parts = type_name.split(".")
            base_name = parts[0]

            if base_name not in typing.__dict__ and base_name not in __builtins__:
                if len(parts) > 1:
                    dotted_types[type_name] = base_name
                    needed_types.add(base_name)
                else:
                    needed_types.add(type_name)

        if not needed_types:
            return None

        frame = None
        try:
            frame = sys._getframe(1)  # Start one level up (skip this function)

            max_frames = 100
            frame_count = 0

            while frame and needed_types and frame_count < max_frames:
                frame_count += 1

                for type_name in list(needed_types):
                    if type_name in frame.f_locals:
                        found_types[type_name] = frame.f_locals[type_name]
                        needed_types.remove(type_name)
                    elif frame.f_globals and type_name in frame.f_globals:
                        found_types[type_name] = frame.f_globals[type_name]
                        needed_types.remove(type_name)

                # If we found all needed types, stop looking
                if not needed_types:
                    break

                frame = frame.f_back

            if needed_types and frame_count >= max_frames:
                import logging

                logging.getLogger("dspy").warning(
                    f"Reached maximum frame search depth ({max_frames}) while looking for types: {needed_types}. "
                    "Consider providing custom_types explicitly to Signature."
                )
        except (AttributeError, ValueError):
            # Handle environments where frame introspection is not available
            import logging

            logging.getLogger("dspy").debug(
                "Frame introspection failed while trying to resolve custom types. "
                "Consider providing custom_types explicitly to Signature."
            )
        finally:
            if frame:
                del frame

        return found_types or None

    def __new__(mcs, signature_name, bases, namespace, **kwargs):
        # At this point, the orders have been swapped already.
        field_order = [name for name, value in namespace.items() if isinstance(value, FieldInfo)]
        # Set `str` as the default type for all fields
        raw_annotations = namespace.get("__annotations__", {})
        for name, field in namespace.items():
            if not isinstance(field, FieldInfo):
                continue  # Don't add types to non-field attributes
            if not name.startswith("__") and name not in raw_annotations:
                raw_annotations[name] = str
        # Create ordered annotations dictionary that preserves field order
        ordered_annotations = {name: raw_annotations[name] for name in field_order if name in raw_annotations}
        # Add any remaining annotations that weren't in field_order
        ordered_annotations.update({k: v for k, v in raw_annotations.items() if k not in ordered_annotations})
        namespace["__annotations__"] = ordered_annotations

        # Let Pydantic do its thing
        cls = super().__new__(mcs, signature_name, bases, namespace, **kwargs)

        # If we don't have instructions, it might be because we are a derived generic type.
        # In that case, we should inherit the instructions from the base class.
        if cls.__doc__ is None:
            for base in bases:
                if isinstance(base, SignatureMeta):
                    doc = getattr(base, "__doc__", "")
                    if doc != "":
                        cls.__doc__ = doc

        # The more likely case is that the user has just not given us a type.
        # In that case, we should default to the input/output format.
        if cls.__doc__ is None:
            cls.__doc__ = _default_instructions(cls)

        # Ensure all fields are declared with InputField or OutputField
        cls._validate_fields()

        # Ensure all fields have a prefix
        for name, field in cls.model_fields.items():
            if "prefix" not in field.json_schema_extra:
                field.json_schema_extra["prefix"] = infer_prefix(name) + ":"
            if "desc" not in field.json_schema_extra:
                field.json_schema_extra["desc"] = f"${{{name}}}"

        return cls

    def _validate_fields(cls):
        for name, field in cls.model_fields.items():
            extra = field.json_schema_extra or {}
            field_type = extra.get("__dspy_field_type")
            if field_type not in ["input", "output"]:
                raise TypeError(
                    f"Field `{name}` in `{cls.__name__}` must be declared with InputField or OutputField, but "
                    f"field `{name}` has `field.json_schema_extra={field.json_schema_extra}`",
                )

    @property
    def instructions(cls) -> str:
        return inspect.cleandoc(getattr(cls, "__doc__", ""))

    @instructions.setter
    def instructions(cls, instructions: str) -> None:
        cls.__doc__ = instructions

    @property
    def input_fields(cls) -> dict[str, FieldInfo]:
        return cls._get_fields_with_type("input")

    @property
    def output_fields(cls) -> dict[str, FieldInfo]:
        return cls._get_fields_with_type("output")

    @property
    def fields(cls) -> dict[str, FieldInfo]:
        # Make sure to give input fields before output fields
        return {**cls.input_fields, **cls.output_fields}

    @property
    def signature(cls) -> str:
        """The string representation of the signature."""
        input_fields = ", ".join(cls.input_fields.keys())
        output_fields = ", ".join(cls.output_fields.keys())
        return f"{input_fields} -> {output_fields}"

    def _get_fields_with_type(cls, field_type) -> dict[str, FieldInfo]:
        return {k: v for k, v in cls.model_fields.items() if v.json_schema_extra["__dspy_field_type"] == field_type}

    def __repr__(cls):
        """Output a representation of the signature.

        Uses the form:
        Signature(question, context -> answer
            question: str = InputField(desc="..."),
            context: List[str] = InputField(desc="..."),
            answer: int = OutputField(desc="..."),
        ).
        """
        field_reprs = []
        for name, field in cls.fields.items():
            field_reprs.append(f"{name} = Field({field})")
        field_repr = "\n    ".join(field_reprs)
        return f"{cls.__name__}({cls.signature}\n    instructions={cls.instructions!r}\n    {field_repr}\n)"


class Signature(BaseModel, metaclass=SignatureMeta):
    ""

    # Note: Don't put a docstring here, as it will become the default instructions
    # for any signature that doesn't define it's own instructions.

    @classmethod
    def with_instructions(cls, instructions: str) -> Type["Signature"]:
        return Signature(cls.fields, instructions)

    @classmethod
    def with_updated_fields(cls, name, type_=None, **kwargs) -> Type["Signature"]:
        """Create a new Signature class with the updated field information.

        Returns a new Signature class with the field, name, updated
        with fields[name].json_schema_extra[key] = value.

        Args:
            name: The name of the field to update.
            type_: The new type of the field.
            **kwargs: The new values for the field.

        Returns:
            A new Signature class (not an instance) with the updated field information.
        """
        fields_copy = deepcopy(cls.fields)
        # Update `fields_copy[name].json_schema_extra` with the new kwargs, on conflicts
        # we use the new value in kwargs.
        fields_copy[name].json_schema_extra = {
            **fields_copy[name].json_schema_extra,
            **kwargs,
        }
        if type_ is not None:
            fields_copy[name].annotation = type_
        return Signature(fields_copy, cls.instructions)

    @classmethod
    def prepend(cls, name, field, type_=None) -> Type["Signature"]:
        return cls.insert(0, name, field, type_)

    @classmethod
    def append(cls, name, field, type_=None) -> Type["Signature"]:
        return cls.insert(-1, name, field, type_)

    @classmethod
    def delete(cls, name) -> Type["Signature"]:
        fields = dict(cls.fields)

<<<<<<< HEAD
        if name in fields:
            del fields[name]  # noqa: RUF051
        else:
            raise ValueError(f"Field `{name}` not found in `{cls.__name__}`.")
=======
        fields.pop(name, None)
>>>>>>> 62bcf129

        return Signature(fields, cls.instructions)

    @classmethod
    def insert(cls, index: int, name: str, field, type_: Optional[Type] = None) -> Type["Signature"]:
        # It's possible to set the type as annotation=type in pydantic.Field(...)
        # But this may be annoying for users, so we allow them to pass the type
        if type_ is None:
            type_ = field.annotation
        if type_ is None:
            type_ = str

        input_fields = list(cls.input_fields.items())
        output_fields = list(cls.output_fields.items())

        # Choose the list to insert into based on the field type
        lst = input_fields if field.json_schema_extra["__dspy_field_type"] == "input" else output_fields
        # We support negative insert indices
        if index < 0:
            index += len(lst) + 1
        if index < 0 or index > len(lst):
            raise ValueError(
                f"Invalid index to insert: {index}, index must be in the range of [{len(lst) - 1}, {len(lst)}] for "
                f"{field.json_schema_extra['__dspy_field_type']} fields, but received: {index}.",
            )
        lst.insert(index, (name, (type_, field)))

        new_fields = dict(input_fields + output_fields)
        return Signature(new_fields, cls.instructions)

    @classmethod
    def equals(cls, other) -> bool:
        """Compare the JSON schema of two Signature classes."""
        if not isinstance(other, type) or not issubclass(other, BaseModel):
            return False
        if cls.instructions != other.instructions:
            return False
        for name in cls.fields.keys() | other.fields.keys():
            if name not in other.fields or name not in cls.fields:
                return False
            if cls.fields[name].json_schema_extra != other.fields[name].json_schema_extra:
                return False
        return True

    @classmethod
    def dump_state(cls):
        state = {"instructions": cls.instructions, "fields": []}
        for field in cls.fields:
            state["fields"].append(
                {
                    "prefix": cls.fields[field].json_schema_extra["prefix"],
                    "description": cls.fields[field].json_schema_extra["desc"],
                }
            )

        return state

    @classmethod
    def load_state(cls, state):
        signature_copy = Signature(deepcopy(cls.fields), cls.instructions)

        signature_copy.instructions = state["instructions"]
        for field, saved_field in zip(signature_copy.fields.values(), state["fields"]):
            field.json_schema_extra["prefix"] = saved_field["prefix"]
            field.json_schema_extra["desc"] = saved_field["description"]

        return signature_copy


def ensure_signature(signature: Union[str, Type[Signature]], instructions=None) -> Signature:
    if signature is None:
        return None
    if isinstance(signature, str):
        return Signature(signature, instructions)
    if instructions is not None:
        raise ValueError("Don't specify instructions when initializing with a Signature")
    return signature


def make_signature(
    signature: Union[str, Dict[str, Tuple[type, FieldInfo]]],
    instructions: Optional[str] = None,
    signature_name: str = "StringSignature",
    custom_types: Optional[Dict[str, Type]] = None,
) -> Type[Signature]:
    """Create a new Signature subclass with the specified fields and instructions.

    Args:
        signature: Either a string in the format "input1, input2 -> output1, output2"
            or a dictionary mapping field names to tuples of (type, FieldInfo).
        instructions: Optional string containing instructions/prompt for the signature.
            If not provided, defaults to a basic description of inputs and outputs.
        signature_name: Optional string to name the generated Signature subclass.
            Defaults to "StringSignature".
        custom_types: Optional dictionary mapping type names to their actual type objects.
            Useful for resolving custom types that aren't built-ins or in the typing module.

    Returns:
        A new signature class with the specified fields and instructions.

    Examples:

    ```
    # Using string format
    sig1 = make_signature("question, context -> answer")

    # Using dictionary format
    sig2 = make_signature({
        "question": (str, InputField()),
        "answer": (str, OutputField())
    })

    # Using custom types
    class MyType:
        pass

    sig3 = make_signature("input: MyType -> output", custom_types={"MyType": MyType})
    ```
    """
    # Prepare the names dictionary for type resolution
    names = None
    if custom_types:
        names = dict(typing.__dict__)
        names.update(custom_types)

    fields = _parse_signature(signature, names) if isinstance(signature, str) else signature

    # Validate the fields, this is important because we sometimes forget the
    # slightly unintuitive syntax with tuples of (type, Field)
    fixed_fields = {}
    for name, type_field in fields.items():
        if not isinstance(name, str):
            raise ValueError(f"Field names must be strings, but received: {name}.")
        if isinstance(type_field, FieldInfo):
            type_ = type_field.annotation
            field = type_field
        else:
            if not isinstance(type_field, tuple):
                raise ValueError(f"Field values must be tuples, but received: {type_field}.")
            type_, field = type_field
        # It might be better to be explicit about the type, but it currently would break
        # program of thought and teleprompters, so we just silently default to string.
        if type_ is None:
            type_ = str
        if not isinstance(type_, (type, typing._GenericAlias, types.GenericAlias, typing._SpecialForm)):
            raise ValueError(f"Field types must be types, but received: {type_} of type {type(type_)}.")
        if not isinstance(field, FieldInfo):
            raise ValueError(f"Field values must be Field instances, but received: {field}.")
        fixed_fields[name] = (type_, field)

    # Default prompt when no instructions are provided
    if instructions is None:
        sig = Signature(signature, "")  # Simple way to parse input/output fields
        instructions = _default_instructions(sig)

    return create_model(
        signature_name,
        __base__=Signature,
        __doc__=instructions,
        **fixed_fields,
    )


def _parse_signature(signature: str, names=None) -> Dict[str, Tuple[Type, Field]]:
    if signature.count("->") != 1:
        raise ValueError(f"Invalid signature format: '{signature}', must contain exactly one '->'.")

    inputs_str, outputs_str = signature.split("->")

    fields = {}
    for field_name, field_type in _parse_field_string(inputs_str, names):
        fields[field_name] = (field_type, InputField())
    for field_name, field_type in _parse_field_string(outputs_str, names):
        fields[field_name] = (field_type, OutputField())

    return fields


def _parse_field_string(field_string: str, names=None) -> Dict[str, str]:
    """Extract the field name and type from field string in the string-based Signature.

    It takes a string like "x: int, y: str" and returns a dictionary mapping field names to their types.
    For example, "x: int, y: str" -> [("x", int), ("y", str)]. This function utitlizes the Python AST to parse the
    fields and types.
    """

    args = ast.parse(f"def f({field_string}): pass").body[0].args.args
    field_names = [arg.arg for arg in args]
    types = [str if arg.annotation is None else _parse_type_node(arg.annotation, names) for arg in args]
    return zip(field_names, types)


def _parse_type_node(node, names=None) -> Any:
    """Recursively parse an AST node representing a type annotation.

    This function converts Python's Abstract Syntax Tree (AST) nodes into actual Python types.
    It's used to parse type annotations in signature strings like "x: List[int] -> y: str".

    Examples:
        - For "x: int", the AST node represents 'int' and returns the int type
        - For "x: List[str]", it processes a subscript node to return typing.List[str]
        - For "x: Optional[int]", it handles the Union type to return Optional[int]
        - For "x: MyModule.CustomType", it processes attribute access to return the actual type

    Args:
        node: An AST node from Python's ast module, representing a type annotation.
            Common node types include:
            - ast.Name: Simple types like 'int', 'str'
            - ast.Attribute: Nested types like 'typing.List'
            - ast.Subscript: Generic types like 'List[int]'
        names: Optional dictionary mapping type names to their actual type objects.
            Defaults to Python's typing module contents plus NoneType.

    Returns:
        The actual Python type represented by the AST node.

    Raises:
        ValueError: If the AST node represents an unknown or invalid type annotation.
    """

    if names is None:
        names = dict(typing.__dict__)
        names["NoneType"] = type(None)

    def resolve_name(type_name: str):
        # Check if it's a built-in known type or in the provided names
        if type_name in names:
            return names[type_name]
        # Common built-in types
        builtin_types = [int, str, float, bool, list, tuple, dict, set, frozenset, complex, bytes, bytearray]

        # Check if it matches any known built-in type by name
        for t in builtin_types:
            if t.__name__ == type_name:
                return t

        # Attempt to import a module with this name dynamically
        # This allows handling of module-based annotations like `dspy.Image`.
        try:
            mod = importlib.import_module(type_name)
            names[type_name] = mod
            return mod
        except ImportError:
            pass

        # If we don't know the type or module, raise an error
        raise ValueError(f"Unknown name: {type_name}")

    if isinstance(node, ast.Module):
        if len(node.body) != 1:
            raise ValueError(f"Code is not syntactically valid: {ast.dump(node)}")
        return _parse_type_node(node.body[0], names)

    if isinstance(node, ast.Expr):
        return _parse_type_node(node.value, names)

    if isinstance(node, ast.Name):
        return resolve_name(node.id)

    if isinstance(node, ast.Attribute):
        base = _parse_type_node(node.value, names)
        attr_name = node.attr

        if hasattr(base, attr_name):
            return getattr(base, attr_name)

        if isinstance(node.value, ast.Name):
            full_name = f"{node.value.id}.{attr_name}"
            if full_name in names:
                return names[full_name]

        raise ValueError(f"Unknown attribute: {attr_name} on {base}")

    if isinstance(node, ast.Subscript):
        base_type = _parse_type_node(node.value, names)
        slice_node = node.slice
        if isinstance(slice_node, ast.Index):  # For older Python versions
            slice_node = slice_node.value

        if isinstance(slice_node, ast.Tuple):
            arg_types = tuple(_parse_type_node(elt, names) for elt in slice_node.elts)
        else:
            arg_types = (_parse_type_node(slice_node, names),)

        # Special handling for Union, Optional
        if base_type is typing.Union:
            return typing.Union[arg_types]
        if base_type is typing.Optional:
            if len(arg_types) != 1:
                raise ValueError("Optional must have exactly one type argument")
            return typing.Optional[arg_types[0]]

        return base_type[arg_types]

    if isinstance(node, ast.Tuple):
        return tuple(_parse_type_node(elt, names) for elt in node.elts)

    if isinstance(node, ast.Constant):
        return node.value

    if isinstance(node, ast.Call) and isinstance(node.func, ast.Name) and node.func.id == "Field":
        keys = [kw.arg for kw in node.keywords]
        values = []
        for kw in node.keywords:
            if isinstance(kw.value, ast.Constant):
                values.append(kw.value.value)
            else:
                values.append(_parse_type_node(kw.value, names))
        return Field(**dict(zip(keys, values)))

    raise ValueError(
        f"Failed to parse string-base Signature due to unhandled AST node type in annotation: {ast.dump(node)}. "
        "Please consider using class-based DSPy Signatures instead."
    )


def infer_prefix(attribute_name: str) -> str:
    """Infer a prefix from an attribute name by converting it to a human-readable format.

    Examples:
        "camelCaseText" -> "Camel Case Text"
        "snake_case_text" -> "Snake Case Text"
        "text2number" -> "Text 2 Number"
        "HTMLParser" -> "HTML Parser"
    """
    # Step 1: Convert camelCase to snake_case
    # Example: "camelCase" -> "camel_Case"
    s1 = re.sub("(.)([A-Z][a-z]+)", r"\1_\2", attribute_name)

    # Handle consecutive capitals
    # Example: "camel_Case" -> "camel_case"
    intermediate_name = re.sub("([a-z0-9])([A-Z])", r"\1_\2", s1)

    # Step 2: Handle numbers by adding underscores around them
    # Example: "text2number" -> "text_2_number"
    with_underscores_around_numbers = re.sub(
        r"([a-zA-Z])(\d)",  # Match letter followed by number
        r"\1_\2",  # Add underscore between them
        intermediate_name,
    )
    # Example: "2text" -> "2_text"
    with_underscores_around_numbers = re.sub(
        r"(\d)([a-zA-Z])",  # Match number followed by letter
        r"\1_\2",  # Add underscore between them
        with_underscores_around_numbers,
    )

    # Step 3: Convert to Title Case while preserving acronyms
    words = with_underscores_around_numbers.split("_")
    title_cased_words = []
    for word in words:
        if word.isupper():
            # Preserve acronyms like 'HTML', 'API' as-is
            title_cased_words.append(word)
        else:
            # Capitalize first letter: 'text' -> 'Text'
            title_cased_words.append(word.capitalize())

    # Join words with spaces
    # Example: ["Text", "2", "Number"] -> "Text 2 Number"
    return " ".join(title_cased_words)<|MERGE_RESOLUTION|>--- conflicted
+++ resolved
@@ -285,14 +285,7 @@
     def delete(cls, name) -> Type["Signature"]:
         fields = dict(cls.fields)
 
-<<<<<<< HEAD
-        if name in fields:
-            del fields[name]  # noqa: RUF051
-        else:
-            raise ValueError(f"Field `{name}` not found in `{cls.__name__}`.")
-=======
         fields.pop(name, None)
->>>>>>> 62bcf129
 
         return Signature(fields, cls.instructions)
 
