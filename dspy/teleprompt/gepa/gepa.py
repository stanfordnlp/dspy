--- conflicted
+++ resolved
@@ -253,15 +253,6 @@
             Note: When both instruction_proposer and reflection_lm are set, the instruction_proposer is called
             in the reflection_lm context. However, reflection_lm is optional when using a custom instruction_proposer.
             Custom instruction proposers can invoke their own LLMs if needed.
-<<<<<<< HEAD
-        component_selector: Custom component selector implementing the ReflectionComponentSelector protocol,
-            or a string specifying a built-in selector strategy. Controls which components (predictors) are selected
-            for optimization at each iteration. Defaults to 'round_robin' strategy which cycles through components
-            one at a time. Available string options: 'round_robin' (cycles through components sequentially),
-            'all' (selects all components for simultaneous optimization). Custom selectors can implement strategies
-            using LLM-driven selection logic based on optimization state and trajectories.
-            See [gepa component selectors](https://github.com/gepa-ai/gepa/blob/main/src/gepa/strategies/component_selector.py)
-=======
         component_selector: Custom component selector implementing the [ReflectionComponentSelector](https://github.com/gepa-ai/gepa/blob/main/src/gepa/proposer/reflective_mutation/base.py) protocol,
             or a string specifying a built-in selector strategy. Controls which components (predictors) are selected 
             for optimization at each iteration. Defaults to 'round_robin' strategy which cycles through components 
@@ -269,7 +260,6 @@
             'all' (selects all components for simultaneous optimization). Custom selectors can implement strategies 
             using LLM-driven selection logic based on optimization state and trajectories. 
             See [gepa component selectors](https://github.com/gepa-ai/gepa/blob/main/src/gepa/strategies/component_selector.py) 
->>>>>>> 4dd085cd
             for available built-in selectors and the ReflectionComponentSelector protocol for implementing custom selectors.
         add_format_failure_as_feedback: Whether to add format failures as feedback. Default is False.
         use_merge: Whether to use merge-based optimization. Default is True.
@@ -299,10 +289,6 @@
             [ReAct Component Optimization guide](https://dspy.ai/api/optimizers/GEPA/GEPA_Advanced/#react-component-optimization)
             for details on when to use this feature and how it works. Default is False.
         seed: The random seed to use for reproducibility. Default is 0.
-<<<<<<< HEAD
-        gepa_kwargs: (Optional) provide additional kwargs to be passed to [gepa.optimize](https://github.com/gepa-ai/gepa/blob/main/src/gepa/api.py) method
-
-=======
         gepa_kwargs: (Optional) Additional keyword arguments to pass directly to [gepa.optimize](https://github.com/gepa-ai/gepa/blob/main/src/gepa/api.py).
             Useful for accessing advanced GEPA features not directly exposed through DSPy's GEPA interface.
             
@@ -332,7 +318,6 @@
             Note: Parameters already handled by DSPy's GEPA class will be overridden by the direct parameters 
             and should not be passed through gepa_kwargs.
         
->>>>>>> 4dd085cd
     Note:
         Budget Configuration: Exactly one of `auto`, `max_full_evals`, or `max_metric_calls` must be provided.
         The `auto` parameter provides preset configurations: "light" for quick experimentation, "medium" for
@@ -578,11 +563,8 @@
             reflection_lm=self.reflection_lm,
             custom_instruction_proposer=self.custom_instruction_proposer,
             warn_on_score_mismatch=self.warn_on_score_mismatch,
-<<<<<<< HEAD
             enable_tool_optimization=self.enable_tool_optimization,
-=======
             reflection_minibatch_size=self.reflection_minibatch_size,
->>>>>>> 4dd085cd
         )
 
         # Instantiate GEPA with the simpler adapter-based API
