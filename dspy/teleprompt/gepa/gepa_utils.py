--- conflicted
+++ resolved
@@ -89,11 +89,8 @@
         reflection_lm=None,
         custom_instruction_proposer: "ProposalFn | None" = None,
         warn_on_score_mismatch: bool = True,
-<<<<<<< HEAD
         enable_tool_optimization: bool = False,
-=======
         reflection_minibatch_size: int | None = None,
->>>>>>> 4dd085cd
     ):
         self.student = student_module
         self.metric_fn = metric_fn
@@ -105,13 +102,10 @@
         self.reflection_lm = reflection_lm
         self.custom_instruction_proposer = custom_instruction_proposer
         self.warn_on_score_mismatch = warn_on_score_mismatch
-<<<<<<< HEAD
         self.enable_tool_optimization = enable_tool_optimization
 
         self.propose_new_texts = self._build_propose_new_texts()
-=======
         self.reflection_minibatch_size = reflection_minibatch_size
->>>>>>> 4dd085cd
 
     def _build_propose_new_texts(self):
         """Build proposal function that routes components to appropriate proposers."""
@@ -318,10 +312,7 @@
                 failure_score=self.failure_score,
                 provide_traceback=True,
                 max_errors=len(batch) * 100,
-<<<<<<< HEAD
-=======
                 callback_metadata=callback_metadata,
->>>>>>> 4dd085cd
             )
             res = evaluator(program)
             outputs = [r[1] for r in res.results]
