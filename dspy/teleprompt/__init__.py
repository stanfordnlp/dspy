from dspy.teleprompt.avatar_optimizer import AvatarOptimizer
from dspy.teleprompt.bettertogether import BetterTogether
from dspy.teleprompt.bootstrap import BootstrapFewShot
from dspy.teleprompt.bootstrap_finetune import BootstrapFinetune
from dspy.teleprompt.bootstrap_trace import bootstrap_trace_data
from dspy.teleprompt.copro_optimizer import COPRO
from dspy.teleprompt.ensemble import Ensemble
from dspy.teleprompt.infer_rules import InferRules
from dspy.teleprompt.knn_fewshot import KNNFewShot
from dspy.teleprompt.mipro_optimizer_v2 import MIPROv2
from dspy.teleprompt.random_search import BootstrapFewShotWithRandomSearch
from dspy.teleprompt.simba import SIMBA
from dspy.teleprompt.simba_fast import SIMBAFast
# from dspy.teleprompt.gepa_v2_ import GEPAv2
# from dspy.teleprompt.gepa import GEPA
from dspy.teleprompt.teleprompt import Teleprompter
from dspy.teleprompt.teleprompt_optuna import BootstrapFewShotWithOptuna
from dspy.teleprompt.vanilla import LabeledFewShot

from .gepa.gepa import GEPA

__all__ = [
    "AvatarOptimizer",
    "BetterTogether",
    "BootstrapFewShot",
    "BootstrapFinetune",
    "COPRO",
    "Ensemble",
    "GEPA",
    "KNNFewShot",
    "MIPROv2",
    "BootstrapFewShotWithRandomSearch",
    "BootstrapFewShotWithOptuna",
    "LabeledFewShot",
    "InferRules",
    "SIMBA",
<<<<<<< HEAD
    "SIMBAFast",
    # "GEPAv2",
    # "GEPA",
=======
    "bootstrap_trace_data",
>>>>>>> 91e7e23b
]<|MERGE_RESOLUTION|>--- conflicted
+++ resolved
@@ -10,9 +10,6 @@
 from dspy.teleprompt.mipro_optimizer_v2 import MIPROv2
 from dspy.teleprompt.random_search import BootstrapFewShotWithRandomSearch
 from dspy.teleprompt.simba import SIMBA
-from dspy.teleprompt.simba_fast import SIMBAFast
-# from dspy.teleprompt.gepa_v2_ import GEPAv2
-# from dspy.teleprompt.gepa import GEPA
 from dspy.teleprompt.teleprompt import Teleprompter
 from dspy.teleprompt.teleprompt_optuna import BootstrapFewShotWithOptuna
 from dspy.teleprompt.vanilla import LabeledFewShot
@@ -34,11 +31,5 @@
     "LabeledFewShot",
     "InferRules",
     "SIMBA",
-<<<<<<< HEAD
-    "SIMBAFast",
-    # "GEPAv2",
-    # "GEPA",
-=======
     "bootstrap_trace_data",
->>>>>>> 91e7e23b
 ]