import inspect
import logging
import math
import os
import random
import shutil
import sys
import numpy as np

try:
    from IPython.core.magics.code import extract_symbols
except ImportError:
    # Won't be able to read code from juptyer notebooks
    extract_symbols = None

import dspy
from dspy.teleprompt.bootstrap import BootstrapFewShot, LabeledFewShot

"""
This file consists of helper functions for our variety of optimizers.
"""

### OPTIMIZER TRAINING UTILS ###

logger = logging.getLogger(__name__)

def create_minibatch(trainset, batch_size=50, rng=None):
    """Create a minibatch from the trainset."""

    # Ensure batch_size isn't larger than the size of the dataset
    batch_size = min(batch_size, len(trainset))

    # If no RNG is provided, fall back to the global random instance
    rng = rng or random

    # Randomly sample indices for the mini-batch using the provided rng
    sampled_indices = rng.sample(range(len(trainset)), batch_size)

    # Create the mini-batch using the sampled indices
    minibatch = [trainset[i] for i in sampled_indices]

    return minibatch


def eval_candidate_program(batch_size, trainset, candidate_program, evaluate, rng=None, return_all_scores=False, return_with_inputs=False):
    """Evaluate a candidate program on the trainset, using the specified batch size."""

    try:
        # Evaluate on the full trainset
        if batch_size >= len(trainset):
<<<<<<< HEAD
            scores = evaluate(candidate_program, devset=trainset, return_all_scores=return_all_scores, callback_metadata={"metric_key": "eval_full"})
            if return_with_inputs:
                return trainset, scores
            else:
                return scores
        # Or evaluate on a minibatch
        else:
            minibatch = create_minibatch(trainset, batch_size, rng)
            scores = evaluate(
=======
            # import ipdb; ipdb.set_trace()
            return evaluate(candidate_program, devset=trainset, return_all_scores=return_all_scores, callback_metadata={"metric_key": "eval_full"})
        # Or evaluate on a minibatch
        else:
            # import ipdb; ipdb.set_trace()
            return evaluate(
>>>>>>> 881f5ad0
                candidate_program,
                devset=minibatch,
                return_all_scores=return_all_scores,
                callback_metadata={"metric_key": "eval_minibatch"}
            )
            if return_with_inputs:
                return minibatch, scores
            else:
                return scores
    except Exception:
        logger.error("An exception occurred during evaluation", exc_info=True)
        if return_all_scores:
            return 0.0, [0.0] * len(trainset)
        return 0.0  # TODO: Handle this better, as -ve scores are possible

def eval_candidate_program_with_pruning(
    trial, trial_logs, trainset, candidate_program, evaluate, trial_num, batch_size=100,
):
    """Evaluation of candidate_program with pruning implemented"""

    # Evaluate with the new prompts
    total_score = 0
    num_batches = math.ceil(len(trainset) / batch_size)
    total_eval_size = 0

    for i in range(num_batches):
        start_index = i * batch_size
        end_index = min((i + 1) * batch_size, len(trainset))
        split_trainset = trainset[start_index:end_index]
        split_score = evaluate(
            candidate_program, devset=split_trainset, display_table=0,
        )
        print(f"{i}st split score: {split_score}")
        total_eval_size += len(split_trainset)

        total_score += split_score * len(split_trainset)
        curr_weighted_avg_score = total_score / min((i + 1) * batch_size, len(trainset))
        print(f"curr average score: {curr_weighted_avg_score}")

        trial.report(curr_weighted_avg_score, i)

        # Handle pruning based on the intermediate value.
        if trial.should_prune():
            print("Trial pruned.")
            trial_logs[trial_num]["score"] = curr_weighted_avg_score
            trial_logs[trial_num]["num_eval_calls"] = total_eval_size
            trial_logs[trial_num]["pruned"] = True
            return curr_weighted_avg_score, trial_logs, total_eval_size, True

    print(f"Fully evaled score: {curr_weighted_avg_score}")
    score = curr_weighted_avg_score

    trial_logs[trial_num]["full_eval"] = False
    trial_logs[trial_num]["score"] = score
    trial_logs[trial_num]["pruned"] = False
    return score, trial_logs, total_eval_size, False


def get_program_with_highest_avg_score(param_score_dict, fully_evaled_param_combos):
    """Used as a helper function for bayesian + minibatching optimizers. Returns the program with the highest average score from the batches evaluated so far."""

    # Calculate the mean for each combination of categorical parameters, based on past trials
    results = []
    for key, values in param_score_dict.items():
        scores = np.array([v[0] for v in values])
        mean = np.average(scores)
        program = values[0][1]
        params = values[0][2]
        results.append((key, mean, program, params))

    # Sort results by the mean
    sorted_results = sorted(results, key=lambda x: x[1], reverse=True)

    # Find the combination with the highest mean, skip fully evaluated ones
    for combination in sorted_results:
        key, mean, program, params = combination

        if key in fully_evaled_param_combos:
            continue

        return program, mean, key, params

    # If no valid program is found, we return the last valid one that we found
    return program, mean, key, params


def calculate_last_n_proposed_quality(
    base_program, trial_logs, evaluate, trainset, devset, n,
):
    """
    Calculate the average and best quality of the last n programs proposed. This is useful for seeing if our proposals
    are actually 'improving' overtime or not.
    """
    # Get the trials from the last n keys in trial logs
    last_n_trial_nums = list(trial_logs.keys())[-n:]

    # Calculate the average and best score of these trials
    # if num_eval_calls in the trial is less than the trainset, throw a not-implemented error for now
    total_train_score = 0
    best_train_score = 0
    total_dev_score = 0
    best_dev_score = 0
    for trial_num in last_n_trial_nums:
        full_eval = trial_logs[trial_num]["full_eval"]
        if not full_eval:
            raise NotImplementedError(
                "Still need to implement non full eval handling in calculate_last_n_proposed_quality",
            )
        train_score = trial_logs[trial_num]["score"]
        program = base_program.deepcopy()
        program.load(trial_logs[trial_num]["program_path"])

        dev_score = evaluate(program, devset=devset)

        total_train_score += train_score
        total_dev_score += dev_score
        if train_score > best_train_score:
            best_train_score = train_score
            best_dev_score = dev_score

    return best_train_score, total_train_score / n, best_dev_score, total_dev_score / n


### LOGGING UTILS ###


def get_task_model_history_for_full_example(
    candidate_program, task_model, devset, evaluate,
):
    """Get a full trace of the task model's history for a given candidate program."""
    _ = evaluate(candidate_program, devset=devset[:1])
    _ = task_model.inspect_history(n=len(candidate_program.predictors()))
    return task_model.inspect_history(n=len(candidate_program.predictors()))


def print_full_program(program):
    """Print out the program's instructions & prefixes for each module."""
    for i, predictor in enumerate(program.predictors()):
        print(f"Predictor {i}")
        print(f"i: {get_signature(predictor).instructions}")
        *_, last_field = get_signature(predictor).fields.values()
        print(f"p: {last_field.json_schema_extra['prefix']}")
    print("\n")


def save_candidate_program(program, log_dir, trial_num, note=None):
    """Save the candidate program to the log directory."""

    if log_dir is None:
        return None

    # Ensure the directory exists
    eval_programs_dir = os.path.join(log_dir, "evaluated_programs")
    os.makedirs(eval_programs_dir, exist_ok=True)

    # Define the save path for the program
    if note:
        save_path = os.path.join(eval_programs_dir, f"program_{trial_num}_{note}")
    else:
        save_path = os.path.join(eval_programs_dir, f"program_{trial_num}")

    # Save the program
    program.save(save_path, save_program=True)

    return save_path


def save_file_to_log_dir(source_file_path, log_dir):
    if log_dir is None:
        return
    """Save a file to our log directory"""
    if not os.path.exists(log_dir):
        os.makedirs(log_dir)
    destination_file_path = os.path.join(log_dir, os.path.basename(source_file_path))

    # Copy the file
    shutil.copy(source_file_path, destination_file_path)


def setup_logging(log_dir):
    """Setup logger, which will log our print statements to a txt file at our log_dir for later viewing"""
    if log_dir is None:
        return
    # Create a logger
    logger = logging.getLogger()
    logger.setLevel(logging.WARNING)

    # Create a file handler that logs debug and higher level messages
    file_handler = logging.FileHandler(f"{log_dir}/logs.txt")
    file_handler.setLevel(logging.WARNING)
    file_formatter = logging.Formatter("%(asctime)s - %(message)s")
    file_handler.setFormatter(file_formatter)
    logger.addHandler(file_handler)

    # Create a console handler with a higher log level
    console_handler = logging.StreamHandler()
    console_handler.setLevel(logging.WARNING)
    console_formatter = logging.Formatter("%(message)s")
    console_handler.setFormatter(console_formatter)
    logger.addHandler(console_handler)

def get_token_usage(model) -> tuple[int, int]:
    """
    Extract total input tokens and output tokens from a model's interaction history.
    Returns (total_input_tokens, total_output_tokens).
    """
    if not hasattr(model, "history"):
        return 0, 0

    input_tokens = []
    output_tokens = []
    for interaction in model.history:
        usage = interaction.get("usage", {})
        _input_tokens = usage.get("prompt_tokens", 0)
        _output_tokens = usage.get("completion_tokens", 0)
        input_tokens.append(_input_tokens)
        output_tokens.append(_output_tokens)

    total_input_tokens = int(np.sum(input_tokens))
    total_output_tokens = int(np.sum(output_tokens))

    return total_input_tokens, total_output_tokens


def log_token_usage(trial_logs, trial_num, model_dict):
    """
    Extract total input and output tokens used by each model and log to trial_logs[trial_num]["token_usage"].
    """

    token_usage_dict = {}

    for model_name, model in model_dict.items():
        in_tokens, out_tokens = get_token_usage(model)
        token_usage_dict[model_name] = {
            "total_input_tokens": in_tokens,
            "total_output_tokens": out_tokens
        }

    # Store token usage info in trial logs
    trial_logs[trial_num]["token_usage"] = token_usage_dict


### OTHER UTILS ###

def get_prompt_model(prompt_model):
    if prompt_model:
        return prompt_model
    else:
        return dspy.settings.lm

def get_signature(predictor):
    assert hasattr(predictor, "signature")
    return predictor.signature


def set_signature(predictor, updated_signature):
    assert hasattr(predictor, "signature")
    predictor.signature = updated_signature


def create_n_fewshot_demo_sets(
    student,
    num_candidate_sets,
    trainset,
    max_labeled_demos,
    max_bootstrapped_demos,
    metric,
    teacher_settings,
    max_errors=10,
    max_rounds=1,
    labeled_sample=True,
    min_num_samples=1,
    metric_threshold=None,
    teacher=None,
    include_non_bootstrapped=True,
    seed=0,
    rng=None
):
    """
    This function is copied from random_search.py, and creates fewshot examples in the same way that random search does.
    This allows us to take advantage of using the same fewshot examples when we use the same random seed in our optimizers.
    """
    demo_candidates = {}

    # Account for confusing way this is set up, where we add in 3 more candidate sets to the N specified
    num_candidate_sets -= 3

    # Initialize demo_candidates dictionary
    for i, _ in enumerate(student.predictors()):
        demo_candidates[i] = []

    rng = rng or random.Random(seed)

    # Go through and create each candidate set
    for seed in range(-3, num_candidate_sets):

        print(f"Bootstrapping set {seed+4}/{num_candidate_sets+3}")

        trainset_copy = list(trainset)

        if seed == -3 and include_non_bootstrapped:
            # zero-shot
            program2 = student.reset_copy()

        elif (
            seed == -2
            and max_labeled_demos > 0
            and include_non_bootstrapped
        ):
            # labels only
            teleprompter = LabeledFewShot(k=max_labeled_demos)
            program2 = teleprompter.compile(
                student, trainset=trainset_copy, sample=labeled_sample,
            )

        elif seed == -1:
            # unshuffled few-shot
            program = BootstrapFewShot(
                metric=metric,
                max_errors=max_errors,
                max_bootstrapped_demos=max_bootstrapped_demos,
                max_labeled_demos=max_labeled_demos,
                teacher_settings=teacher_settings,
                max_rounds=max_rounds,
            )
            # import ipdb; ipdb.set_trace()
            program2 = program.compile(student, teacher=teacher, trainset=trainset_copy)

        else:
            # shuffled few-shot
            rng.shuffle(trainset_copy)
            size = rng.randint(min_num_samples, max_bootstrapped_demos)

            teleprompter = BootstrapFewShot(
                metric=metric,
                max_errors=max_errors,
                metric_threshold=metric_threshold,
                max_bootstrapped_demos=size,
                max_labeled_demos=max_labeled_demos,
                teacher_settings=teacher_settings,
                max_rounds=max_rounds,
            )

            program2 = teleprompter.compile(
                student, teacher=teacher, trainset=trainset_copy,
            )

        for i, _ in enumerate(student.predictors()):
            demo_candidates[i].append(program2.predictors()[i].demos)

    return demo_candidates

def old_getfile(object):
    """Work out which source or compiled file an object was defined in."""
    if inspect.ismodule(object):
        if getattr(object, '__file__', None):
            return object.__file__
        raise TypeError('{!r} is a built-in module'.format(object))
    if inspect.isclass(object):
        if hasattr(object, '__module__'):
            module = sys.modules.get(object.__module__)
            if getattr(module, '__file__', None):
                return module.__file__
            if object.__module__ == '__main__':
                raise OSError('source code not available')
        raise TypeError('{!r} is a built-in class'.format(object))
    if inspect.ismethod(object):
        object = object.__func__
    if inspect.isfunction(object):
        object = object.__code__
    if inspect.istraceback(object):
        object = object.tb_frame
    if inspect.isframe(object):
        object = object.f_code
    if inspect.iscode(object):
        return object.co_filename
    raise TypeError('module, class, method, function, traceback, frame, or '
                    'code object was expected, got {}'.format(
                    type(object).__name__))

def new_getfile(object):
    if not inspect.isclass(object):
        return old_getfile(object)
    
    # Lookup by parent module (as in current inspect)
    if hasattr(object, '__module__'):
        object_ = sys.modules.get(object.__module__)
        if hasattr(object_, '__file__'):
            return object_.__file__
    
    # If parent module is __main__, lookup by methods (NEW)
    for name, member in inspect.getmembers(object):
        if inspect.isfunction(member) and object.__qualname__ + '.' + member.__name__ == member.__qualname__:
            return inspect.getfile(member)
    raise TypeError(f'Source for {object!r} not found')

inspect.getfile = new_getfile<|MERGE_RESOLUTION|>--- conflicted
+++ resolved
@@ -48,7 +48,7 @@
     try:
         # Evaluate on the full trainset
         if batch_size >= len(trainset):
-<<<<<<< HEAD
+# <<<<<<< HEAD
             scores = evaluate(candidate_program, devset=trainset, return_all_scores=return_all_scores, callback_metadata={"metric_key": "eval_full"})
             if return_with_inputs:
                 return trainset, scores
@@ -58,14 +58,14 @@
         else:
             minibatch = create_minibatch(trainset, batch_size, rng)
             scores = evaluate(
-=======
-            # import ipdb; ipdb.set_trace()
-            return evaluate(candidate_program, devset=trainset, return_all_scores=return_all_scores, callback_metadata={"metric_key": "eval_full"})
-        # Or evaluate on a minibatch
-        else:
-            # import ipdb; ipdb.set_trace()
-            return evaluate(
->>>>>>> 881f5ad0
+# =======
+#             # import ipdb; ipdb.set_trace()
+#             return evaluate(candidate_program, devset=trainset, return_all_scores=return_all_scores, callback_metadata={"metric_key": "eval_full"})
+#         # Or evaluate on a minibatch
+#         else:
+#             # import ipdb; ipdb.set_trace()
+#             return evaluate(
+# >>>>>>> dspy_local_backup_sihun
                 candidate_program,
                 devset=minibatch,
                 return_all_scores=return_all_scores,
