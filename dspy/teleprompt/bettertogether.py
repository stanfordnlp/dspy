import logging
import random
from typing import Callable, List, Optional

import dspy
from dspy.primitives.example import Example
from dspy.primitives.program import Program
<<<<<<< HEAD
from dspy.teleprompt.bootstrap_finetune import (
    BootstrapFinetune,
    kill_lms,
    launch_lms,
    prepare_student,
    set_missing_predictor_lms,
)
=======
from dspy.teleprompt.bootstrap_finetune import BootstrapFinetune, prepare_student, all_predictors_have_lms, launch_lms, kill_lms
>>>>>>> 21ff0dc3
from dspy.teleprompt.random_search import BootstrapFewShotWithRandomSearch
from dspy.teleprompt.teleprompt import Teleprompter

logger = logging.getLogger(__name__)


class BetterTogether(Teleprompter):

    STRAT_SEP = " -> "

    def __init__(self,
        metric: Callable,
        prompt_optimizer: Optional[Teleprompter] = None,
        weight_optimizer: Optional[Teleprompter] = None,
        seed: Optional[int] = None,
      ):
        if not dspy.settings.experimental:
            raise ValueError("This is an experimental optimizer. Set `dspy.settings.experimental` to `True` to use it.")

        # TODO: Note that the BetterTogether optimizer is meaningful when
        # BootstrapFinetune uses a metric to filter the training data before
        # fine-tuning. However, one can also choose to run this optimizer with
        # a BoostrapFinetune without a metric, say, if there aren't labels
        # available for the training data. Should this be noted somewhere?
        # TODO: We should re-consider if the metric should be required.
        self.prompt_optimizer = prompt_optimizer if prompt_optimizer else BootstrapFewShotWithRandomSearch(metric=metric)
        self.weight_optimizer = weight_optimizer if weight_optimizer else BootstrapFinetune(metric=metric)

        is_supported_prompt = isinstance(self.prompt_optimizer, BootstrapFewShotWithRandomSearch)
        is_supported_weight = isinstance(self.weight_optimizer, BootstrapFinetune)
        if not is_supported_prompt or not is_supported_weight:
            raise ValueError(
                "The BetterTogether optimizer only supports the following optimizers for now: BootstrapFinetune, "
                "BootstrapFewShotWithRandomSearch."
            )

        self.rng = random.Random(seed)

    def compile(
        self,
        student: Program,
        trainset: List[Example],
        strategy: str = "p -> w -> p",
        valset_ratio = 0.1,
    ) -> Program:
        # TODO: We could record acc on a different valset to pick the best
        # strategy within the provided strategy
        logger.info("Validating the strategy")
        parsed_strategy = strategy.lower().split(self.STRAT_SEP)

        if not all(s in ["p", "w"] for s in parsed_strategy):
            raise ValueError(
                f"The strategy should be a sequence of 'p' and 'w' separated by '{self.STRAT_SEP}', but "
                f"found: {strategy}"
            )

        logger.info("Preparing the student program...")
        # TODO: Prepare student returns student.reset_copy(), which is what gets
        # optimized. We should make this clear in the doc comments.
        student = prepare_student(student)
        all_predictors_have_lms(student)

        # Make a shallow copy of the trainset, so that we don't change the order
        # of the examples in the original trainset
        trainset = trainset[:]
        logger.info("Compiling the student program...")
        student = self._run_strategies(parsed_strategy, student, trainset, valset_ratio)

        logger.info("BetterTogether has finished compiling the student program")
        return student

    def _run_strategies(self, parsed_strategy, student, trainset, valset_ratio) -> Program:
        # Keep track of all the partial strategies/programs in parsed_strategy
        # "" corresponds to the initial student program
        candidate_programs = []
        candidate_programs.append(("", student))
        launched_flag = False

        for ind, step_code in enumerate(parsed_strategy):
            current_strategy = self.STRAT_SEP.join(parsed_strategy[:ind + 1])
            logger.info(
                f"\n########## Step {ind + 1} of {len(parsed_strategy)} - Strategy "
                f"'{current_strategy}' ##########"
            )

            logger.info("Shuffling the trainset...")
            self.rng.shuffle(trainset)
            if not launched_flag:
                launch_lms(student)
                launched_flag = True

            # TODO: Should we reset or just deepcopy? How does resetting affect
            # the predictor LMs?
            student = student.deepcopy()
            student._compiled = False
            if step_code == "p":
                student = self._compile_prompt_optimizer(student, trainset, valset_ratio)
            elif step_code == "w":
                student = self._compile_weight_optimizer(student, trainset)
                launched_flag = False

            # Record the program corresponding to the current strategy
            candidate_programs.append((current_strategy, student))

        if launched_flag:
            kill_lms(student)

        student.candidate_programs = candidate_programs
        return student

    def _compile_prompt_optimizer(self, student, trainset, valset_ratio) -> Program:
        logger.info("Preparing for prompt optimization...")

        # Sampling a validation set from the trainset for the prompt optimizer
        # We drop the hints for prompt optimization
        trainset = [x.with_inputs(*list(set(x.inputs().keys()) - {"hint"})) for x in trainset]
        num_val = int(valset_ratio * len(trainset))
        prompt_valset = trainset[:num_val]
        prompt_trainset = trainset[num_val:]

        # TODO: To make this optimizer general, we need to ensure that all the
        # prompt optimizers are accepting a valset or encode a way to check if
        # a valset should be passed to an optimizer's compile method.
        # TODO: We should ensure that the prompt optimizers in DSPy respect the
        # predictor.lm attributes. In particular,
        # BootstrapFewShotWithRandomSearch seems to be resetting these. We are
        # manually re-setting the LMs here to circumvent this issue, but we
        # should consider adressing it in BFRS.
        logger.info("Compiling the prompt optimizer...")
        pred_lms = [pred.lm for pred in student.predictors()]
        student = self.prompt_optimizer.compile(student, trainset=prompt_trainset, valset=prompt_valset)
        for pred, lm in zip(student.predictors(), pred_lms):
            pred.lm = lm

        return student

    def _compile_weight_optimizer(self, student, trainset) -> Program:
        logger.info("Preparing for weight optimization...")

        # Saving the LMs before compiling the weight optimizer
        original_lms = [pred.lm for pred in student.predictors()]

        # TODO: To make this optimizer general, we need to ensure that all the
        # prompt optimizers are accepting a valset or encode a way to check if
        # a valset should be passed to an optimizer's compile.
        logger.info("Compiling the weight optimizer...")
        student = self.weight_optimizer.compile(student, trainset=trainset)

        # Updating the train kwargs for the new LMs. This is needed because the
        # train_kwargs of the optimizer is configured for the original LMs.
        new_lms = [pred.lm for pred in student.predictors()]
        for original_lm, new_lm in zip(original_lms, new_lms):
            original_params = self.weight_optimizer.train_kwargs[original_lm]
            self.weight_optimizer.train_kwargs[new_lm] = original_params

        return student<|MERGE_RESOLUTION|>--- conflicted
+++ resolved
@@ -5,17 +5,13 @@
 import dspy
 from dspy.primitives.example import Example
 from dspy.primitives.program import Program
-<<<<<<< HEAD
 from dspy.teleprompt.bootstrap_finetune import (
     BootstrapFinetune,
     kill_lms,
     launch_lms,
     prepare_student,
-    set_missing_predictor_lms,
+    all_predictors_have_lms,
 )
-=======
-from dspy.teleprompt.bootstrap_finetune import BootstrapFinetune, prepare_student, all_predictors_have_lms, launch_lms, kill_lms
->>>>>>> 21ff0dc3
 from dspy.teleprompt.random_search import BootstrapFewShotWithRandomSearch
 from dspy.teleprompt.teleprompt import Teleprompter
 
