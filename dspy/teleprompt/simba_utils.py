import inspect
import logging
import textwrap
<<<<<<< HEAD
import re
=======
from typing import Callable
>>>>>>> c1c27b4e

import orjson

import dspy
from dspy.adapters.utils import get_field_description_string
from dspy.signatures import InputField, OutputField
<<<<<<< HEAD
from typing import Callable, Optional, Dict
=======
>>>>>>> c1c27b4e

logger = logging.getLogger(__name__)

def prepare_models_for_resampling(program: dspy.Module, n: int, teacher_settings: Optional[Dict] = None):
    lm = program.get_lm() or dspy.settings.lm
<<<<<<< HEAD
=======
    start = lm.kwargs.get("rollout_id", 0)
    rollout_ids = [start + i for i in range(n)]
    return [lm.copy(rollout_id=r, temperature=1.0) for r in rollout_ids]
>>>>>>> c1c27b4e

    # Check to see if our model is a reasoning model, which means temp must stay as 1.0
    model_family = lm.model.split("/")[-1].lower() if "/" in lm.model else lm.model.lower()
    model_pattern = re.match(r"^o([13])(?:-mini)?", model_family)

    models = []
    if teacher_settings:
        models.append(dspy.LM(**teacher_settings))

    if model_pattern: # Vary the seed
        start_seed = 0 if "seed" not in lm.kwargs else lm.kwargs["seed"]
        seeds = [start_seed + 1 + i for i in range(n-len(models))]
        seeds = list(dict.fromkeys(seeds))[:(n-len(models))]
        models.extend([lm.copy(seed=seed) for seed in seeds])
    else: # Vary the temperature
        start_temp = 0 if "temperature" not in lm.kwargs else lm.kwargs["temperature"]
        temps = [start_temp + 0.5 + i * (0.5 / n) for i in range(n-len(models))]
        temps = list(dict.fromkeys(temps))[:(n-len(models))]
        models.extend([lm.copy(temperature=t) for t in temps])
    
    return models

def wrap_program(program: dspy.Module, metric: Callable):
    def wrapped_program(example):
        with dspy.context(trace=[]):
            prediction, trace, score = None, None, 0.0
            try:
                prediction = program(**example.inputs())
            except Exception as e:
                print(e)
            trace = dspy.settings.trace.copy()

        output = None
        score = 0.0
        output_metadata = {}

        try:
            output = metric(example, prediction)
            if isinstance(output, (int, float)):
                score = output
            elif isinstance(output, dspy.Prediction):
                if not hasattr(output, 'score'):
                    raise ValueError("dspy.Prediction must contain a 'score' attribute")
                score = output.score
                # Just extract fields from _store, excluding 'score'
                output_metadata = {
                    k: v for k, v in output._store.items() if k != "score"
                }
        except Exception as e:
            print(e)

        return {
            "prediction": prediction,
            "trace": trace,
            "score": score,
            "example": example,
            "output_metadata": output_metadata
        }

    return wrapped_program

def append_a_demo(demo_input_field_maxlen):
    def append_a_demo_(bucket, system, **kwargs):
        predictor2name, name2predictor = kwargs["predictor2name"], kwargs["name2predictor"]
        batch_10p_score = kwargs["batch_10p_score"]

        good = bucket[0]
        trace = good["trace"]
        name2demo = {}

        if good["score"] < batch_10p_score:
            logger.info(f"Skipping appending a demo as good score {good['score']} is below the 10th percentile.")
            return False

        for step in trace:
            predictor, _inputs, _outputs = step

            for k, v in _inputs.items():
                if demo_input_field_maxlen and len(str(v)) > demo_input_field_maxlen:
                    _inputs[k] = f"{str(v)[:demo_input_field_maxlen]}\n\t\t... <TRUNCATED FOR BREVITY>"

            demo = dspy.Example(augmented=True, **_inputs, **_outputs)
            name = predictor2name[id(predictor)]
            name2demo[name] = demo  # keep the last demo for each predictor
        for name, demo in name2demo.items():
            predictor = name2predictor[name]
            predictor.demos.append(demo)

        logger.info(f"Added {len(name2demo)} demos (one each) across all predictors.")
        return True

    return append_a_demo_


def append_a_rule(bucket, system, **kwargs):
    predictor2name = kwargs["predictor2name"]
    batch_10p_score, batch_90p_score = kwargs["batch_10p_score"], kwargs["batch_90p_score"]
    prompt_model = kwargs["prompt_model"]

    module_names = [name for name, _ in system.named_predictors()]
    good, bad = bucket[0], bucket[-1]
    example = good["example"]

    if good["score"] < batch_10p_score or bad["score"] > batch_90p_score:
        logger.info(f"Skipping rule generation as good score {good['score']} is below the 10th percentile "
                    f"*or* bad score {bad['score']} is above the 90th percentile.")
        return False

    if good["score"] <= bad["score"]:
        if good["score"] > batch_90p_score:
            bad["trace"] = []
            bad["score"] = "N/A"
            bad["prediction"] = {"N/A": "Prediction not available"}
        else:
            good["trace"] = []
            good["score"] = "N/A"
            good["prediction"] = {"N/A": "Prediction not available"}

    better_trajectory = [
        {"module_name": predictor2name[id(p)], "inputs": i, "outputs": dict(o)}
        for p, i, o in good["trace"]
    ]
    worse_trajectory = [
        {"module_name": predictor2name[id(p)], "inputs": i, "outputs": dict(o)}
        for p, i, o in bad["trace"]
    ]

<<<<<<< HEAD
    kwargs = dict(
        program_code=inspect.getsource(system.__class__),
        modules_defn=inspect_modules(system),
        program_inputs={**example.inputs()},
        oracle_metadata={**example.labels()},
        better_program_trajectory=better_trajectory,
        better_program_outputs=dict(good["prediction"]),
        worse_program_trajectory=worse_trajectory,
        worse_program_outputs=dict(bad["prediction"] or {}),
        worse_reward_value=bad["score"],
        better_reward_value=good["score"],
        worse_reward_info=bad["output_metadata"],
        better_reward_info=good["output_metadata"],
        module_names=module_names,
    )

    kwargs = {k: v if isinstance(v, str) else ujson.dumps(recursive_mask(v), indent=2)
=======
    kwargs = {
        "program_code": inspect.getsource(system.__class__),
        "modules_defn": inspect_modules(system),
        "program_inputs": {**example.inputs()},
        "oracle_metadata": {**example.labels()},
        "better_program_trajectory": better_trajectory,
        "better_program_outputs": dict(good["prediction"]),
        "worse_program_trajectory": worse_trajectory,
        "worse_program_outputs": dict(bad["prediction"] or {}),
        "worse_reward_value": bad["score"],
        "better_reward_value": good["score"],
        "module_names": module_names,
    }

    kwargs = {k: v if isinstance(v, str) else orjson.dumps(recursive_mask(v), option=orjson.OPT_INDENT_2).decode()
>>>>>>> c1c27b4e
              for k, v in kwargs.items()}

    advice_program = dspy.Predict(OfferFeedback)
    advice = advice_program(**kwargs).module_advice

    for name, predictor in system.named_predictors():
        if name in advice:
            logger.info(f"Advice for {name}: {advice[name]}")
            instructions = predictor.signature.instructions + "\n\n" + advice[name]
            predictor.signature = predictor.signature.with_instructions(instructions)

    return True

class OfferFeedback(dspy.Signature):
    """
    You will be given two trajectories of an LLM-driven program's execution. Your goal is to help the program's modules
    build up experience on how to maximize the reward value assigned to the program's outputs if it were to receive
    similar inputs in the future.

    The module won't see its own history. It will rely on your advice balancing being concrete and being generalizable.

    In your advice:
    - Avoid boilerplate. Offer advice that would change the module's behavior for the better in the future.
    - Ensure that advice offered to a module M is specific to that M's specific sub-task, not the overall program.
    - Rely on contrasting the behavior of the worse trajectory against the better trajectory in making recommendations.
    - Ensure each unique module name appears exactly once as a key in the advice dictionary.
    """

    program_code: str = InputField(desc="The code of the program that we are analyzing")
    modules_defn: str = InputField(desc="The definition of each module in the program, including its I/O")
    program_inputs: str = InputField(desc="The inputs to the program that we are analyzing")
    oracle_metadata: str = InputField(desc="Any (hidden) metadata about the training set instance we're analyzing")
    worse_program_trajectory: str = InputField(
        desc="The trajectory of the program's execution, showing each module's I/O"
    )
    worse_program_outputs: str = InputField(desc="The outputs of the program that we are analyzing")
    worse_reward_value: float = InputField(desc="The reward value assigned to the program's outputs")
    worse_reward_info: str = InputField(desc="Additional information that might be helpful to understanding the assigned reward value.")
    better_program_trajectory: str = InputField(
        desc="The trajectory of the program's execution, showing each module's I/O"
    )
    better_program_outputs: str = InputField(desc="The outputs of the program that we are analyzing")
    better_reward_value: float = InputField(desc="The reward value assigned to the program's outputs")
    better_reward_info: str = InputField(desc="Additional information that might be helpful to understanding the assigned reward value.")
    module_names: list[str] = InputField(desc="The names of the modules in the program, for which we seek advice")
    discussion: str = OutputField(desc="Discussing blame of where each module went wrong, if it did")
    module_advice: dict[str, str] = OutputField(
        desc="For each module, describe very concretely: If the module receives ${description of input or patterns "
        "therein}, then it should ${description of content, behavior, or strategies to adopt and/or others to avoid}. "
        "Basically, your advice be such that if the module has access to your tip, it would be much more likely to act "
        "like the successful trajectory rather than the lower-scoring trajectory."
    )

def inspect_modules(program):
    separator = "-" * 80
    output = [separator]

    for name, predictor in program.named_predictors():
        signature = predictor.signature
        instructions = textwrap.dedent(signature.instructions)
        instructions = ("\n" + "\t" * 2).join([""] + instructions.splitlines())

        output.append(f"Module {name}")
        output.append("\n\tInput Fields:")
        output.append(("\n" + "\t" * 2).join([""] + get_field_description_string(signature.input_fields).splitlines()))
        output.append("\tOutput Fields:")
        output.append(("\n" + "\t" * 2).join([""] + get_field_description_string(signature.output_fields).splitlines()))
        output.append(f"\tOriginal Instructions: {instructions}")
        output.append(separator)

    return "\n".join([o.strip("\n") for o in output])


def recursive_mask(o):
    # If the object is already serializable, return it.
    try:
        orjson.dumps(o)
        return o
    except (TypeError, orjson.JSONEncodeError):
        pass

    # If it's a dictionary, apply recursively to its values.
    if isinstance(o, dict):
        return {k: recursive_mask(v) for k, v in o.items()}
    # If it's a list, apply recursively.
    elif isinstance(o, list):
        return [recursive_mask(v) for v in o]
    # If it's a tuple, apply recursively.
    elif isinstance(o, tuple):
        return tuple(recursive_mask(v) for v in o)
    # Otherwise, replace it with a placeholder string (or use repr(o)).
    else:
        return f"<non-serializable: {type(o).__name__}>"<|MERGE_RESOLUTION|>--- conflicted
+++ resolved
@@ -1,51 +1,31 @@
 import inspect
 import logging
 import textwrap
-<<<<<<< HEAD
 import re
-=======
-from typing import Callable
->>>>>>> c1c27b4e
-
 import orjson
 
 import dspy
 from dspy.adapters.utils import get_field_description_string
 from dspy.signatures import InputField, OutputField
-<<<<<<< HEAD
 from typing import Callable, Optional, Dict
-=======
->>>>>>> c1c27b4e
 
 logger = logging.getLogger(__name__)
 
 def prepare_models_for_resampling(program: dspy.Module, n: int, teacher_settings: Optional[Dict] = None):
     lm = program.get_lm() or dspy.settings.lm
-<<<<<<< HEAD
-=======
-    start = lm.kwargs.get("rollout_id", 0)
-    rollout_ids = [start + i for i in range(n)]
-    return [lm.copy(rollout_id=r, temperature=1.0) for r in rollout_ids]
->>>>>>> c1c27b4e
-
-    # Check to see if our model is a reasoning model, which means temp must stay as 1.0
-    model_family = lm.model.split("/")[-1].lower() if "/" in lm.model else lm.model.lower()
-    model_pattern = re.match(r"^o([13])(?:-mini)?", model_family)
-
-    models = []
+
+    start_rollout_id = lm.kwargs.get("rollout_id", 0)
+    rollout_ids = [start_rollout_id + i for i in range(n)]
+
+
+    start_rollout_idx, models = 0, []
+    # If we have a teacher model, use this as the first model
     if teacher_settings:
-        models.append(dspy.LM(**teacher_settings))
-
-    if model_pattern: # Vary the seed
-        start_seed = 0 if "seed" not in lm.kwargs else lm.kwargs["seed"]
-        seeds = [start_seed + 1 + i for i in range(n-len(models))]
-        seeds = list(dict.fromkeys(seeds))[:(n-len(models))]
-        models.extend([lm.copy(seed=seed) for seed in seeds])
-    else: # Vary the temperature
-        start_temp = 0 if "temperature" not in lm.kwargs else lm.kwargs["temperature"]
-        temps = [start_temp + 0.5 + i * (0.5 / n) for i in range(n-len(models))]
-        temps = list(dict.fromkeys(temps))[:(n-len(models))]
-        models.extend([lm.copy(temperature=t) for t in temps])
+        models.append(dspy.LM(rollout_id=rollout_ids[start_rollout_idx], **teacher_settings))
+        start_rollout_idx += 1
+
+    # The rest of the models are just copies of the base model
+    models.extend([lm.copy(rollout_id=r, temperature=1.0) for r in rollout_ids[start_rollout_idx:]])
     
     return models
 
@@ -154,25 +134,6 @@
         for p, i, o in bad["trace"]
     ]
 
-<<<<<<< HEAD
-    kwargs = dict(
-        program_code=inspect.getsource(system.__class__),
-        modules_defn=inspect_modules(system),
-        program_inputs={**example.inputs()},
-        oracle_metadata={**example.labels()},
-        better_program_trajectory=better_trajectory,
-        better_program_outputs=dict(good["prediction"]),
-        worse_program_trajectory=worse_trajectory,
-        worse_program_outputs=dict(bad["prediction"] or {}),
-        worse_reward_value=bad["score"],
-        better_reward_value=good["score"],
-        worse_reward_info=bad["output_metadata"],
-        better_reward_info=good["output_metadata"],
-        module_names=module_names,
-    )
-
-    kwargs = {k: v if isinstance(v, str) else ujson.dumps(recursive_mask(v), indent=2)
-=======
     kwargs = {
         "program_code": inspect.getsource(system.__class__),
         "modules_defn": inspect_modules(system),
@@ -184,11 +145,12 @@
         "worse_program_outputs": dict(bad["prediction"] or {}),
         "worse_reward_value": bad["score"],
         "better_reward_value": good["score"],
+        "worse_reward_info": bad["output_metadata"],
+        "better_reward_info": good["output_metadata"],
         "module_names": module_names,
     }
 
     kwargs = {k: v if isinstance(v, str) else orjson.dumps(recursive_mask(v), option=orjson.OPT_INDENT_2).decode()
->>>>>>> c1c27b4e
               for k, v in kwargs.items()}
 
     advice_program = dspy.Predict(OfferFeedback)
