import logging
import random
from collections import defaultdict
from typing import TYPE_CHECKING, Any, Callable, Literal

import numpy as np

import dspy
from dspy.evaluate.evaluate import Evaluate
from dspy.propose import GroundedProposer
from dspy.teleprompt.teleprompt import Teleprompter
from dspy.teleprompt.utils import (
    create_minibatch,
    create_n_fewshot_demo_sets,
    eval_candidate_program,
    get_program_with_highest_avg_score,
    get_signature,
    print_full_program,
    save_candidate_program,
    set_signature,
)

if TYPE_CHECKING:
    import optuna

logger = logging.getLogger(__name__)

# Constants
BOOTSTRAPPED_FEWSHOT_EXAMPLES_IN_CONTEXT = 3
LABELED_FEWSHOT_EXAMPLES_IN_CONTEXT = 0
MIN_MINIBATCH_SIZE = 50

AUTO_RUN_SETTINGS = {
    "light": {"n": 6, "val_size": 100},
    "medium": {"n": 12, "val_size": 300},
    "heavy": {"n": 18, "val_size": 1000},
    "heavy_long": {"n": 18, "val_size": 1000, "n_trials": 66},
}

# ANSI escape codes for colors
YELLOW = "\033[93m"
GREEN = "\033[92m"
BLUE = "\033[94m"
BOLD = "\033[1m"
ENDC = "\033[0m"  # Resets the color to default


class MIPROv2(Teleprompter):
    def __init__(
        self,
        metric: Callable,
        prompt_model: Any | None = None,
        task_model: Any | None = None,
        teacher_settings: dict | None = None,
        max_bootstrapped_demos: int = 4,
        max_labeled_demos: int = 4,
        auto: Literal["light", "medium", "heavy"] | None = "light",
        num_candidates: int | None = None,
        num_threads: int | None = None,
        max_errors: int | None = None,
        seed: int = 9,
        init_temperature: float = 1.0,
        verbose: bool = False,
        track_stats: bool = True,
        log_dir: str | None = None,
        metric_threshold: float | None = None,
    ):
        # Validate 'auto' parameter
        allowed_modes = {None, "light", "medium", "heavy", "heavy_long"}
        if auto not in allowed_modes:
            raise ValueError(f"Invalid value for auto: {auto}. Must be one of {allowed_modes}.")
        self.auto = auto
        self.num_fewshot_candidates = num_candidates
        self.num_instruct_candidates = num_candidates
        self.num_candidates = num_candidates
        self.metric = metric
        self.init_temperature = init_temperature
        self.task_model = task_model if task_model else dspy.settings.lm
        self.prompt_model = prompt_model if prompt_model else dspy.settings.lm
        self.max_bootstrapped_demos = max_bootstrapped_demos
        self.max_labeled_demos = max_labeled_demos
        self.verbose = verbose
        self.track_stats = track_stats
        self.log_dir = log_dir
        self.teacher_settings = teacher_settings or {}
        self.prompt_model_total_calls = 0
        self.total_calls = 0
        self.num_threads = num_threads
        self.max_errors = max_errors
        self.metric_threshold = metric_threshold
        self.seed = seed
        self.rng = None

        # if not self.prompt_model or not self.task_model:
        #     raise ValueError("Either provide both prompt_model and task_model or set a default LM through dspy.configure(lm=...)")

    def compile(
        self,
        student: Any,
        *,
        trainset: list,
        teacher: Any = None,
        valset: list | None = None,
        num_trials: int | None = None,
        max_bootstrapped_demos: int | None = None,
        max_labeled_demos: int | None = None,
        seed: int | None = None,
        minibatch: bool = True,
        minibatch_size: int = 35,
        minibatch_full_eval_steps: int = 5,
        program_aware_proposer: bool = True,
        data_aware_proposer: bool = True,
        view_data_batch_size: int = 10,
        tip_aware_proposer: bool = True,
        fewshot_aware_proposer: bool = True,
<<<<<<< HEAD
        requires_permission_to_run: bool = True,
        provide_traceback: Optional[bool] = None,
        save_dir: str=None,
=======
        requires_permission_to_run: bool | None = None, # deprecated
        provide_traceback: bool | None = None,
>>>>>>> 881f5ad0
    ) -> Any:
        if requires_permission_to_run == False:
            logger.warning(
                "'requires_permission_to_run' is deprecated and will be removed in a future version."
            )
        elif requires_permission_to_run == True:
            raise ValueError("User confirmation is removed from MIPROv2. Please remove the 'requires_permission_to_run' argument.")

        effective_max_errors = (
            self.max_errors
            if self.max_errors is not None
            else dspy.settings.max_errors
        )

        effective_max_bootstrapped_demos = (
            max_bootstrapped_demos if max_bootstrapped_demos is not None else self.max_bootstrapped_demos
        )
        effective_max_labeled_demos = (
            max_labeled_demos if max_labeled_demos is not None else self.max_labeled_demos
        )

        zeroshot_opt = (effective_max_bootstrapped_demos == 0) and (effective_max_labeled_demos == 0)

        # If auto is None, and num_trials is not provided (but num_candidates is), raise an error that suggests a good num_trials value
        if self.auto is None and (self.num_candidates is not None and num_trials is None):
            raise ValueError(
                f"If auto is None, num_trials must also be provided. Given num_candidates={self.num_candidates}, we'd recommend setting num_trials to ~{self._set_num_trials_from_num_candidates(student, zeroshot_opt, self.num_candidates)}."
            )

        # If auto is None, and num_candidates or num_trials is None, raise an error
        if self.auto is None and (self.num_candidates is None or num_trials is None):
            raise ValueError("If auto is None, num_candidates must also be provided.")

        # If auto is provided, and either num_candidates or num_trials is not None, raise an error
        if self.auto is not None and (self.num_candidates is not None or num_trials is not None):
            raise ValueError(
                "If auto is not None, num_candidates and num_trials cannot be set, since they would be overridden by the auto settings. Please either set auto to None, or do not specify num_candidates and num_trials."
            )

        # Set random seeds
        seed = seed or self.seed
        self._set_random_seeds(seed)


        # Set training & validation sets
        trainset, valset = self._set_and_validate_datasets(trainset, valset)

        num_instruct_candidates = (
            self.num_instruct_candidates
            if self.num_instruct_candidates is not None
            else self.num_candidates
        )
        num_fewshot_candidates = (
            self.num_fewshot_candidates
            if self.num_fewshot_candidates is not None
            else self.num_candidates
        )

        # Set hyperparameters based on run mode (if set)
        (
            num_trials,
            valset,
            minibatch,
            num_instruct_candidates,
            num_fewshot_candidates,
        ) = self._set_hyperparams_from_run_mode(
            student,
            num_trials,
            minibatch,
            zeroshot_opt,
            valset,
            num_instruct_candidates,
            num_fewshot_candidates,
        )

        if self.auto:
            self._print_auto_run_settings(
                num_trials,
                minibatch,
                valset,
                num_fewshot_candidates,
                num_instruct_candidates,
            )

        if minibatch and minibatch_size > len(valset):
            raise ValueError(f"Minibatch size cannot exceed the size of the valset. Valset size: {len(valset)}.")

        # Initialize program and evaluator
        program = student.deepcopy()
        evaluate = Evaluate(
            devset=valset,
            metric=self.metric,
            num_threads=self.num_threads,
            max_errors=effective_max_errors,
            display_table=False,
            display_progress=True,
            provide_traceback=provide_traceback,
        )

        with dspy.context(lm=self.task_model):
            # Step 1: Bootstrap few-shot examples
            demo_candidates = self._bootstrap_fewshot_examples(
                program,
                trainset,
                seed,
                teacher,
                num_fewshot_candidates=num_fewshot_candidates,
                max_bootstrapped_demos=effective_max_bootstrapped_demos,
                max_labeled_demos=effective_max_labeled_demos,
                max_errors=effective_max_errors,
                metric_threshold=self.metric_threshold,
            )

        # Step 2: Propose instruction candidates
        instruction_candidates = self._propose_instructions(
            program,
            trainset,
            demo_candidates,
            view_data_batch_size,
            program_aware_proposer,
            data_aware_proposer,
            tip_aware_proposer,
            fewshot_aware_proposer,
            num_instruct_candidates=num_instruct_candidates,
        )

        # If zero-shot, discard demos
        if zeroshot_opt:
            demo_candidates = None

<<<<<<< HEAD
        # Step 3: Find optimal prompt parameters
        import os 
        def write_pkl(obj, path):
            import pickle
            with open(path, "wb") as f:
                pickle.dump(obj, f)

        if save_dir is not None:
            write_pkl(demo_candidates, os.path.join(save_dir, "demo_candidates.pkl"))
            write_pkl(instruction_candidates, os.path.join(save_dir, "instruction_candidates.pkl"))
        save_path = os.path.join(save_dir, "history_board.pkl") if save_dir is not None else None
        save_history = save_path is not None

        best_program = self._optimize_prompt_parameters(
            program,
            instruction_candidates,
            demo_candidates,
            evaluate,
            valset,
            num_trials,
            minibatch,
            minibatch_size,
            minibatch_full_eval_steps,
            seed,
            save_history,
            save_path,
        )
=======
        with dspy.context(lm=self.task_model):
            # Step 3: Find optimal prompt parameters
            best_program = self._optimize_prompt_parameters(
                program,
                instruction_candidates,
                demo_candidates,
                evaluate,
                valset,
                num_trials,
                minibatch,
                minibatch_size,
                minibatch_full_eval_steps,
                seed,
            )
>>>>>>> 881f5ad0

        return best_program

    def _set_random_seeds(self, seed):
        self.rng = random.Random(seed)
        np.random.seed(seed)

    def _set_num_trials_from_num_candidates(self, program, zeroshot_opt, num_candidates):
        num_vars = len(program.predictors())
        if not zeroshot_opt:
            num_vars *= 2  # Account for few-shot examples + instruction variables
        # Trials = MAX(c*M*log(N), c=2, 3/2*N)
        num_trials = int(max(2 * num_vars * np.log2(num_candidates), 1.5 * num_candidates))

        return num_trials

    def _set_hyperparams_from_run_mode(
        self,
        program: Any,
        num_trials: int | None,
        minibatch: bool,
        zeroshot_opt: bool,
        valset: list,
        num_instruct_candidates: int | None,
        num_fewshot_candidates: int | None,
    ) -> tuple[int, list, bool, int, int]:
        if self.auto is None:
            if num_instruct_candidates is None or num_fewshot_candidates is None:
                raise ValueError("num_candidates must be provided when auto is None.")
            return num_trials, valset, minibatch, num_instruct_candidates, num_fewshot_candidates

        auto_settings = AUTO_RUN_SETTINGS[self.auto]

        valset = create_minibatch(valset, batch_size=auto_settings["val_size"], rng=self.rng)
        minibatch = len(valset) > MIN_MINIBATCH_SIZE

        # Set num instruct candidates to 1/2 of N if optimizing with few-shot examples, otherwise set to N
        # This is because we've found that it's generally better to spend optimization budget on few-shot examples
        # When they are allowed.
        num_instruct_candidates = auto_settings["n"] if zeroshot_opt else int(auto_settings["n"] * 0.5)
        num_fewshot_candidates = auto_settings["n"]

        num_trials = self._set_num_trials_from_num_candidates(program, zeroshot_opt, auto_settings["n"]) if "n_trials" not in auto_settings else auto_settings["n_trials"]

        return num_trials, valset, minibatch, num_instruct_candidates, num_fewshot_candidates

    def _set_and_validate_datasets(self, trainset: list, valset: list | None):
        if not trainset:
            raise ValueError("Trainset cannot be empty.")

        if valset is None:
            if len(trainset) < 2:
                raise ValueError("Trainset must have at least 2 examples if no valset specified.")
            valset_size = min(1000, max(1, int(len(trainset) * 0.80)))
            cutoff = len(trainset) - valset_size
            valset = trainset[cutoff:]
            trainset = trainset[:cutoff]
        else:
            if len(valset) < 1:
                raise ValueError("Validation set must have at least 1 example.")

        return trainset, valset

    def _print_auto_run_settings(
        self,
        num_trials: int,
        minibatch: bool,
        valset: list,
        num_fewshot_candidates: int,
        num_instruct_candidates: int,
    ):
        logger.info(
            f"\nRUNNING WITH THE FOLLOWING {self.auto.upper()} AUTO RUN SETTINGS:"
            f"\nnum_trials: {num_trials}"
            f"\nminibatch: {minibatch}"
            f"\nnum_fewshot_candidates: {num_fewshot_candidates}"
            f"\nnum_instruct_candidates: {num_instruct_candidates}"
            f"\nvalset size: {len(valset)}\n"
        )

    def _estimate_lm_calls(
        self,
        program: Any,
        num_trials: int,
        minibatch: bool,
        minibatch_size: int,
        minibatch_full_eval_steps: int,
        valset: list,
        program_aware_proposer: bool,
        num_instruct_candidates: int,
    ) -> tuple[str, str]:
        num_predictors = len(program.predictors())

        # Estimate prompt model calls
        estimated_prompt_model_calls = (
            10  # Data summarizer calls
            + num_instruct_candidates * num_predictors  # Candidate generation
            + (num_predictors + 1 if program_aware_proposer else 0)  # Program-aware proposer
        )
        prompt_model_line = (
            f"{YELLOW}- Prompt Generation: {BLUE}{BOLD}10{ENDC}{YELLOW} data summarizer calls + "
            f"{BLUE}{BOLD}{num_instruct_candidates}{ENDC}{YELLOW} * "
            f"{BLUE}{BOLD}{num_predictors}{ENDC}{YELLOW} lm calls in program "
            f"+ ({BLUE}{BOLD}{num_predictors + 1}{ENDC}{YELLOW}) lm calls in program-aware proposer "
            f"= {BLUE}{BOLD}{estimated_prompt_model_calls}{ENDC}{YELLOW} prompt model calls{ENDC}"
        )

        # Estimate task model calls
        if not minibatch:
            estimated_task_model_calls = len(valset) * num_trials
            task_model_line = (
                f"{YELLOW}- Program Evaluation: {BLUE}{BOLD}{len(valset)}{ENDC}{YELLOW} examples in val set * "
                f"{BLUE}{BOLD}{num_trials}{ENDC}{YELLOW} batches = "
                f"{BLUE}{BOLD}{estimated_task_model_calls}{ENDC}{YELLOW} LM program calls{ENDC}"
            )
        else:
            full_eval_steps = num_trials // minibatch_full_eval_steps + 1
            estimated_task_model_calls = minibatch_size * num_trials + len(valset) * full_eval_steps
            task_model_line = (
                f"{YELLOW}- Program Evaluation: {BLUE}{BOLD}{minibatch_size}{ENDC}{YELLOW} examples in minibatch * "
                f"{BLUE}{BOLD}{num_trials}{ENDC}{YELLOW} batches + "
                f"{BLUE}{BOLD}{len(valset)}{ENDC}{YELLOW} examples in val set * "
                f"{BLUE}{BOLD}{full_eval_steps}{ENDC}{YELLOW} full evals = "
                f"{BLUE}{BOLD}{estimated_task_model_calls}{ENDC}{YELLOW} LM Program calls{ENDC}"
            )

        return prompt_model_line, task_model_line

    def _bootstrap_fewshot_examples(
        self,
        program: Any,
        trainset: list,
        seed: int,
        teacher: Any,
        *,
        num_fewshot_candidates: int,
        max_bootstrapped_demos: int,
        max_labeled_demos: int,
        max_errors: int | None,
        metric_threshold: float | None,
    ) -> list | None:
        logger.info("\n==> STEP 1: BOOTSTRAP FEWSHOT EXAMPLES <==")
        if max_bootstrapped_demos > 0:
            logger.info(
                "These will be used as few-shot example candidates for our program and for creating instructions.\n"
            )
        else:
            logger.info("These will be used for informing instruction proposal.\n")

        logger.info(f"Bootstrapping N={num_fewshot_candidates} sets of demonstrations...")

        zeroshot = max_bootstrapped_demos == 0 and max_labeled_demos == 0

        if max_errors is None:
            max_errors = dspy.settings.max_errors

        demo_candidates = create_n_fewshot_demo_sets(
            student=program,
            num_candidate_sets=num_fewshot_candidates,
            trainset=trainset,
            max_labeled_demos=(LABELED_FEWSHOT_EXAMPLES_IN_CONTEXT if zeroshot else max_labeled_demos),
            max_bootstrapped_demos=(
                BOOTSTRAPPED_FEWSHOT_EXAMPLES_IN_CONTEXT if zeroshot else max_bootstrapped_demos
            ),
            metric=self.metric,
            max_errors=max_errors,
            teacher=teacher,
            teacher_settings=self.teacher_settings,
            seed=seed,
            metric_threshold=metric_threshold,
            rng=self.rng,
        )
        # NOTE: Bootstrapping is essential to MIPRO!
        # Failing silently here makes the rest of the optimization far weaker as a result!
        # except Exception as e:
        #     logger.info(f"!!!!\n\n\n\n\nError generating few-shot examples: {e}")
        #     logger.info("Running without few-shot examples.!!!!\n\n\n\n\n")
        #     demo_candidates = None

        return demo_candidates

    def _propose_instructions(
        self,
        program: Any,
        trainset: list,
        demo_candidates: list | None,
        view_data_batch_size: int,
        program_aware_proposer: bool,
        data_aware_proposer: bool,
        tip_aware_proposer: bool,
        fewshot_aware_proposer: bool,
        num_instruct_candidates: int,
    ) -> dict[int, list[str]]:
        logger.info("\n==> STEP 2: PROPOSE INSTRUCTION CANDIDATES <==")
        logger.info(
            "We will use the few-shot examples from the previous step, a generated dataset summary, a summary of the program code, and a randomly selected prompting tip to propose instructions."
        )

        proposer = GroundedProposer(
            program=program,
            trainset=trainset,
            prompt_model=self.prompt_model,
            view_data_batch_size=view_data_batch_size,
            program_aware=program_aware_proposer,
            use_dataset_summary=data_aware_proposer,
            use_task_demos=fewshot_aware_proposer,
            num_demos_in_context=BOOTSTRAPPED_FEWSHOT_EXAMPLES_IN_CONTEXT,
            use_tip=tip_aware_proposer,
            set_tip_randomly=tip_aware_proposer,
            use_instruct_history=False,
            set_history_randomly=False,
            verbose=self.verbose,
            rng=self.rng,
            # init_temperature=self.init_temperature,
        )

        logger.info(f"\nProposing N={num_instruct_candidates} instructions...\n")
        instruction_candidates = proposer.propose_instructions_for_program(
            trainset=trainset,
            program=program,
            demo_candidates=demo_candidates,
            N=num_instruct_candidates,
            trial_logs={},
        )

        for i, pred in enumerate(program.predictors()):
            logger.info(f"Proposed Instructions for Predictor {i}:\n")
            instruction_candidates[i][0] = get_signature(pred).instructions
            for j, instruction in enumerate(instruction_candidates[i]):
                logger.info(f"{j}: {instruction}\n")
            logger.info("\n")

        return instruction_candidates

    def _optimize_prompt_parameters(
        self,
        program: Any,
        instruction_candidates: dict[int, list[str]],
        demo_candidates: list | None,
        evaluate: Evaluate,
        valset: list,
        num_trials: int,
        minibatch: bool,
        minibatch_size: int,
        minibatch_full_eval_steps: int,
        seed: int,
<<<<<<< HEAD
        save_history: bool=False,
        save_path: str=None,
    ) -> Optional[Any]:
=======
    ) -> Any | None:
        import optuna

>>>>>>> 881f5ad0
        # Run optimization
        optuna.logging.set_verbosity(optuna.logging.WARNING)
        logger.info("==> STEP 3: FINDING OPTIMAL PROMPT PARAMETERS <==")
        logger.info(
            "We will evaluate the program over a series of trials with different combinations of instructions and few-shot examples to find the optimal combination using Bayesian Optimization.\n"
        )

        # Compute the adjusted total trials that we will run (including full evals)
        run_additional_full_eval_at_end = 1 if num_trials % minibatch_full_eval_steps != 0 else 0
        adjusted_num_trials = int(
            (num_trials + num_trials // minibatch_full_eval_steps + 1 + run_additional_full_eval_at_end)
            if minibatch
            else num_trials
        )
        logger.info(f"== Trial {1} / {adjusted_num_trials} - Full Evaluation of Default Program ==")

        default_score = eval_candidate_program(len(valset), valset, program, evaluate, self.rng)#.score
        logger.info(f"Default program score: {default_score}\n")

        trial_logs = {}
        trial_logs[1] = {}
        trial_logs[1]["full_eval_program_path"] = save_candidate_program(program, self.log_dir, -1)
        trial_logs[1]["full_eval_score"] = default_score
        trial_logs[1]["total_eval_calls_so_far"] = len(valset)
        trial_logs[1]["full_eval_program"] = program.deepcopy()

        # Initialize optimization variables
        best_score = default_score
        best_program = program.deepcopy()
        total_eval_calls = len(valset)
        score_data = [{"score": best_score, "program": program.deepcopy(), "full_eval": True}]
        param_score_dict = defaultdict(list)
        fully_evaled_param_combos = {}

        # Define the objective function
        history_board = [] if save_history else None
        def objective(trial):
            nonlocal program, best_program, best_score, trial_logs, total_eval_calls, score_data

            trial_num = trial.number + 1
            if minibatch:
                logger.info(f"== Trial {trial_num} / {adjusted_num_trials} - Minibatch ==")
            else:
                logger.info(f"===== Trial {trial_num} / {num_trials} =====")

            trial_logs[trial_num] = {}

            # Create a new candidate program
            candidate_program = program.deepcopy()

            # Choose instructions and demos, insert them into the program
            chosen_params, raw_chosen_params = self._select_and_insert_instructions_and_demos(
                candidate_program,
                instruction_candidates,
                demo_candidates,
                trial,
                trial_logs,
                trial_num,
            )

            # Log assembled program
            if self.verbose:
                logger.info("Evaluating the following candidate program...\n")
                print_full_program(candidate_program)

            # Evaluate the candidate program (on minibatch if minibatch=True)
            batch_size = minibatch_size if minibatch else len(valset)
<<<<<<< HEAD
            score = eval_candidate_program(batch_size, valset, candidate_program, evaluate, self.rng, return_all_scores=save_history, return_with_inputs=save_history)
            if save_history:
                inputs, (score, score_list) = score
                cur_result = {
                    "inputs": inputs,
                    "score": score,
                    "score_list": score_list,
                    # "candidate_program": candidate_program.deepcopy(),
                    "candidate_program_str": print_full_program(candidate_program),
                    "chosen_params": chosen_params,
                    "trial_num": trial_num,
                    "total_eval_calls": total_eval_calls,
                    # "score_data": score_data,
                    # "param_score_dict": param_score_dict,
                }
                history_board.append(("minibatch", cur_result))
=======
            score = eval_candidate_program(batch_size, valset, candidate_program, evaluate, self.rng)#.score
>>>>>>> 881f5ad0
            total_eval_calls += batch_size

            # Update best score and program
            if not minibatch and score > best_score:
                best_score = score
                best_program = candidate_program.deepcopy()
                logger.info(f"{GREEN}Best full score so far!{ENDC} Score: {score}")

            # Log evaluation results
            score_data.append(
                {"score": score, "program": candidate_program, "full_eval": batch_size >= len(valset)}
            )  # score, prog, full_eval
            if minibatch:
                self._log_minibatch_eval(
                    score,
                    best_score,
                    batch_size,
                    chosen_params,
                    score_data,
                    trial,
                    adjusted_num_trials,
                    trial_logs,
                    trial_num,
                    candidate_program,
                    total_eval_calls,
                )
            else:
                self._log_normal_eval(
                    score,
                    best_score,
                    chosen_params,
                    score_data,
                    trial,
                    num_trials,
                    trial_logs,
                    trial_num,
                    valset,
                    batch_size,
                    candidate_program,
                    total_eval_calls,
                )
            categorical_key = ",".join(map(str, chosen_params))
            param_score_dict[categorical_key].append(
                (score, candidate_program, raw_chosen_params),
            )

            # If minibatch, perform full evaluation at intervals (and at the very end)
            if minibatch and (
                (trial_num % (minibatch_full_eval_steps + 1) == 0) or (trial_num == (adjusted_num_trials - 1))
            ):
                best_score, best_program, total_eval_calls = self._perform_full_evaluation(
                    trial_num,
                    adjusted_num_trials,
                    param_score_dict,
                    fully_evaled_param_combos,
                    evaluate,
                    valset,
                    trial_logs,
                    total_eval_calls,
                    score_data,
                    best_score,
                    best_program,
                    study,
                    instruction_candidates,
                    demo_candidates,
                    history_board,
                )
            if save_path is not None:
                import pickle
                # save history board as pkl
                with open(save_path, "wb") as f:
                    pickle.dump(history_board, f)
            return score

        sampler = optuna.samplers.TPESampler(seed=seed, multivariate=True)
        study = optuna.create_study(direction="maximize", sampler=sampler)

        default_params = {f"{i}_predictor_instruction": 0 for i in range(len(program.predictors()))}
        if demo_candidates:
            default_params.update({f"{i}_predictor_demos": 0 for i in range(len(program.predictors()))})

        # Add default run as a baseline in optuna (TODO: figure out how to weight this by # of samples evaluated on)
        trial = optuna.trial.create_trial(
            params=default_params,
            distributions=self._get_param_distributions(program, instruction_candidates, demo_candidates),
            value=default_score,
        )
        study.add_trial(trial)
        study.optimize(objective, n_trials=num_trials)

        # Attach logs to best program
        if best_program is not None and self.track_stats:
            best_program.trial_logs = trial_logs
            best_program.score = best_score
            best_program.prompt_model_total_calls = self.prompt_model_total_calls
            best_program.total_calls = self.total_calls
            sorted_candidate_programs = sorted(score_data, key=lambda x: x["score"], reverse=True)
            # Attach all minibatch programs
            best_program.mb_candidate_programs = [
                score_data for score_data in sorted_candidate_programs if not score_data["full_eval"]
            ]
            # Attach all programs that were evaluated on the full trainset, in descending order of score
            best_program.candidate_programs = [
                score_data for score_data in sorted_candidate_programs if score_data["full_eval"]
            ]

        logger.info(f"Returning best identified program with score {best_score}!")

        return best_program

    def _log_minibatch_eval(
        self,
        score,
        best_score,
        batch_size,
        chosen_params,
        score_data,
        trial,
        adjusted_num_trials,
        trial_logs,
        trial_num,
        candidate_program,
        total_eval_calls,
    ):
        trial_logs[trial_num]["mb_program_path"] = save_candidate_program(candidate_program, self.log_dir, trial_num)
        trial_logs[trial_num]["mb_score"] = score
        trial_logs[trial_num]["total_eval_calls_so_far"] = total_eval_calls
        trial_logs[trial_num]["mb_program"] = candidate_program.deepcopy()

        logger.info(f"Score: {score} on minibatch of size {batch_size} with parameters {chosen_params}.")
        minibatch_scores = ", ".join([f"{s['score']}" for s in score_data if not s["full_eval"]])
        logger.info(f"Minibatch scores so far: {'[' + minibatch_scores + ']'}")
        full_eval_scores = ", ".join([f"{s['score']}" for s in score_data if s["full_eval"]])
        trajectory = "[" + full_eval_scores + "]"
        logger.info(f"Full eval scores so far: {trajectory}")
        logger.info(f"Best full score so far: {best_score}")
        logger.info(
            f"{'=' * len(f'== Trial {trial.number + 1} / {adjusted_num_trials} - Minibatch Evaluation ==')}\n\n"
        )

    def _log_normal_eval(
        self,
        score,
        best_score,
        chosen_params,
        score_data,
        trial,
        num_trials,
        trial_logs,
        trial_num,
        valset,
        batch_size,
        candidate_program,
        total_eval_calls,
    ):
        trial_logs[trial_num]["full_eval_program_path"] = save_candidate_program(
            candidate_program, self.log_dir, trial_num
        )
        trial_logs[trial_num]["full_eval_score"] = score
        trial_logs[trial_num]["total_eval_calls_so_far"] = total_eval_calls
        trial_logs[trial_num]["full_eval_program"] = candidate_program.deepcopy()

        logger.info(f"Score: {score} with parameters {chosen_params}.")
        full_eval_scores = ", ".join([f"{s['score']}" for s in score_data if s["full_eval"]])
        logger.info(f"Scores so far: {'[' + full_eval_scores + ']'}")
        logger.info(f"Best score so far: {best_score}")
        logger.info(f"{'=' * len(f'===== Trial {trial.number + 1} / {num_trials} =====')}\n\n")

    def _select_and_insert_instructions_and_demos(
        self,
        candidate_program: Any,
        instruction_candidates: dict[int, list[str]],
        demo_candidates: list | None,
        trial: "optuna.trial.Trial",
        trial_logs: dict,
        trial_num: int,
    ) -> list[str]:
        chosen_params = []
        raw_chosen_params = {}

        for i, predictor in enumerate(candidate_program.predictors()):
            # Select instruction
            instruction_idx = trial.suggest_categorical(
                f"{i}_predictor_instruction", range(len(instruction_candidates[i]))
            )
            selected_instruction = instruction_candidates[i][instruction_idx]
            updated_signature = get_signature(predictor).with_instructions(selected_instruction)
            set_signature(predictor, updated_signature)
            trial_logs[trial_num][f"{i}_predictor_instruction"] = instruction_idx
            chosen_params.append(f"Predictor {i}: Instruction {instruction_idx}")
            raw_chosen_params[f"{i}_predictor_instruction"] = instruction_idx
            # Select demos if available
            if demo_candidates:
                demos_idx = trial.suggest_categorical(f"{i}_predictor_demos", range(len(demo_candidates[i])))
                predictor.demos = demo_candidates[i][demos_idx]
                trial_logs[trial_num][f"{i}_predictor_demos"] = demos_idx
                chosen_params.append(f"Predictor {i}: Few-Shot Set {demos_idx}")
                raw_chosen_params[f"{i}_predictor_demos"] = instruction_idx

        return chosen_params, raw_chosen_params

    def _get_param_distributions(self, program, instruction_candidates, demo_candidates):
        from optuna.distributions import CategoricalDistribution

        param_distributions = {}

        for i in range(len(instruction_candidates)):
            param_distributions[f"{i}_predictor_instruction"] = CategoricalDistribution(
                range(len(instruction_candidates[i]))
            )
            if demo_candidates:
                param_distributions[f"{i}_predictor_demos"] = CategoricalDistribution(range(len(demo_candidates[i])))

        return param_distributions

    def _perform_full_evaluation(
        self,
        trial_num: int,
        adjusted_num_trials: int,
        param_score_dict: dict,
        fully_evaled_param_combos: dict,
        evaluate: Evaluate,
        valset: list,
        trial_logs: dict,
        total_eval_calls: int,
        score_data,
        best_score: float,
        best_program: Any,
<<<<<<< HEAD
        study: optuna.Study,
        instruction_candidates: List,
        demo_candidates: List,
        history_board: List = None,
=======
        study: "optuna.Study",
        instruction_candidates: list,
        demo_candidates: list,
>>>>>>> 881f5ad0
    ):
        import optuna

        logger.info(f"===== Trial {trial_num + 1} / {adjusted_num_trials} - Full Evaluation =====")

        # Identify best program to evaluate fully
        highest_mean_program, mean_score, combo_key, params = get_program_with_highest_avg_score(
            param_score_dict, fully_evaled_param_combos
        )
        logger.info(f"Doing full eval on next top averaging program (Avg Score: {mean_score}) from minibatch trials...")
<<<<<<< HEAD

        save_history = history_board is not None
        full_eval_score = eval_candidate_program(len(valset), valset, highest_mean_program, evaluate, self.rng, return_all_scores=save_history, return_with_inputs=save_history)
        if save_history:
            inputs, (full_eval_score, full_eval_score_list) = full_eval_score
            cur_result = {
                "inputs": inputs,
                "score": full_eval_score,
                "score_list": full_eval_score_list,
                # "program": highest_mean_program,
                "program_str": print_full_program(highest_mean_program),
                "chosen_params": params,
                "trial_num": trial_num + 1,
                "total_eval_calls": total_eval_calls,
                # "score_data": score_data,
                # "param_score_dict": param_score_dict,
            }
            history_board.append(("full_eval", cur_result))
=======
        full_eval_score = eval_candidate_program(len(valset), valset, highest_mean_program, evaluate, self.rng)#.score
>>>>>>> 881f5ad0
        score_data.append({"score": full_eval_score, "program": highest_mean_program, "full_eval": True})

        # Log full eval as a trial so that optuna can learn from the new results
        trial = optuna.trial.create_trial(
            params=params,
            distributions=self._get_param_distributions(best_program, instruction_candidates, demo_candidates),
            value=full_eval_score,
        )
        study.add_trial(trial)

        # Log full evaluation results
        fully_evaled_param_combos[combo_key] = {
            "program": highest_mean_program,
            "score": full_eval_score,
        }
        total_eval_calls += len(valset)
        trial_logs[trial_num + 1] = {}
        trial_logs[trial_num + 1]["total_eval_calls_so_far"] = total_eval_calls
        trial_logs[trial_num + 1]["full_eval_program_path"] = save_candidate_program(
            program=highest_mean_program,
            log_dir=self.log_dir,
            trial_num=trial_num + 1,
            note="full_eval",
        )
        trial_logs[trial_num + 1]["full_eval_program"] = highest_mean_program
        trial_logs[trial_num + 1]["full_eval_score"] = full_eval_score

        # Update best score and program if necessary
        if full_eval_score > best_score:
            logger.info(f"{GREEN}New best full eval score!{ENDC} Score: {full_eval_score}")
            best_score = full_eval_score
            best_program = highest_mean_program.deepcopy()
        full_eval_scores = ", ".join([f"{s['score']}" for s in score_data if s["full_eval"]])
        trajectory = "[" + full_eval_scores + "]"
        logger.info(f"Full eval scores so far: {trajectory}")
        logger.info(f"Best full score so far: {best_score}")
        logger.info(len(f"===== Full Eval {len(fully_evaled_param_combos) + 1} =====") * "=")
        logger.info("\n")

        return best_score, best_program, total_eval_calls<|MERGE_RESOLUTION|>--- conflicted
+++ resolved
@@ -113,14 +113,14 @@
         view_data_batch_size: int = 10,
         tip_aware_proposer: bool = True,
         fewshot_aware_proposer: bool = True,
-<<<<<<< HEAD
+# <<<<<<< HEAD
         requires_permission_to_run: bool = True,
         provide_traceback: Optional[bool] = None,
         save_dir: str=None,
-=======
-        requires_permission_to_run: bool | None = None, # deprecated
-        provide_traceback: bool | None = None,
->>>>>>> 881f5ad0
+# =======
+#         requires_permission_to_run: bool | None = None, # deprecated
+#         provide_traceback: bool | None = None,
+# >>>>>>> dspy_local_backup_sihun
     ) -> Any:
         if requires_permission_to_run == False:
             logger.warning(
@@ -251,7 +251,7 @@
         if zeroshot_opt:
             demo_candidates = None
 
-<<<<<<< HEAD
+# <<<<<<< HEAD
         # Step 3: Find optimal prompt parameters
         import os 
         def write_pkl(obj, path):
@@ -279,22 +279,22 @@
             save_history,
             save_path,
         )
-=======
-        with dspy.context(lm=self.task_model):
-            # Step 3: Find optimal prompt parameters
-            best_program = self._optimize_prompt_parameters(
-                program,
-                instruction_candidates,
-                demo_candidates,
-                evaluate,
-                valset,
-                num_trials,
-                minibatch,
-                minibatch_size,
-                minibatch_full_eval_steps,
-                seed,
-            )
->>>>>>> 881f5ad0
+# =======
+#         with dspy.context(lm=self.task_model):
+#             # Step 3: Find optimal prompt parameters
+#             best_program = self._optimize_prompt_parameters(
+#                 program,
+#                 instruction_candidates,
+#                 demo_candidates,
+#                 evaluate,
+#                 valset,
+#                 num_trials,
+#                 minibatch,
+#                 minibatch_size,
+#                 minibatch_full_eval_steps,
+#                 seed,
+#             )
+# >>>>>>> dspy_local_backup_sihun
 
         return best_program
 
@@ -541,15 +541,15 @@
         minibatch_size: int,
         minibatch_full_eval_steps: int,
         seed: int,
-<<<<<<< HEAD
+# <<<<<<< HEAD
         save_history: bool=False,
         save_path: str=None,
     ) -> Optional[Any]:
-=======
-    ) -> Any | None:
-        import optuna
-
->>>>>>> 881f5ad0
+# =======
+#     ) -> Any | None:
+#         import optuna
+
+# >>>>>>> dspy_local_backup_sihun
         # Run optimization
         optuna.logging.set_verbosity(optuna.logging.WARNING)
         logger.info("==> STEP 3: FINDING OPTIMAL PROMPT PARAMETERS <==")
@@ -617,7 +617,7 @@
 
             # Evaluate the candidate program (on minibatch if minibatch=True)
             batch_size = minibatch_size if minibatch else len(valset)
-<<<<<<< HEAD
+# <<<<<<< HEAD
             score = eval_candidate_program(batch_size, valset, candidate_program, evaluate, self.rng, return_all_scores=save_history, return_with_inputs=save_history)
             if save_history:
                 inputs, (score, score_list) = score
@@ -634,9 +634,9 @@
                     # "param_score_dict": param_score_dict,
                 }
                 history_board.append(("minibatch", cur_result))
-=======
-            score = eval_candidate_program(batch_size, valset, candidate_program, evaluate, self.rng)#.score
->>>>>>> 881f5ad0
+# =======
+#             score = eval_candidate_program(batch_size, valset, candidate_program, evaluate, self.rng)#.score
+# >>>>>>> dspy_local_backup_sihun
             total_eval_calls += batch_size
 
             # Update best score and program
@@ -865,16 +865,16 @@
         score_data,
         best_score: float,
         best_program: Any,
-<<<<<<< HEAD
+# <<<<<<< HEAD
         study: optuna.Study,
         instruction_candidates: List,
         demo_candidates: List,
         history_board: List = None,
-=======
-        study: "optuna.Study",
-        instruction_candidates: list,
-        demo_candidates: list,
->>>>>>> 881f5ad0
+# =======
+#         study: "optuna.Study",
+#         instruction_candidates: list,
+#         demo_candidates: list,
+# >>>>>>> dspy_local_backup_sihun
     ):
         import optuna
 
@@ -885,7 +885,7 @@
             param_score_dict, fully_evaled_param_combos
         )
         logger.info(f"Doing full eval on next top averaging program (Avg Score: {mean_score}) from minibatch trials...")
-<<<<<<< HEAD
+# <<<<<<< HEAD
 
         save_history = history_board is not None
         full_eval_score = eval_candidate_program(len(valset), valset, highest_mean_program, evaluate, self.rng, return_all_scores=save_history, return_with_inputs=save_history)
@@ -904,9 +904,9 @@
                 # "param_score_dict": param_score_dict,
             }
             history_board.append(("full_eval", cur_result))
-=======
-        full_eval_score = eval_candidate_program(len(valset), valset, highest_mean_program, evaluate, self.rng)#.score
->>>>>>> 881f5ad0
+# =======
+#         full_eval_score = eval_candidate_program(len(valset), valset, highest_mean_program, evaluate, self.rng)#.score
+# >>>>>>> dspy_local_backup_sihun
         score_data.append({"score": full_eval_score, "program": highest_mean_program, "full_eval": True})
 
         # Log full eval as a trial so that optuna can learn from the new results
