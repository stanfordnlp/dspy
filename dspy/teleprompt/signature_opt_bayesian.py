import dsp
import dspy
from dspy.signatures.signature import signature_to_template
from dspy.teleprompt.teleprompt import Teleprompter
from dspy.signatures import Signature
from dspy.evaluate.evaluate import Evaluate
from collections import defaultdict
import random
from dspy.teleprompt import BootstrapFewShot
import numpy as np
import optuna
import math

"""
USAGE SUGGESTIONS:

The following code can be used to compile a optimized signature teleprompter using the BayesianSignatureOptimizer, and evaluate it on an end task:

from dspy.teleprompt import BayesianSignatureOptimizer

teleprompter = BayesianSignatureOptimizer(prompt_model=prompt_model, task_model=task_model, metric=metric, n=10, init_temperature=1.0)
kwargs = dict(num_threads=NUM_THREADS, display_progress=True, display_table=0)
compiled_prompt_opt = teleprompter.compile(program, devset=devset[:DEV_NUM], optuna_trials_num=100, max_bootstrapped_demos=3, max_labeled_demos=5, eval_kwargs=kwargs)
eval_score = evaluate(compiled_prompt_opt, devset=evalset[:EVAL_NUM], **kwargs)

Note that this teleprompter takes in the following parameters:

* prompt_model: The model used for prompt generation. When unspecified, defaults to the model set in settings (ie. dspy.settings.configure(lm=task_model)).
* task_model: The model used for prompt generation. When unspecified, defaults to the model set in settings (ie. dspy.settings.configure(lm=task_model)).
* metric: The task metric used for optimization.
* n: The number of new prompts and sets of fewshot examples to generate and evaluate. Default=10.
* init_temperature: The temperature used to generate new prompts. Higher roughly equals more creative. Default=1.0.
* verbose: Tells the method whether or not to print intermediate steps.
* track_stats: Tells the method whether or not to track statistics about the optimization process.
                If True, the method will track a dictionary with a key corresponding to the trial number, 
                and a value containing a dict with the following keys:
                    * program: the program being evaluated at a given trial
                    * score: the last average evaluated score for the program
                    * pruned: whether or not this program was pruned
                This information will be returned as attributes of the best program.
"""
class BasicGenerateInstruction(Signature):
    """You are an instruction optimizer for large language models. I will give you a ``signature`` of fields (inputs and outputs) in English. Your task is to propose an instruction that will lead a good language model to perform the task well. Don't be afraid to be creative."""

    basic_instruction = dspy.InputField(desc="The initial instructions before optimization")
    proposed_instruction = dspy.OutputField(desc="The improved instructions for the language model")
    proposed_prefix_for_output_field = dspy.OutputField(desc="The string at the end of the prompt, which will help the model start solving the task")

class BasicGenerateInstructionWithDataObservations(Signature):
    """You are an instruction optimizer for large language models. I will give you a ``signature`` of fields (inputs and outputs) in English.  I will also give you some ``observations`` I have made about the dataset and task. Your task is to propose an instruction that will lead a good language model to perform the task well. Don't be afraid to be creative."""

    basic_instruction = dspy.InputField(desc="The initial instructions before optimization")
    observations = dspy.InputField(desc="Observations about the dataset and task")
    proposed_instruction = dspy.OutputField(desc="The improved instructions for the language model")
    proposed_prefix_for_output_field = dspy.OutputField(desc="The string at the end of the prompt, which will help the model start solving the task")

class BasicGenerateInstructionWithExamples(dspy.Signature):
        ("""You are an instruction optimizer for large language models. I will give you a ``signature`` of fields (inputs and outputs) in English. Specifically, I will also provide you with the current ``basic instruction`` that is being used for this task. I will also provide you with some ``examples`` of the expected inputs and outputs.

Your task is to propose an instruction that will lead a good language model to perform the task well. Don't be afraid to be creative.""")
        # attempted_instructions = dspy.InputField(format=str, desc="Previously attempted task instructions, along with their resulting validation score, and an example of the instruction in use on a sample from our dataset.")
        basic_instruction = dspy.InputField(desc="The initial instructions before optimization")
        # examples = dspy.InputField(format=dsp.passages2text, desc="Example(s) of the task")
        examples = dspy.InputField(format=dsp.passages2text, desc="Example(s) of the task")
        proposed_instruction = dspy.OutputField(desc="The improved instructions for the language model")
        proposed_prefix_for_output_field = dspy.OutputField(desc="The string at the end of the prompt, which will help the model start solving the task")

class BasicGenerateInstructionWithExamplesAndDataObservations(dspy.Signature):
        ("""You are an instruction optimizer for large language models. I will give you a ``signature`` of fields (inputs and outputs) in English. Specifically, I will also provide you with the current ``basic instruction`` that is being used for this task. I will also provide you with some ``observations`` I have made about the dataset and task, along with some ``examples`` of the expected inputs and outputs.

Your task is to propose a new improved instruction and prefix for the output field that will lead a good language model to perform the task well. Don't be afraid to be creative.""")
        basic_instruction = dspy.InputField(desc="The initial instructions before optimization")
        observations = dspy.InputField(desc="Observations about the dataset and task")
        examples = dspy.InputField(format=dsp.passages2text, desc="Example(s) of the task")
        proposed_instruction = dspy.OutputField(desc="The improved instructions for the language model")
        proposed_prefix_for_output_field = dspy.OutputField(desc="The string at the end of the prompt, which will help the model start solving the task")

class ObservationSummarizer(dspy.Signature):
    ("""Given a series of observations I have made about my dataset, please summarize them into a brief 2-3 sentence summary which highlights only the most important details.""")
    observations = dspy.InputField(desc="Observations I have made about my dataset")
    summary = dspy.OutputField(desc="Two to Three sentence summary of only the most significant highlights of my observations")

class DatasetDescriptor(dspy.Signature):
    ("""Given several examples from a dataset please write observations about trends that hold for most or all of the samples. """
    """Some areas you may consider in your observations: topics, content, syntax, conciceness, etc. """
    """It will be useful to make an educated guess as to the nature of the task this dataset will enable. Don't be afraid to be creative""")
    
    examples = dspy.InputField(desc="Sample data points from the dataset")
    observations = dspy.OutputField(desc="Somethings that holds true for most or all of the data you observed")

class DatasetDescriptorWithPriorObservations(dspy.Signature):
    ("""Given several examples from a dataset please write observations about trends that hold for most or all of the samples. """
    """I will also provide you with a few observations I have already made.  Please add your own observations or if you feel the observations are comprehensive say 'COMPLETE' """
    """Some areas you may consider in your observations: topics, content, syntax, conciceness, etc. """
    """It will be useful to make an educated guess as to the nature of the task this dataset will enable. Don't be afraid to be creative""")
    
    examples = dspy.InputField(desc="Sample data points from the dataset")
    prior_observations = dspy.InputField(desc="Some prior observations I made about the data")
    observations = dspy.OutputField(desc="Somethings that holds true for most or all of the data you observed or COMPLETE if you have nothing to add")

class BayesianSignatureOptimizer(Teleprompter):
    def __init__(self, prompt_model=None, task_model=None, teacher_settings={}, n=10, metric=None, init_temperature=1.0, verbose=False, track_stats=False, view_data_batch_size=10):
        self.n = n
        self.metric = metric
        self.init_temperature = init_temperature
        self.prompt_model = prompt_model if prompt_model is not None else dspy.settings.lm
        self.task_model = task_model if task_model is not None else dspy.settings.lm
        self.verbose = verbose
        self.track_stats = track_stats
        self.teacher_settings = teacher_settings
        self.view_data_batch_size = view_data_batch_size
        
    def _print_full_program(self, program):
        for i,predictor in enumerate(program.predictors()):
            if self.verbose: print(f"Predictor {i}")
            if (hasattr(predictor, 'extended_signature')):
                if self.verbose: print(f"i: {predictor.extended_signature.instructions}")
                *_, last_field = predictor.extended_signature.fields.values()
                if self.verbose: print(f"p: {last_field.json_schema_extra['prefix']}")
            else:
                if self.verbose: print(f"i: {predictor.extended_signature1.instructions}")
                *_, last_field = predictor.extended_signature1.fields.values()
                if self.verbose: print(f"p: {last_field.json_schema_extra['prefix']}")
            if self.verbose: print("\n")
    
    def _print_model_history(self, model, n=1):
        if self.verbose: print(f"Model ({model}) History:")
        model.inspect_history(n=n)

    def _observe_data(self, trainset):
        upper_lim = min(len(trainset), self.view_data_batch_size)
        observation = dspy.Predict(DatasetDescriptor, n=1, temperature=1.0)(examples=(trainset[0:upper_lim].__repr__()))
        observations = observation["observations"]

        skips = 0
        for b in range(self.view_data_batch_size, len(trainset), self.view_data_batch_size):
            upper_lim = min(len(trainset), b+self.view_data_batch_size)
            output = dspy.Predict(DatasetDescriptorWithPriorObservations, n=1, temperature=1.0)(prior_observations=observations, examples=(trainset[b:upper_lim].__repr__()))
            if len(output["observations"]) >= 8 and output["observations"][:8].upper() == "COMPLETE":
                skips += 1
                if skips >= 5:
                    break
                continue
            observations += output["observations"]

        summary = dspy.Predict(ObservationSummarizer, n=1, temperature=1.0)(observations=observations)

        return summary.summary
    
    def _create_example_string(self, fields, example):

        # Building the output string
        output = []
        for field in fields:
            name = field.name
            separator = field.separator
            input_variable = field.input_variable

            # Determine the value from input_data or prediction_data
            value = example.get(input_variable)

            # Construct the string for the current field
            field_str = f"{name}{separator}{value}"
            output.append(field_str)

        # Joining all the field strings
        return '\n'.join(output)
    
    def _generate_first_N_candidates(self, module, N, view_data, view_examples, demo_candidates, devset):
        candidates = {}
        evaluated_candidates = defaultdict(dict)

        if view_data:
            # Create data observations
            self.observations = None
            with dspy.settings.context(lm=self.prompt_model):
                self.observations = self._observe_data(devset).replace("Observations:","").replace("Summary:","")
            
        if view_examples:
            example_sets = {}
            for predictor in module.predictors():
                # Get all augmented examples
                example_set = {}
                all_sets_of_examples = demo_candidates[id(predictor)] # Get all generated sets of examples
                for example_set_i, set_of_examples in enumerate(all_sets_of_examples):
                    if example_set_i != 0: # Skip the no examples case
                        for example in set_of_examples: # Get each individual example in the set
                            if "augmented" in example.keys():
                                if example["augmented"]:
                                    if example_set_i not in example_set:
                                        example_set[example_set_i] = []
                                    fields_to_use = signature_to_template(predictor.signature).fields
                                    input_variable_names = list(predictor.signature.input_fields.keys())
                                    example_with_only_signature_fields = {key: value for key, value in example.items() if key in input_variable_names}
                                    example_string = self._create_example_string(fields_to_use, example_with_only_signature_fields)
                                    example_set[example_set_i].append(example_string)
                        example_sets[id(predictor)] = example_set  
                    else:
                        example_set[example_set_i] = []
                        example_sets[id(predictor)] = example_set

        # Seed the prompt optimizer zero shot with just the instruction, generate BREADTH new prompts
        for predictor in module.predictors():
            basic_instruction = None
            basic_prefix = None
            if (hasattr(predictor, 'extended_signature')):
                basic_instruction = predictor.extended_signature.instructions
                *_, last_field = predictor.extended_signature.fields.values()
                basic_prefix = last_field.json_schema_extra["prefix"]
            else:
                basic_instruction = predictor.extended_signature1.instructions
                *_, last_field = predictor.extended_signature1.fields.values()
                basic_prefix = last_field.json_schema_extra["prefix"]
            with dspy.settings.context(lm=self.prompt_model):
                # Data & Examples
<<<<<<< HEAD
                if view_data and view_examples and 1 in example_sets[id(predictor)].keys():
=======
                if view_data and view_examples:
                    if 1 not in example_sets[id(predictor)].keys():
                        raise ValueError("No examples found for the given predictor")
>>>>>>> d6915cf0
                    instruct = None
                    for i in range(1, self.n):
                        new_instruct = dspy.Predict(
                            BasicGenerateInstructionWithExamplesAndDataObservations,
                            n=1,
                            temperature=self.init_temperature
                        )(
                            basic_instruction=basic_instruction,
                            observations=self.observations,
                            examples=example_sets[id(predictor)][i]
                        )
                        if not instruct:
                            instruct = new_instruct
                        else:
                            instruct.completions.proposed_instruction.extend(new_instruct.completions.proposed_instruction)
                            instruct.completions.proposed_prefix_for_output_field.extend(new_instruct.completions.proposed_prefix_for_output_field)
                # Just data
                elif view_data: 
                    instruct = dspy.Predict(BasicGenerateInstructionWithDataObservations, n=N-1, temperature=self.init_temperature)(basic_instruction=basic_instruction, observations=self.observations)
                # Just examples
                elif view_examples: 
                    instruct = None
                    for i in range(1,self.n): # Note: skip over the first example set which is empty
                        new_instruct = dspy.Predict(
                            BasicGenerateInstructionWithExamples,
                            n=1,
                            temperature=self.init_temperature
                        )(
                            basic_instruction=basic_instruction,
                            examples=example_sets[id(predictor)][i]
                        )
                        if not instruct:
                            instruct = new_instruct
                        else:
                            instruct.completions.proposed_instruction.extend(new_instruct.completions.proposed_instruction)
                            instruct.completions.proposed_prefix_for_output_field.extend(new_instruct.completions.proposed_prefix_for_output_field)
                # Neither
                else: 
                    instruct = dspy.Predict(BasicGenerateInstruction, n=N-1, temperature=self.init_temperature)(basic_instruction=basic_instruction)
            
            # Add in our initial prompt as a candidate as well
            instruct.completions.proposed_instruction.insert(0, basic_instruction)
            instruct.completions.proposed_prefix_for_output_field.insert(0, basic_prefix)
            candidates[id(predictor)] = instruct.completions
            evaluated_candidates[id(predictor)] = {}
        
        if self.verbose: self._print_model_history(self.prompt_model)
        
        return candidates, evaluated_candidates

    def compile(self, student, *, devset, optuna_trials_num, max_bootstrapped_demos, max_labeled_demos, eval_kwargs, seed=42, view_data=True, view_examples=True):

        random.seed(seed)
        
        # Set up program and evaluation function
        module = student.deepcopy()
        evaluate = Evaluate(devset=devset, metric=self.metric, **eval_kwargs)

        # Generate N few shot example sets
        demo_candidates = {}
        for i in range(self.n):
            if i == 0: # Story empty set of demos as default for index 0
                for module_p in module.predictors():
                    if id(module_p) not in demo_candidates.keys():
                        demo_candidates[id(module_p)] = []
                    demo_candidates[id(module_p)].append([])
            else:
                if self.verbose: print(f"Creating basic bootstrap: {i}/{self.n-1}")

                # Create a new basic bootstrap few - shot program .
                rng = random.Random(i)
                shuffled_devset = devset[:]  # Create a copy of devset
                rng.shuffle(shuffled_devset)  # Shuffle the copy
                tp = BootstrapFewShot(metric = self.metric, max_bootstrapped_demos=max_bootstrapped_demos, max_labeled_demos=max_labeled_demos, teacher_settings=self.teacher_settings)
                candidate_program = tp.compile(student=module.deepcopy(), trainset=shuffled_devset)

                # Store the candidate demos
                for module_p, candidate_p in zip(module.predictors(), candidate_program.predictors()):
                    if id(module_p) not in demo_candidates.keys():
                        demo_candidates[id(module_p)] = []
                    demo_candidates[id(module_p)].append(candidate_p.demos)

        # Generate N candidate prompts
        instruction_candidates, _ = self._generate_first_N_candidates(module, self.n, view_data, view_examples, demo_candidates, devset)

        # Initialize variables to store the best program and its score
        best_score = float('-inf')
        best_program = None
        trial_num = 0

        trial_logs = {}

        # Define our trial objective
        def create_objective(baseline_program, instruction_candidates, demo_candidates, evaluate, devset):
            def objective(trial):
                nonlocal best_program, best_score, trial_num, trial_logs  # Allow access to the outer variables
                candidate_program = baseline_program.deepcopy()

                # Suggest the instruction to use for our predictor 
                if self.verbose: print(f"Starting trial num: {trial_num}")
                trial_logs[trial_num] = {}

                for p_old, p_new in zip(baseline_program.predictors(), candidate_program.predictors()):

                    # Get instruction candidates for our given predictor
                    p_instruction_candidates = instruction_candidates[id(p_old)]
                    p_demo_candidates = demo_candidates[id(p_old)]

                    # Suggest the index of the instruction candidate to use in our trial
                    #instruction_idx = trial.suggest_categorical(f"{id(p_old)}_predictor_instruction",range(len(p_instruction_candidates)))
                    #demos_idx = trial.suggest_categorical(f"{id(p_old)}_predictor_demos",range(len(p_demo_candidates)))
                    instruction_idx = trial.suggest_int(f"{id(p_old)}_predictor_instruction",low=0, high=len(p_instruction_candidates)-1)
                    demos_idx = trial.suggest_int(f"{id(p_old)}_predictor_demos",low=0, high=len(p_demo_candidates)-1)

                    trial_logs[trial_num][f"{id(p_old)}_predictor_instruction"] = instruction_idx
                    trial_logs[trial_num][f"{id(p_old)}_predictor_demos"] = demos_idx

                    # Get the selected instruction candidate 
                    selected_candidate = p_instruction_candidates[instruction_idx]
                    selected_instruction = selected_candidate.proposed_instruction.strip('"').strip()
                    selected_prefix = selected_candidate.proposed_prefix_for_output_field.strip('"').strip()

                    # Use this candidates in our program
                    *_, last_field = p_new.extended_signature.fields.keys()
                    p_new.extended_signature = p_new.extended_signature \
                        .with_instructions(selected_instruction) \
                        .with_updated_fields(last_field, prefix=selected_prefix)

                    # Get the selected demos
                    selected_demos = p_demo_candidates[demos_idx]

                    # Use these demos in our program
                    p_new.demos = selected_demos
                
                if self.verbose: print("Evaling the following program:")
                self._print_full_program(candidate_program)
                trial_logs[trial_num]["program"] = candidate_program

                # Evaluate with the new prompts
                total_score = 0
                batch_size = 100
                num_batches = math.ceil(len(devset) / batch_size)

                for i in range(num_batches):
                    start_index = i * batch_size
                    end_index = min((i + 1) * batch_size, len(devset))
                    split_dev = devset[start_index:end_index]
                    split_score = evaluate(candidate_program, devset=split_dev, display_table=0)
                    if self.verbose: print(f"{i}st split score: {split_score}")

                    total_score += split_score * len(split_dev)
                    curr_weighted_avg_score = total_score / min((i+1)*100,len(devset))
                    if self.verbose: print(f"curr average score: {curr_weighted_avg_score}")

                    trial.report(curr_weighted_avg_score, i)

                    # Handle pruning based on the intermediate value.
                    if trial.should_prune():
                        if self.verbose: print(f"Optuna decided to prune!")
                        trial_logs[trial_num]["score"] = curr_weighted_avg_score
                        trial_logs[trial_num]["pruned"] = True
                        trial_num += 1 
                        raise optuna.TrialPruned()
                
                if self.verbose:
                    print(f"Fully evaled score: {curr_weighted_avg_score}")
                    self._print_model_history(self.task_model, n=1)
                score = curr_weighted_avg_score
                
                trial_logs[trial_num]["score"] = curr_weighted_avg_score
                trial_logs[trial_num]["pruned"] = False
            
                # Update the best program if the current score is better
                if score > best_score:
                    best_score = score
                    best_program = candidate_program.deepcopy()
                
                trial_num += 1 

                return score

            return objective

        # Run the trial 
        objective_function = create_objective(module, instruction_candidates, demo_candidates, evaluate, devset)
        sampler = optuna.samplers.TPESampler(seed=seed)
        study = optuna.create_study(direction="maximize", sampler=sampler)
        score = study.optimize(objective_function, n_trials=optuna_trials_num)

        if best_program is not None and self.track_stats:
            best_program.trial_logs = trial_logs

        return best_program<|MERGE_RESOLUTION|>--- conflicted
+++ resolved
@@ -39,116 +39,200 @@
                     * pruned: whether or not this program was pruned
                 This information will be returned as attributes of the best program.
 """
+
+
 class BasicGenerateInstruction(Signature):
     """You are an instruction optimizer for large language models. I will give you a ``signature`` of fields (inputs and outputs) in English. Your task is to propose an instruction that will lead a good language model to perform the task well. Don't be afraid to be creative."""
 
-    basic_instruction = dspy.InputField(desc="The initial instructions before optimization")
-    proposed_instruction = dspy.OutputField(desc="The improved instructions for the language model")
-    proposed_prefix_for_output_field = dspy.OutputField(desc="The string at the end of the prompt, which will help the model start solving the task")
+    basic_instruction = dspy.InputField(
+        desc="The initial instructions before optimization"
+    )
+    proposed_instruction = dspy.OutputField(
+        desc="The improved instructions for the language model"
+    )
+    proposed_prefix_for_output_field = dspy.OutputField(
+        desc="The string at the end of the prompt, which will help the model start solving the task"
+    )
+
 
 class BasicGenerateInstructionWithDataObservations(Signature):
     """You are an instruction optimizer for large language models. I will give you a ``signature`` of fields (inputs and outputs) in English.  I will also give you some ``observations`` I have made about the dataset and task. Your task is to propose an instruction that will lead a good language model to perform the task well. Don't be afraid to be creative."""
 
-    basic_instruction = dspy.InputField(desc="The initial instructions before optimization")
+    basic_instruction = dspy.InputField(
+        desc="The initial instructions before optimization"
+    )
     observations = dspy.InputField(desc="Observations about the dataset and task")
-    proposed_instruction = dspy.OutputField(desc="The improved instructions for the language model")
-    proposed_prefix_for_output_field = dspy.OutputField(desc="The string at the end of the prompt, which will help the model start solving the task")
+    proposed_instruction = dspy.OutputField(
+        desc="The improved instructions for the language model"
+    )
+    proposed_prefix_for_output_field = dspy.OutputField(
+        desc="The string at the end of the prompt, which will help the model start solving the task"
+    )
+
 
 class BasicGenerateInstructionWithExamples(dspy.Signature):
-        ("""You are an instruction optimizer for large language models. I will give you a ``signature`` of fields (inputs and outputs) in English. Specifically, I will also provide you with the current ``basic instruction`` that is being used for this task. I will also provide you with some ``examples`` of the expected inputs and outputs.
-
-Your task is to propose an instruction that will lead a good language model to perform the task well. Don't be afraid to be creative.""")
-        # attempted_instructions = dspy.InputField(format=str, desc="Previously attempted task instructions, along with their resulting validation score, and an example of the instruction in use on a sample from our dataset.")
-        basic_instruction = dspy.InputField(desc="The initial instructions before optimization")
-        # examples = dspy.InputField(format=dsp.passages2text, desc="Example(s) of the task")
-        examples = dspy.InputField(format=dsp.passages2text, desc="Example(s) of the task")
-        proposed_instruction = dspy.OutputField(desc="The improved instructions for the language model")
-        proposed_prefix_for_output_field = dspy.OutputField(desc="The string at the end of the prompt, which will help the model start solving the task")
+    (
+        """You are an instruction optimizer for large language models. I will give you a ``signature`` of fields (inputs and outputs) in English. Specifically, I will also provide you with the current ``basic instruction`` that is being used for this task. I will also provide you with some ``examples`` of the expected inputs and outputs.
+
+Your task is to propose an instruction that will lead a good language model to perform the task well. Don't be afraid to be creative."""
+    )
+    # attempted_instructions = dspy.InputField(format=str, desc="Previously attempted task instructions, along with their resulting validation score, and an example of the instruction in use on a sample from our dataset.")
+    basic_instruction = dspy.InputField(
+        desc="The initial instructions before optimization"
+    )
+    # examples = dspy.InputField(format=dsp.passages2text, desc="Example(s) of the task")
+    examples = dspy.InputField(format=dsp.passages2text, desc="Example(s) of the task")
+    proposed_instruction = dspy.OutputField(
+        desc="The improved instructions for the language model"
+    )
+    proposed_prefix_for_output_field = dspy.OutputField(
+        desc="The string at the end of the prompt, which will help the model start solving the task"
+    )
+
 
 class BasicGenerateInstructionWithExamplesAndDataObservations(dspy.Signature):
-        ("""You are an instruction optimizer for large language models. I will give you a ``signature`` of fields (inputs and outputs) in English. Specifically, I will also provide you with the current ``basic instruction`` that is being used for this task. I will also provide you with some ``observations`` I have made about the dataset and task, along with some ``examples`` of the expected inputs and outputs.
-
-Your task is to propose a new improved instruction and prefix for the output field that will lead a good language model to perform the task well. Don't be afraid to be creative.""")
-        basic_instruction = dspy.InputField(desc="The initial instructions before optimization")
-        observations = dspy.InputField(desc="Observations about the dataset and task")
-        examples = dspy.InputField(format=dsp.passages2text, desc="Example(s) of the task")
-        proposed_instruction = dspy.OutputField(desc="The improved instructions for the language model")
-        proposed_prefix_for_output_field = dspy.OutputField(desc="The string at the end of the prompt, which will help the model start solving the task")
+    (
+        """You are an instruction optimizer for large language models. I will give you a ``signature`` of fields (inputs and outputs) in English. Specifically, I will also provide you with the current ``basic instruction`` that is being used for this task. I will also provide you with some ``observations`` I have made about the dataset and task, along with some ``examples`` of the expected inputs and outputs.
+
+Your task is to propose a new improved instruction and prefix for the output field that will lead a good language model to perform the task well. Don't be afraid to be creative."""
+    )
+    basic_instruction = dspy.InputField(
+        desc="The initial instructions before optimization"
+    )
+    observations = dspy.InputField(desc="Observations about the dataset and task")
+    examples = dspy.InputField(format=dsp.passages2text, desc="Example(s) of the task")
+    proposed_instruction = dspy.OutputField(
+        desc="The improved instructions for the language model"
+    )
+    proposed_prefix_for_output_field = dspy.OutputField(
+        desc="The string at the end of the prompt, which will help the model start solving the task"
+    )
+
 
 class ObservationSummarizer(dspy.Signature):
-    ("""Given a series of observations I have made about my dataset, please summarize them into a brief 2-3 sentence summary which highlights only the most important details.""")
+    (
+        """Given a series of observations I have made about my dataset, please summarize them into a brief 2-3 sentence summary which highlights only the most important details."""
+    )
     observations = dspy.InputField(desc="Observations I have made about my dataset")
-    summary = dspy.OutputField(desc="Two to Three sentence summary of only the most significant highlights of my observations")
+    summary = dspy.OutputField(
+        desc="Two to Three sentence summary of only the most significant highlights of my observations"
+    )
+
 
 class DatasetDescriptor(dspy.Signature):
-    ("""Given several examples from a dataset please write observations about trends that hold for most or all of the samples. """
-    """Some areas you may consider in your observations: topics, content, syntax, conciceness, etc. """
-    """It will be useful to make an educated guess as to the nature of the task this dataset will enable. Don't be afraid to be creative""")
-    
+    (
+        """Given several examples from a dataset please write observations about trends that hold for most or all of the samples. """
+        """Some areas you may consider in your observations: topics, content, syntax, conciceness, etc. """
+        """It will be useful to make an educated guess as to the nature of the task this dataset will enable. Don't be afraid to be creative"""
+    )
+
     examples = dspy.InputField(desc="Sample data points from the dataset")
-    observations = dspy.OutputField(desc="Somethings that holds true for most or all of the data you observed")
+    observations = dspy.OutputField(
+        desc="Somethings that holds true for most or all of the data you observed"
+    )
+
 
 class DatasetDescriptorWithPriorObservations(dspy.Signature):
-    ("""Given several examples from a dataset please write observations about trends that hold for most or all of the samples. """
-    """I will also provide you with a few observations I have already made.  Please add your own observations or if you feel the observations are comprehensive say 'COMPLETE' """
-    """Some areas you may consider in your observations: topics, content, syntax, conciceness, etc. """
-    """It will be useful to make an educated guess as to the nature of the task this dataset will enable. Don't be afraid to be creative""")
-    
+    (
+        """Given several examples from a dataset please write observations about trends that hold for most or all of the samples. """
+        """I will also provide you with a few observations I have already made.  Please add your own observations or if you feel the observations are comprehensive say 'COMPLETE' """
+        """Some areas you may consider in your observations: topics, content, syntax, conciceness, etc. """
+        """It will be useful to make an educated guess as to the nature of the task this dataset will enable. Don't be afraid to be creative"""
+    )
+
     examples = dspy.InputField(desc="Sample data points from the dataset")
-    prior_observations = dspy.InputField(desc="Some prior observations I made about the data")
-    observations = dspy.OutputField(desc="Somethings that holds true for most or all of the data you observed or COMPLETE if you have nothing to add")
+    prior_observations = dspy.InputField(
+        desc="Some prior observations I made about the data"
+    )
+    observations = dspy.OutputField(
+        desc="Somethings that holds true for most or all of the data you observed or COMPLETE if you have nothing to add"
+    )
+
 
 class BayesianSignatureOptimizer(Teleprompter):
-    def __init__(self, prompt_model=None, task_model=None, teacher_settings={}, n=10, metric=None, init_temperature=1.0, verbose=False, track_stats=False, view_data_batch_size=10):
+    def __init__(
+        self,
+        prompt_model=None,
+        task_model=None,
+        teacher_settings={},
+        n=10,
+        metric=None,
+        init_temperature=1.0,
+        verbose=False,
+        track_stats=False,
+        view_data_batch_size=10,
+    ):
         self.n = n
         self.metric = metric
         self.init_temperature = init_temperature
-        self.prompt_model = prompt_model if prompt_model is not None else dspy.settings.lm
+        self.prompt_model = (
+            prompt_model if prompt_model is not None else dspy.settings.lm
+        )
         self.task_model = task_model if task_model is not None else dspy.settings.lm
         self.verbose = verbose
         self.track_stats = track_stats
         self.teacher_settings = teacher_settings
         self.view_data_batch_size = view_data_batch_size
-        
+
     def _print_full_program(self, program):
-        for i,predictor in enumerate(program.predictors()):
-            if self.verbose: print(f"Predictor {i}")
-            if (hasattr(predictor, 'extended_signature')):
-                if self.verbose: print(f"i: {predictor.extended_signature.instructions}")
+        for i, predictor in enumerate(program.predictors()):
+            if self.verbose:
+                print(f"Predictor {i}")
+            if hasattr(predictor, "extended_signature"):
+                if self.verbose:
+                    print(f"i: {predictor.extended_signature.instructions}")
                 *_, last_field = predictor.extended_signature.fields.values()
-                if self.verbose: print(f"p: {last_field.json_schema_extra['prefix']}")
+                if self.verbose:
+                    print(f"p: {last_field.json_schema_extra['prefix']}")
             else:
-                if self.verbose: print(f"i: {predictor.extended_signature1.instructions}")
+                if self.verbose:
+                    print(f"i: {predictor.extended_signature1.instructions}")
                 *_, last_field = predictor.extended_signature1.fields.values()
-                if self.verbose: print(f"p: {last_field.json_schema_extra['prefix']}")
-            if self.verbose: print("\n")
-    
+                if self.verbose:
+                    print(f"p: {last_field.json_schema_extra['prefix']}")
+            if self.verbose:
+                print("\n")
+
     def _print_model_history(self, model, n=1):
-        if self.verbose: print(f"Model ({model}) History:")
+        if self.verbose:
+            print(f"Model ({model}) History:")
         model.inspect_history(n=n)
 
     def _observe_data(self, trainset):
         upper_lim = min(len(trainset), self.view_data_batch_size)
-        observation = dspy.Predict(DatasetDescriptor, n=1, temperature=1.0)(examples=(trainset[0:upper_lim].__repr__()))
+        observation = dspy.Predict(DatasetDescriptor, n=1, temperature=1.0)(
+            examples=(trainset[0:upper_lim].__repr__())
+        )
         observations = observation["observations"]
 
         skips = 0
-        for b in range(self.view_data_batch_size, len(trainset), self.view_data_batch_size):
-            upper_lim = min(len(trainset), b+self.view_data_batch_size)
-            output = dspy.Predict(DatasetDescriptorWithPriorObservations, n=1, temperature=1.0)(prior_observations=observations, examples=(trainset[b:upper_lim].__repr__()))
-            if len(output["observations"]) >= 8 and output["observations"][:8].upper() == "COMPLETE":
+        for b in range(
+            self.view_data_batch_size, len(trainset), self.view_data_batch_size
+        ):
+            upper_lim = min(len(trainset), b + self.view_data_batch_size)
+            output = dspy.Predict(
+                DatasetDescriptorWithPriorObservations, n=1, temperature=1.0
+            )(
+                prior_observations=observations,
+                examples=(trainset[b:upper_lim].__repr__()),
+            )
+            if (
+                len(output["observations"]) >= 8
+                and output["observations"][:8].upper() == "COMPLETE"
+            ):
                 skips += 1
                 if skips >= 5:
                     break
                 continue
             observations += output["observations"]
 
-        summary = dspy.Predict(ObservationSummarizer, n=1, temperature=1.0)(observations=observations)
+        summary = dspy.Predict(ObservationSummarizer, n=1, temperature=1.0)(
+            observations=observations
+        )
 
         return summary.summary
-    
+
     def _create_example_string(self, fields, example):
-
         # Building the output string
         output = []
         for field in fields:
@@ -164,9 +248,11 @@
             output.append(field_str)
 
         # Joining all the field strings
-        return '\n'.join(output)
-    
-    def _generate_first_N_candidates(self, module, N, view_data, view_examples, demo_candidates, devset):
+        return "\n".join(output)
+
+    def _generate_first_N_candidates(
+        self, module, N, view_data, view_examples, demo_candidates, devset
+    ):
         candidates = {}
         evaluated_candidates = defaultdict(dict)
 
@@ -174,27 +260,46 @@
             # Create data observations
             self.observations = None
             with dspy.settings.context(lm=self.prompt_model):
-                self.observations = self._observe_data(devset).replace("Observations:","").replace("Summary:","")
-            
+                self.observations = (
+                    self._observe_data(devset)
+                    .replace("Observations:", "")
+                    .replace("Summary:", "")
+                )
+
         if view_examples:
             example_sets = {}
             for predictor in module.predictors():
                 # Get all augmented examples
                 example_set = {}
-                all_sets_of_examples = demo_candidates[id(predictor)] # Get all generated sets of examples
+                all_sets_of_examples = demo_candidates[
+                    id(predictor)
+                ]  # Get all generated sets of examples
                 for example_set_i, set_of_examples in enumerate(all_sets_of_examples):
-                    if example_set_i != 0: # Skip the no examples case
-                        for example in set_of_examples: # Get each individual example in the set
+                    if example_set_i != 0:  # Skip the no examples case
+                        for (
+                            example
+                        ) in set_of_examples:  # Get each individual example in the set
                             if "augmented" in example.keys():
                                 if example["augmented"]:
                                     if example_set_i not in example_set:
                                         example_set[example_set_i] = []
-                                    fields_to_use = signature_to_template(predictor.signature).fields
-                                    input_variable_names = list(predictor.signature.input_fields.keys())
-                                    example_with_only_signature_fields = {key: value for key, value in example.items() if key in input_variable_names}
-                                    example_string = self._create_example_string(fields_to_use, example_with_only_signature_fields)
+                                    fields_to_use = signature_to_template(
+                                        predictor.signature
+                                    ).fields
+                                    input_variable_names = list(
+                                        predictor.signature.input_fields.keys()
+                                    )
+                                    example_with_only_signature_fields = {
+                                        key: value
+                                        for key, value in example.items()
+                                        if key in input_variable_names
+                                    }
+                                    example_string = self._create_example_string(
+                                        fields_to_use,
+                                        example_with_only_signature_fields,
+                                    )
                                     example_set[example_set_i].append(example_string)
-                        example_sets[id(predictor)] = example_set  
+                        example_sets[id(predictor)] = example_set
                     else:
                         example_set[example_set_i] = []
                         example_sets[id(predictor)] = example_set
@@ -203,7 +308,7 @@
         for predictor in module.predictors():
             basic_instruction = None
             basic_prefix = None
-            if (hasattr(predictor, 'extended_signature')):
+            if hasattr(predictor, "extended_signature"):
                 basic_instruction = predictor.extended_signature.instructions
                 *_, last_field = predictor.extended_signature.fields.values()
                 basic_prefix = last_field.json_schema_extra["prefix"]
@@ -213,67 +318,98 @@
                 basic_prefix = last_field.json_schema_extra["prefix"]
             with dspy.settings.context(lm=self.prompt_model):
                 # Data & Examples
-<<<<<<< HEAD
-                if view_data and view_examples and 1 in example_sets[id(predictor)].keys():
-=======
                 if view_data and view_examples:
                     if 1 not in example_sets[id(predictor)].keys():
                         raise ValueError("No examples found for the given predictor")
->>>>>>> d6915cf0
                     instruct = None
                     for i in range(1, self.n):
                         new_instruct = dspy.Predict(
                             BasicGenerateInstructionWithExamplesAndDataObservations,
                             n=1,
-                            temperature=self.init_temperature
+                            temperature=self.init_temperature,
                         )(
                             basic_instruction=basic_instruction,
                             observations=self.observations,
-                            examples=example_sets[id(predictor)][i]
+                            examples=example_sets[id(predictor)][i],
                         )
                         if not instruct:
                             instruct = new_instruct
                         else:
-                            instruct.completions.proposed_instruction.extend(new_instruct.completions.proposed_instruction)
-                            instruct.completions.proposed_prefix_for_output_field.extend(new_instruct.completions.proposed_prefix_for_output_field)
+                            instruct.completions.proposed_instruction.extend(
+                                new_instruct.completions.proposed_instruction
+                            )
+                            instruct.completions.proposed_prefix_for_output_field.extend(
+                                new_instruct.completions.proposed_prefix_for_output_field
+                            )
                 # Just data
-                elif view_data: 
-                    instruct = dspy.Predict(BasicGenerateInstructionWithDataObservations, n=N-1, temperature=self.init_temperature)(basic_instruction=basic_instruction, observations=self.observations)
+                elif view_data:
+                    instruct = dspy.Predict(
+                        BasicGenerateInstructionWithDataObservations,
+                        n=N - 1,
+                        temperature=self.init_temperature,
+                    )(
+                        basic_instruction=basic_instruction,
+                        observations=self.observations,
+                    )
                 # Just examples
-                elif view_examples: 
+                elif view_examples:
                     instruct = None
-                    for i in range(1,self.n): # Note: skip over the first example set which is empty
+                    for i in range(
+                        1, self.n
+                    ):  # Note: skip over the first example set which is empty
                         new_instruct = dspy.Predict(
                             BasicGenerateInstructionWithExamples,
                             n=1,
-                            temperature=self.init_temperature
+                            temperature=self.init_temperature,
                         )(
                             basic_instruction=basic_instruction,
-                            examples=example_sets[id(predictor)][i]
+                            examples=example_sets[id(predictor)][i],
                         )
                         if not instruct:
                             instruct = new_instruct
                         else:
-                            instruct.completions.proposed_instruction.extend(new_instruct.completions.proposed_instruction)
-                            instruct.completions.proposed_prefix_for_output_field.extend(new_instruct.completions.proposed_prefix_for_output_field)
+                            instruct.completions.proposed_instruction.extend(
+                                new_instruct.completions.proposed_instruction
+                            )
+                            instruct.completions.proposed_prefix_for_output_field.extend(
+                                new_instruct.completions.proposed_prefix_for_output_field
+                            )
                 # Neither
-                else: 
-                    instruct = dspy.Predict(BasicGenerateInstruction, n=N-1, temperature=self.init_temperature)(basic_instruction=basic_instruction)
-            
+                else:
+                    instruct = dspy.Predict(
+                        BasicGenerateInstruction,
+                        n=N - 1,
+                        temperature=self.init_temperature,
+                    )(basic_instruction=basic_instruction)
+
             # Add in our initial prompt as a candidate as well
             instruct.completions.proposed_instruction.insert(0, basic_instruction)
-            instruct.completions.proposed_prefix_for_output_field.insert(0, basic_prefix)
+            instruct.completions.proposed_prefix_for_output_field.insert(
+                0, basic_prefix
+            )
             candidates[id(predictor)] = instruct.completions
             evaluated_candidates[id(predictor)] = {}
-        
-        if self.verbose: self._print_model_history(self.prompt_model)
-        
+
+        if self.verbose:
+            self._print_model_history(self.prompt_model)
+
         return candidates, evaluated_candidates
 
-    def compile(self, student, *, devset, optuna_trials_num, max_bootstrapped_demos, max_labeled_demos, eval_kwargs, seed=42, view_data=True, view_examples=True):
-
+    def compile(
+        self,
+        student,
+        *,
+        devset,
+        optuna_trials_num,
+        max_bootstrapped_demos,
+        max_labeled_demos,
+        eval_kwargs,
+        seed=42,
+        view_data=True,
+        view_examples=True,
+    ):
         random.seed(seed)
-        
+
         # Set up program and evaluation function
         module = student.deepcopy()
         evaluate = Evaluate(devset=devset, metric=self.metric, **eval_kwargs)
@@ -281,80 +417,115 @@
         # Generate N few shot example sets
         demo_candidates = {}
         for i in range(self.n):
-            if i == 0: # Story empty set of demos as default for index 0
+            if i == 0:  # Story empty set of demos as default for index 0
                 for module_p in module.predictors():
                     if id(module_p) not in demo_candidates.keys():
                         demo_candidates[id(module_p)] = []
                     demo_candidates[id(module_p)].append([])
             else:
-                if self.verbose: print(f"Creating basic bootstrap: {i}/{self.n-1}")
+                if self.verbose:
+                    print(f"Creating basic bootstrap: {i}/{self.n-1}")
 
                 # Create a new basic bootstrap few - shot program .
                 rng = random.Random(i)
                 shuffled_devset = devset[:]  # Create a copy of devset
                 rng.shuffle(shuffled_devset)  # Shuffle the copy
-                tp = BootstrapFewShot(metric = self.metric, max_bootstrapped_demos=max_bootstrapped_demos, max_labeled_demos=max_labeled_demos, teacher_settings=self.teacher_settings)
-                candidate_program = tp.compile(student=module.deepcopy(), trainset=shuffled_devset)
+                tp = BootstrapFewShot(
+                    metric=self.metric,
+                    max_bootstrapped_demos=max_bootstrapped_demos,
+                    max_labeled_demos=max_labeled_demos,
+                    teacher_settings=self.teacher_settings,
+                )
+                candidate_program = tp.compile(
+                    student=module.deepcopy(), trainset=shuffled_devset
+                )
 
                 # Store the candidate demos
-                for module_p, candidate_p in zip(module.predictors(), candidate_program.predictors()):
+                for module_p, candidate_p in zip(
+                    module.predictors(), candidate_program.predictors()
+                ):
                     if id(module_p) not in demo_candidates.keys():
                         demo_candidates[id(module_p)] = []
                     demo_candidates[id(module_p)].append(candidate_p.demos)
 
         # Generate N candidate prompts
-        instruction_candidates, _ = self._generate_first_N_candidates(module, self.n, view_data, view_examples, demo_candidates, devset)
+        instruction_candidates, _ = self._generate_first_N_candidates(
+            module, self.n, view_data, view_examples, demo_candidates, devset
+        )
 
         # Initialize variables to store the best program and its score
-        best_score = float('-inf')
+        best_score = float("-inf")
         best_program = None
         trial_num = 0
 
         trial_logs = {}
 
         # Define our trial objective
-        def create_objective(baseline_program, instruction_candidates, demo_candidates, evaluate, devset):
+        def create_objective(
+            baseline_program, instruction_candidates, demo_candidates, evaluate, devset
+        ):
             def objective(trial):
                 nonlocal best_program, best_score, trial_num, trial_logs  # Allow access to the outer variables
                 candidate_program = baseline_program.deepcopy()
 
-                # Suggest the instruction to use for our predictor 
-                if self.verbose: print(f"Starting trial num: {trial_num}")
+                # Suggest the instruction to use for our predictor
+                if self.verbose:
+                    print(f"Starting trial num: {trial_num}")
                 trial_logs[trial_num] = {}
 
-                for p_old, p_new in zip(baseline_program.predictors(), candidate_program.predictors()):
-
+                for p_old, p_new in zip(
+                    baseline_program.predictors(), candidate_program.predictors()
+                ):
                     # Get instruction candidates for our given predictor
                     p_instruction_candidates = instruction_candidates[id(p_old)]
                     p_demo_candidates = demo_candidates[id(p_old)]
 
                     # Suggest the index of the instruction candidate to use in our trial
-                    #instruction_idx = trial.suggest_categorical(f"{id(p_old)}_predictor_instruction",range(len(p_instruction_candidates)))
-                    #demos_idx = trial.suggest_categorical(f"{id(p_old)}_predictor_demos",range(len(p_demo_candidates)))
-                    instruction_idx = trial.suggest_int(f"{id(p_old)}_predictor_instruction",low=0, high=len(p_instruction_candidates)-1)
-                    demos_idx = trial.suggest_int(f"{id(p_old)}_predictor_demos",low=0, high=len(p_demo_candidates)-1)
-
-                    trial_logs[trial_num][f"{id(p_old)}_predictor_instruction"] = instruction_idx
+                    # instruction_idx = trial.suggest_categorical(f"{id(p_old)}_predictor_instruction",range(len(p_instruction_candidates)))
+                    # demos_idx = trial.suggest_categorical(f"{id(p_old)}_predictor_demos",range(len(p_demo_candidates)))
+                    instruction_idx = trial.suggest_int(
+                        f"{id(p_old)}_predictor_instruction",
+                        low=0,
+                        high=len(p_instruction_candidates) - 1,
+                    )
+                    demos_idx = trial.suggest_int(
+                        f"{id(p_old)}_predictor_demos",
+                        low=0,
+                        high=len(p_demo_candidates) - 1,
+                    )
+
+                    trial_logs[trial_num][
+                        f"{id(p_old)}_predictor_instruction"
+                    ] = instruction_idx
                     trial_logs[trial_num][f"{id(p_old)}_predictor_demos"] = demos_idx
 
-                    # Get the selected instruction candidate 
+                    # Get the selected instruction candidate
                     selected_candidate = p_instruction_candidates[instruction_idx]
-                    selected_instruction = selected_candidate.proposed_instruction.strip('"').strip()
-                    selected_prefix = selected_candidate.proposed_prefix_for_output_field.strip('"').strip()
+                    selected_instruction = (
+                        selected_candidate.proposed_instruction.strip('"').strip()
+                    )
+                    selected_prefix = (
+                        selected_candidate.proposed_prefix_for_output_field.strip(
+                            '"'
+                        ).strip()
+                    )
 
                     # Use this candidates in our program
                     *_, last_field = p_new.extended_signature.fields.keys()
-                    p_new.extended_signature = p_new.extended_signature \
-                        .with_instructions(selected_instruction) \
-                        .with_updated_fields(last_field, prefix=selected_prefix)
+                    p_new.extended_signature = (
+                        p_new.extended_signature.with_instructions(
+                            selected_instruction
+                        ).with_updated_fields(last_field, prefix=selected_prefix)
+                    )
 
                     # Get the selected demos
                     selected_demos = p_demo_candidates[demos_idx]
 
                     # Use these demos in our program
                     p_new.demos = selected_demos
-                
-                if self.verbose: print("Evaling the following program:")
+
+                if self.verbose:
+                    print("Evaling the following program:")
                 self._print_full_program(candidate_program)
                 trial_logs[trial_num]["program"] = candidate_program
 
@@ -367,44 +538,53 @@
                     start_index = i * batch_size
                     end_index = min((i + 1) * batch_size, len(devset))
                     split_dev = devset[start_index:end_index]
-                    split_score = evaluate(candidate_program, devset=split_dev, display_table=0)
-                    if self.verbose: print(f"{i}st split score: {split_score}")
+                    split_score = evaluate(
+                        candidate_program, devset=split_dev, display_table=0
+                    )
+                    if self.verbose:
+                        print(f"{i}st split score: {split_score}")
 
                     total_score += split_score * len(split_dev)
-                    curr_weighted_avg_score = total_score / min((i+1)*100,len(devset))
-                    if self.verbose: print(f"curr average score: {curr_weighted_avg_score}")
+                    curr_weighted_avg_score = total_score / min(
+                        (i + 1) * 100, len(devset)
+                    )
+                    if self.verbose:
+                        print(f"curr average score: {curr_weighted_avg_score}")
 
                     trial.report(curr_weighted_avg_score, i)
 
                     # Handle pruning based on the intermediate value.
                     if trial.should_prune():
-                        if self.verbose: print(f"Optuna decided to prune!")
+                        if self.verbose:
+                            print(f"Optuna decided to prune!")
                         trial_logs[trial_num]["score"] = curr_weighted_avg_score
                         trial_logs[trial_num]["pruned"] = True
-                        trial_num += 1 
+                        trial_num += 1
                         raise optuna.TrialPruned()
-                
+
                 if self.verbose:
                     print(f"Fully evaled score: {curr_weighted_avg_score}")
                     self._print_model_history(self.task_model, n=1)
                 score = curr_weighted_avg_score
-                
+
                 trial_logs[trial_num]["score"] = curr_weighted_avg_score
                 trial_logs[trial_num]["pruned"] = False
-            
+
                 # Update the best program if the current score is better
                 if score > best_score:
                     best_score = score
                     best_program = candidate_program.deepcopy()
-                
-                trial_num += 1 
+
+                trial_num += 1
 
                 return score
 
             return objective
 
-        # Run the trial 
-        objective_function = create_objective(module, instruction_candidates, demo_candidates, evaluate, devset)
+        # Run the trial
+        objective_function = create_objective(
+            module, instruction_candidates, demo_candidates, evaluate, devset
+        )
         sampler = optuna.samplers.TPESampler(seed=seed)
         study = optuna.create_study(direction="maximize", sampler=sampler)
         score = study.optimize(objective_function, n_trials=optuna_trials_num)
