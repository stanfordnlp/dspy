from collections import Counter
import logging
import random
from typing import Any, Callable, Dict, List, Literal, Optional, Tuple, Union

from dspy.adapters.base import Adapter
from dspy.adapters.chat_adapter import ChatAdapter
from dspy.clients.lm import LM
from dspy.clients.utils_finetune import TrainDataFormat, GRPOGroup
from dspy.dsp.utils.settings import settings
from dspy.evaluate.evaluate import Evaluate
from dspy.primitives.example import Example
from dspy.primitives.program import Program
from dspy.teleprompt.bootstrap_finetune import FinetuneTeleprompter, all_predictors_have_lms, assert_structural_equivalency, bootstrap_trace_data, FailedPrediction


logger = logging.getLogger(__name__)


class GRPO(FinetuneTeleprompter):
    def __init__(
        self,
        metric: Optional[Callable] = None,
        multitask: bool = True,
        train_kwargs: Optional[Union[Dict[str, Any], Dict[LM, Dict[str, Any]]]] = None,
        adapter: Optional[Union[Adapter, Dict[LM, Adapter]]] = None,
        exclude_demos: bool = False,
        num_threads: int = 6,
        num_train_steps: int = 100,
        seed: int = 0,
        num_dspy_examples_per_grpo_step: int = 1,
        num_rollouts_per_grpo_step: int = 1,
        use_train_as_val: bool = False,
        num_steps_for_val: int = 5,
        report_train_scores: bool = False,
        failure_score: float = 0,
        format_failure_score: float = -1,
        variably_invoked_predictor_grouping_mode: Union[Literal['truncate'], Literal['fill'], Literal['ragged']] = 'truncate',
        variably_invoked_predictor_fill_strategy: Optional[Union[Literal['randint'], Literal['max']]] = None,
        grpo_group_size: Union[int, None] = None,
    ):
        super().__init__(train_kwargs=train_kwargs)
        self.metric = metric
        self.multitask = multitask
        self.adapter: Dict[LM, Adapter] = self.convert_to_lm_dict(adapter)
        self.exclude_demos = exclude_demos
        self.num_threads = num_threads
        self.num_train_steps = num_train_steps
        self.rng = random.Random(seed)
        self.num_dspy_examples_per_grpo_step = num_dspy_examples_per_grpo_step
        self.num_rollouts_per_grpo_step = num_rollouts_per_grpo_step
        self.use_train_as_val = use_train_as_val
        self.num_steps_for_val = num_steps_for_val
        self.report_train_scores = report_train_scores
        self.failure_score = failure_score
        self.format_failure_score = format_failure_score

        self.grpo_group_size = grpo_group_size
        if grpo_group_size is not None:
            assert grpo_group_size > 1, "grpo_group_size must be greater than 0"

        assert failure_score > format_failure_score, "failure_score must be greater than format_failure_score since the range [format_failure_score, failure_score] is used to provide dspy formatting rewards"

        if self.use_train_as_val:
            assert report_train_scores, "If use_train_as_val is True, report_train_scores must be True."

        assert exclude_demos, "exclude_demos==False is not supported yet. Please set it to True."
        assert multitask, "independent GRPO training jobs for each predictor in the student program is not supported yet. Please set multitask=True."

        # The backend will be called with a batch of (num_dspy_examples_per_grpo_step * num_rollouts_per_grpo_step * num_predictors) per training set if multitask is True
        # If multitask is False, the backend will be called with a batch of (num_dspy_examples_per_grpo_step * num_rollouts_per_grpo_step) per training job
        self.variably_invoked_predictor_grouping_mode = variably_invoked_predictor_grouping_mode
        if variably_invoked_predictor_grouping_mode == 'fill':
            assert variably_invoked_predictor_fill_strategy is not None, "variably_invoked_predictor_fill_strategy must be set when variably_invoked_predictor_grouping_mode is 'fill'"
            assert variably_invoked_predictor_fill_strategy in ['randint', 'max'], "variably_invoked_predictor_fill_strategy must be either 'randint' or 'max'"
        self.variably_invoked_predictor_fill_strategy = variably_invoked_predictor_fill_strategy

        self.shuffled_trainset_ids = []
        self.epoch = -1
        self.id_freqs = Counter()

        self.model_name_val_scores = {}

    def validate_trace_data_and_log_issues(
        self,
        trace_data: List[List[List[Dict[str, Any]]]],
        subsample_training_dataset: List[Example],
        num_teachers: int,
        num_samples_per_input: int,
        pred_signature_hash_to_ind: Dict[int, int],
    ):
        # At this point, trace_data: List[example_idx -> List[teacher_idx -> [num_samples_per_input * Dict(example, prediction, trace, example_ind, score)]]]
        # Shape of trace is: [dspy_module_invocation_idx -> Tuple[Predictor, PredictorInputs, Prediction]]
        assert len(trace_data) == len(subsample_training_dataset), f"Trace data length {len(trace_data)} does not match the number of examples {len(subsample_training_dataset)}"
        assert len(trace_data[0]) == num_teachers, f"Trace data length {len(trace_data[0])} does not match the number of teachers {num_teachers}"
        # TODO(GRPO Team): Ideally, once the dspy format issue is fixed, this change should be reverted back to being a normal assert.
        if len(trace_data[0][0]) == 0:
            logger.warning(f"Trace data for example {0} and teacher {0} is empty. This is likely due to all examples in the training set input, resulting in the model generating output not following the dspy response format.")
        elif len(trace_data[0][0]) != num_samples_per_input:
            logger.warning(f"Trace data length {len(trace_data[0][0])} does not match the expected number of samples per input {num_samples_per_input}")
            assert "trace" in trace_data[0][0][0], "Trace data does not contain the 'trace' key"
            assert len(trace_data[0][0][0]["trace"]) > 0, "Trace data is empty"
            assert len(trace_data[0][0][0]["trace"][0]) == 3, f"Trace tuple length {len(trace_data[0][0][0]['trace'][0])} does not match the expected length 3"
        
        for example_data in trace_data:
            for teacher_data in example_data:
                for sample in teacher_data:
                    for t in sample["trace"]:
                        assert hash(t[0].signature) in pred_signature_hash_to_ind
    
    def report_validation_metrics(self, student, trainset, valset, logger, step_idx=-1):
        if step_idx == -1 or step_idx == self.num_train_steps - 1 or (step_idx + 1) % self.num_steps_for_val == 0:
            pass
        else:
            return
        
        lm_names = [pred.lm.model for pred in student.predictors()]
        logger.info(f"Validating modelnames (ord by predictors): {lm_names}")
        
        score = None

        if valset is not None:
            # Validation set provided by user
            assert not self.use_train_as_val, "If valset is provided, use_train_as_val must be False."
            assert isinstance(self.num_steps_for_val, int) and self.num_steps_for_val > 0, "num_steps_for_val must be a positive integer."
            if self.report_train_scores:
                if step_idx == -1:
                    logger.info("Using user provided validation set and reporting train scores for every validation step in addition.")
                valset_evaluator = Evaluate(
                    devset=valset + trainset,
                    num_threads=self.num_threads,
                    display_progress=True,
                    return_all_scores=True,
                    return_outputs=False,
                    provide_traceback=False,  # TODO(check with team)
                    max_errors=len(valset)*10,  # TODO(check with team)
                    failure_score=self.failure_score
                )
                if step_idx == -1:
                    logger.info("Evaluating the student program on the train+validation set before training loop...")
                else:
                    logger.info(f"Evaluating the student program on the validation set after training step {step_idx + 1}/{self.num_train_steps}")
                valset_evaluation = valset_evaluator(student, metric=self.metric)
                trainset_scores = valset_evaluation[1][len(valset):]
                valset_scores = valset_evaluation[1][:len(valset)]
                trainset_agg = sum(trainset_scores) / len(trainset_scores)
                valset_agg = sum(valset_scores) / len(valset_scores)
                if step_idx == -1:
                    logger.info(f"Student program training set score before training loop: {trainset_agg}")
                    logger.info(f"Student program validation set score before training loop: {valset_agg}")
                else:
                    logger.info(f"Student program training set score after training step {step_idx + 1}/{self.num_train_steps}: {trainset_agg}")
                    logger.info(f"Student program validation set score after training step {step_idx + 1}/{self.num_train_steps}: {valset_agg}")
                
                score = valset_agg
            else:
                if step_idx == -1:
                    logger.info("Using user provided validation set and not reporting train scores.")
                valset_evaluator = Evaluate(
                    devset=valset,
                    num_threads=self.num_threads,
                    display_progress=True,
                    return_all_scores=True,
                    return_outputs=False,
                    provide_traceback=False,  # TODO(check with team)
                    max_errors=len(valset)*10,  # TODO(check with team)
                    failure_score=self.failure_score
                )
                if step_idx == -1:
                    logger.info("Evaluating the student program on the validation set before training loop...")
                else:
                    logger.info(f"Evaluating the student program on the validation set after training step {step_idx + 1}/{self.num_train_steps}")
                valset_evaluation = valset_evaluator(student, metric=self.metric)
                if step_idx == -1:
                    logger.info(f"Student program validation set score before training loop: {valset_evaluation[0]}")
                else:
                    logger.info(f"Student program validation set score after training step {step_idx + 1}/{self.num_train_steps}: {valset_evaluation[0]}")
                score = valset_evaluation[0]
        else:
            # No validation set provided by user
            if self.report_train_scores:
                assert self.use_train_as_val, "If report_train_scores is True, use_train_as_val must be True when valset is not provided explicitly."
                assert isinstance(self.num_steps_for_val, int) and self.num_steps_for_val > 0, "num_steps_for_val must be a positive integer."
                if step_idx == -1:
                    logger.info("Using trainset as validation set.")
                valset_evaluator = Evaluate(
                    devset=trainset,
                    num_threads=self.num_threads,
                    display_progress=True,
                    return_all_scores=True,
                    return_outputs=False,
                    provide_traceback=False,  # TODO(check with team)
                    max_errors=len(trainset)*10,  # TODO(check with team)
                    failure_score=self.failure_score
                )
                if step_idx == -1:
                    logger.info("Evaluating the student program on the validation set before training loop...")
                else:
                    logger.info(f"Evaluating the student program on the validation set after training step {step_idx + 1}/{self.num_train_steps}")
                valset_evaluation = valset_evaluator(student, metric=self.metric)
                if step_idx == -1:
                    logger.info(f"Student program training set score before training loop: {valset_evaluation[0]}")
                else:
                    logger.info(f"Student program training set score after training step {step_idx + 1}/{self.num_train_steps}: {valset_evaluation[0]}")
                score = valset_evaluation[0]
            else:
                # No valset provided, and not using train as val
                assert not self.use_train_as_val, "If report_train_scores is False, use_train_as_val must be False."
                if step_idx == -1:
                    logger.info("Not using any validation set and not reporting train scores.")
        
        if score is not None:
            self.model_name_val_scores[tuple(lm_names)] = score

    def update_shuffled_trainset(self, original_trainset):
        self.shuffled_trainset_ids = list(range(len(original_trainset)))
        self.rng.shuffle(self.shuffled_trainset_ids)
        for id in self.shuffled_trainset_ids:
            self.id_freqs[id] += 1

        num_to_pad = self.num_dspy_examples_per_grpo_step - (len(original_trainset) % self.num_dspy_examples_per_grpo_step)
        if num_to_pad > 0:
            # Select ids based on least frequent ids
            for _ in range(num_to_pad):
                selected_id = self.id_freqs.most_common()[::-1][0][0]
                self.shuffled_trainset_ids.append(selected_id)
                self.id_freqs[selected_id] += 1

    def select_training_sample_and_update_shuffled_trainset(
        self,
        original_trainset: List[Example],
        train_step_idx: int,
    ) -> List[Example]:
        base_idx = train_step_idx * self.num_dspy_examples_per_grpo_step
        if self.epoch == -1:
            curr_epoch = 0
        else:
            curr_epoch = base_idx // len(self.shuffled_trainset_ids)
        if curr_epoch > self.epoch:
            logger.info(f"Updating shuffled trainset for epoch {curr_epoch}...")
            self.epoch = curr_epoch
            self.update_shuffled_trainset(original_trainset)

        assert len(self.shuffled_trainset_ids) >= self.num_dspy_examples_per_grpo_step, f"Shuffled trainset length {len(self.shuffled_trainset_ids)} is less than num_dspy_examples_per_grpo_step {self.num_dspy_examples_per_grpo_step}"
        assert len(self.shuffled_trainset_ids) % self.num_dspy_examples_per_grpo_step == 0, f"Shuffled trainset length {len(self.shuffled_trainset_ids)} is not divisible by num_dspy_examples_per_grpo_step {self.num_dspy_examples_per_grpo_step}"

        base_idx = base_idx % len(self.shuffled_trainset_ids)
        end_idx = base_idx + self.num_dspy_examples_per_grpo_step
        assert end_idx <= len(self.shuffled_trainset_ids), f"End index {end_idx} is out of bounds for shuffled trainset length {len(self.shuffled_trainset_ids)}"
        selected_ids = self.shuffled_trainset_ids[base_idx:end_idx]
        selected_trainset = [original_trainset[i] for i in selected_ids]
        return selected_trainset
    
    def select_k_diverse_elements(self, group: GRPOGroup, k: int) -> GRPOGroup:
        if len(group) == k:
            return group
        
        def select_evenly_spaced_np(lst, k):
            import numpy as np
            n = len(lst)
            if k == 0:
                return []
            if k == 1:
                return [lst[0]]
            indices = np.linspace(0, n-1, k)
            indices = np.round(indices).astype(int)
            return [lst[i] for i in indices]

        # We need to sort the group by the score, and select k equally spaced elements from the sorted group
        sorted_group = sorted(group, key=lambda x: x["reward"], reverse=True)
        return select_evenly_spaced_np(sorted_group, k)

    def compile(
        self,
        student: Program,
        trainset: List[Example],
        teacher: Optional[Union[Program, List[Program]]] = None,
        valset: Optional[List[Example]] = None,
        **kwargs,
    ) -> Program:
        logger.info("Starting the GRPO compilation process... The LM(s) for the student program will be updated in place at the end of the training.")
        logger.info("Validating the inputs...")

        assert len(trainset) > 0, "Training set is empty. Please provide a non-empty training set."

        if len(trainset) < self.num_dspy_examples_per_grpo_step:
            logger.warning(
            f"Number of training examples {len(trainset)} is less than the number of examples per GRPO step {self.num_dspy_examples_per_grpo_step}. "
                "Repeating the training set to fill the GRPO step. This could lead to overfitting and training instability."
            )
            multiplier = (self.num_dspy_examples_per_grpo_step + len(trainset) - 1) // len(trainset)
            if multiplier > 1:
                logger.warning(
                    f"Repeating the training set {multiplier} times to fill the GRPO step. This could lead to overfitting and training instability."
                )
                trainset = trainset * multiplier

        # TODO(GRPO Team): Following checks are for unimplemented features.
        # Consider if we want to eventually implement them or remove. We don't
        # yet support:
        # * multitask == False
        # * student program with multiple predictor LMs
        # The main reason for these is that we update the LMs in place. If these
        # LMs are shared between the different predictors of the student
        # program and we have multitask == False, we need to decide which steps
        # will use new LM copies and we need to ensure our decision is
        # consistent with any teacher LMs that share the same LMs.
        # TODO(GRPO Team): We want to make it possible to continue GRPO runs in
        # the future by saving the state of the GRPO run in the event of a
        # process failure.
        if not self.multitask:
            raise ValueError(
                "Independent GRPO training jobs for each predictor in the student program "
                "are not supported yet. Please set multitask=True."
            )

        student_lms = {id(pred.lm) for pred in student.predictors()}
        assert len(student_lms) == 1, (
            f"Student program has multiple LMs: {student_lms}. "
            "GRPO only supports student programs with a single LM."
            "You can set the LM for a program with `program.set_lm(...)`"
        )

        # Our regular input validation starts here
        if self.use_train_as_val:
            assert valset is None, "If use_train_as_val is True, valset must be None."

        logger.info("Preparing the student program...")
        all_predictors_have_lms(student)
        pred_signature_hash_to_ind = {hash(pred.signature): ind for ind, pred in enumerate(student.predictors())}
        num_student_predictors = len(student.predictors())

        logging.info("Preparing the teacher program(s)... We will ensure that the provided programs have the same program structure as the student program.")
        if isinstance(teacher, list) and len(teacher) == 0 or teacher is None:
            teacher = student
        teachers = teacher if isinstance(teacher, list) else [teacher]
        for t in teachers:
            assert_structural_equivalency(student, t)
            all_predictors_have_lms(t)
        
        # Ensure that the teachers list contain the student program
        assert student in teachers, f"Student program {student} is not in the list of teachers {teachers}. Please provide the student program as one of the teachers. Alternatively, you can leave the teacher argument as None, and the student program will be used as the teacher program."
        assert self.num_dspy_examples_per_grpo_step % len(teachers) == 0, (
            f"The GRPO group size (num_dspy_examples_per_grpo_step) {self.num_dspy_examples_per_grpo_step} is not divisible by the number of teachers {len(teachers)}. "
            "This is required to ensure that each teacher gets the same number of examples."
            "Please provide a number of examples that is divisible by the number of teachers."
        )
        num_samples_per_input = self.num_dspy_examples_per_grpo_step // len(teachers)
        
        # We will disable the LM cache for all programs (student and teachers)
        # These will be reverted to their original state at the end of the
        # training
        lm_cache_dict = {}
        disable_lm_cache(program=student, lm_cache_dict=lm_cache_dict)
        for t in teachers:
            disable_lm_cache(program=t, lm_cache_dict=lm_cache_dict)

        # Update train_kwargs
        for pred in student.predictors():
            train_kwargs = self.train_kwargs[pred.lm]
            train_kwargs = {} if train_kwargs is None else train_kwargs
<<<<<<< HEAD
            if self.grpo_group_size is not None:
                assert self.grpo_group_size <= num_generations, f"grpo_group_size {self.grpo_group_size} is greater than the number of generations {num_generations}"
                train_kwargs["num_generations"] = self.grpo_group_size
            else:
                train_kwargs["num_generations"] = num_generations
=======
            train_kwargs["num_generations"] = self.num_rollouts_per_grpo_step
>>>>>>> 78352362
            self.train_kwargs[pred.lm] = train_kwargs

        # We need to have a separate job for each unique LM x the data
        # collection strategy. This properly handles all combinations of
        # multitask and predictor LMs
        logger.info("Preparing the GRPO training job(s)...")
        grpo_training_jobs = {}
        for pred_ind, pred in enumerate(student.predictors()):
            data_key = None if self.multitask else pred_ind
            job_key = (pred.lm, data_key)
            if job_key not in grpo_training_jobs:
                train_kwargs = self.train_kwargs[pred.lm]
                job = pred.lm.reinforce(train_kwargs=train_kwargs)
                grpo_training_jobs[job_key] = job
        
        self.report_validation_metrics(
            student=student,
            trainset=trainset,
            valset=valset,
            logger=logger,
            step_idx=-1,
        )

        logger.info("Starting the GRPO training loop...")
        for train_step_idx in range(self.num_train_steps):
            logger.info(f"GRPO training step {train_step_idx + 1}/{self.num_train_steps}...")

            subsample_training_dataset = self.select_training_sample_and_update_shuffled_trainset(
                original_trainset=trainset,
                train_step_idx=train_step_idx,
            )

            logger.info("Bootstrapping data...")
            trace_data = [[[] for _ in range(len(teachers))] for _ in range(len(subsample_training_dataset))]
            for tind, teacher in enumerate(teachers):
                subsample_training_dataset_repeated = [example for _ in range(num_samples_per_input) for example in subsample_training_dataset]
                round_data = bootstrap_trace_data(
                    program=teacher,
                    dataset=subsample_training_dataset_repeated,
                    metric=self.metric,
                    num_threads=self.num_threads,
                    raise_on_error=False, # TODO(GRPO Team): This should be True, once the dspy format issue is fixed
                    capture_failed_parses=True,
                    failure_score=self.failure_score,
                    format_failure_score=self.format_failure_score,
                )
                for data_dict in round_data:
                    example_ind_in_subsample = data_dict['example_ind'] % len(subsample_training_dataset)
                    data_dict["example_ind"] = example_ind_in_subsample
                    trace_data[example_ind_in_subsample][tind].append(data_dict)

            # The trace_data for examples with FailedPrediction cases will have the signature at index 0, instead of the predictor
            # We need to replace the signature with the predictor

            # At this point, trace_data: List[example_idx -> List[teacher_idx -> [num_samples_per_input * Dict(example, prediction, trace, example_ind, score)]]]
            # Shape of trace is: [dspy_module_invocation_idx -> Tuple[Predictor, PredictorInputs, Prediction]]
            self.validate_trace_data_and_log_issues(
                trace_data=trace_data,
                subsample_training_dataset=subsample_training_dataset,
                num_teachers=len(teachers),
                num_samples_per_input=num_samples_per_input,
                pred_signature_hash_to_ind=pred_signature_hash_to_ind,
            )

            logger.info("Preparing the training data batch from bootstrapped examples for GRPO...")
            # Now, we need to prepare batches of data to be sent for training
            # Shape of train_batch_per_predictor: List[num_student_predictors -> List[ ]]
            train_batch_per_predictor: List[List[GRPOGroup]] = [[] for _ in range(num_student_predictors)]
            for pred_id in range(num_student_predictors):
                for example_ind, example_data in enumerate(trace_data):
                    # Each example_data is a list of teacher_idx -> [num_samples_per_input * Dict(example, prediction, trace, example_ind, score)]
                    # We need to flatten this list and create a batch for each predictor

                    # TODO(Lakshya, Omar, Noah): Discuss what to do with the same module being invoked multiple times within a single dspy.Example
                    predictor_example_invocations: List[List[Tuple]] = []

                    for teacher_data in example_data:
                        for sample in teacher_data:
                            # Each sample is a Dict(example, prediction, trace, example_ind, score)
                            # sample['prediction'] is module_level prediction
                            assert sample["example_ind"] == example_ind, f"Example index {sample['example_ind']} does not match the expected index {example_ind}"

                            trace_instances_for_current_pred = [(*t, sample["score"]) for t in sample["trace"] if hash(t[0].signature) == hash(student.predictors()[pred_id].signature)]
                            
                            predictor_example_invocations.append(trace_instances_for_current_pred)

                    if len(predictor_example_invocations) == 0:
                        logger.warning(f"Skipping example {example_ind} for predictor {pred_id} as it has no invocations. This is likely due to all examples in the training set input, resulting in the model generating output not following the dspy response format.")
                        continue
                    elif len(predictor_example_invocations) != self.num_rollouts_per_grpo_step:
                        logger.warning(f"Number of predictor example invocations {len(predictor_example_invocations)} does not match the expected batch size {self.num_rollouts_per_grpo_step}. This is likely due to all examples in the training set input, resulting in the model generating output not following the dspy response format.")

                    min_len = min([len(predictor_example_invocations[i]) for i in range(len(predictor_example_invocations))])
                    max_len = max([len(predictor_example_invocations[i]) for i in range(len(predictor_example_invocations))])
                    if min_len == 0:
                        logger.warning(f"Skipping example {example_ind} for predictor {pred_id} as it has no invocations.")
                        continue

                    if self.variably_invoked_predictor_grouping_mode == 'truncate':
                        predictor_example_invocations = [invocation[:min_len] for invocation in predictor_example_invocations]
                    elif self.variably_invoked_predictor_grouping_mode == 'fill':
                        if self.variably_invoked_predictor_fill_strategy == 'randint':
                            selector = lambda l: self.rng.choice(l)
                        else:
                            selector = lambda l: l[-1]
                        predictor_example_invocations = [
                            invocation + [selector(invocation) for _ in range(max_len - len(invocation))]
                            for invocation in predictor_example_invocations
                        ]
                    else:
                        assert self.variably_invoked_predictor_grouping_mode == 'ragged', f"Unknown variably invoked predictor grouping mode {self.variably_invoked_predictor_grouping_mode}"
                    max_len = max([len(predictor_example_invocations[i]) for i in range(len(predictor_example_invocations))])

                    example_training_data: List[GRPOGroup] = [[] for _ in range(max_len)]

                    for group_idx in range(max_len):
                        for rollout_idx in range(len(predictor_example_invocations)):
                            trace_instance = predictor_example_invocations[rollout_idx][group_idx]
                            score = trace_instance[3]
                            # for module_invocation_idx, trace_instance in enumerate(trace_instances_for_current_pred):
                            # Each trace is a tuple of (Predictor, PredictorInputs, Prediction)
                            trace_pred_id = pred_signature_hash_to_ind.get(hash(trace_instance[0].signature))
                            assert trace_pred_id == pred_id

                            predictor = trace_instance[0]
                            pred_lm = predictor.lm
                            adapter = self.adapter[pred_lm] or settings.adapter or ChatAdapter()
                            assert isinstance(adapter, ChatAdapter), f"Adapter {adapter} is not a ChatAdapter. GRPO training is not supported for this adapter."
                            # TODO(Lakshya): Currently we exclude demos from the training data
                            # TODO(GRPO Team): Use build_call_data_from_trace (from bootstrap_finetune) instead of
                            # dealing with the message formatting ourselves.
                            inp_messages = adapter.format(
                                signature=trace_instance[0].signature, 
                                inputs=trace_instance[1], 
                                demos=[] # TODO: Add support for demos
                            )

                            if isinstance(trace_instance[2], FailedPrediction):
                                score = trace_instance[2].format_reward or self.format_failure_score
                                example_training_data[group_idx].append({
                                    "messages": inp_messages,
                                    "completion": {
                                        "role": "assistant",
                                        "content": trace_instance[2].completion_text,
                                    },
                                    "reward": float(score),
                                })
                                logger.warning(f"Adding a format failure example to the training data for predictor {pred_id} and example {example_ind}.")
                            else:
                                all_messages = adapter.format_finetune_data(
                                    signature=trace_instance[0].signature,
                                    inputs=trace_instance[1],
                                    outputs=trace_instance[2],
                                    demos=[] # TODO: Add support for demos
                                )['messages']

                                assert all_messages[:-1] == inp_messages, f"Input messages {inp_messages} do not match the expected messages {all_messages[:-1]}"

                                example_training_data[group_idx].append({
                                    "messages": inp_messages,
                                    "completion": {
                                        "role": all_messages[-1]["role"],
                                        "content": all_messages[-1]["content"],
                                    },
                                    "reward": float(score),
                                })
                    
                    train_batch_per_predictor[pred_id].extend(example_training_data)
            
            if len(sum(train_batch_per_predictor, [])) == 0:
                logger.warning("No training data found for this training step. This means that the model did not generate valid formatted responses for any of the examples in the training set. This is a critical error. Please check the model and the training set.")
                continue

            for predictor_train_batch in train_batch_per_predictor:
                for grpo_train_group in predictor_train_batch:
                    if len(grpo_train_group) != self.num_rollouts_per_grpo_step:
                        logger.warning(f"Number of completions {len(grpo_train_group)} does not match the expected number num_rollouts_per_grpo_step={self.num_rollouts_per_grpo_step}")
                        assert len(grpo_train_group) <= self.num_rollouts_per_grpo_step, f"Number of completions {len(grpo_train_group)} is greater than the expected number num_rollouts_per_grpo_step={self.num_rollouts_per_grpo_step}"
                    if len(set(map(repr, grpo_train_group))) < 2:
                        # TODO(GRPO Team): How can we avoid this warning?
                        logger.warning(f"GRPOGroup has no diversity. This could be due to low temperature, or low number of rollouts, or the cache could be enabled inadvertently. The GRPOGroup is {grpo_train_group}.")

            # We now run the GRPO step. Notes:
            # * The job here has a reference to a particular M that's attached
            #   to the student program. We update the .model field of this LM
            #   inside the job, which also updates the LM in the student program
            #   since these point to the same reference (along with any teacher
            #   program that shares the same LM).
            # * TODO(GRPO Team): This is inconsistent with how
            #   BootstrapFinetune works, which creates new LM instances post
            #   training. We should decide whether the LMs should be updated in
            #   place or new LMs should be created, and standardize our approach
            #   for both. If we decide to create new LMs, we should find a way
            #   to update self.adapter and self.train_kwargs accordingly, in
            #   addition to updating any teacher programs that share the same
            #   LM.
            logger.info("Invoking GRPO training step...")
            for (lm, data_key), job in grpo_training_jobs.items():
                train_data: List[GRPOGroup] = sum(train_batch_per_predictor, []) if data_key is None else train_batch_per_predictor[data_key]
                new_train_data: List[GRPOGroup] = []
                for group in train_data:
                    if len(group) != self.num_rollouts_per_grpo_step:
                        # TODO(GRPO Team): This is very undesirable. This occurs only because in some of the generations, the model does not follow the correct dspy format.
                        # The ideal solution is to identify the full response string in that predictor's group, and then assign  a high-negative (user-configurable) reward to that group.

                        # Pad the group to the expected number of generations by repeating the whole group, might require multiple iterations
<<<<<<< HEAD
                        while len(group) < num_generations:
                            group.extend(group[:min(num_generations - len(group), len(group))])
                    assert len(group) == num_generations, f"Number of completions {len(group)} does not match the expected number num_samples_per_input*len(teachers)={num_generations}"
                    
                    if self.grpo_group_size is not None:
                        group = self.select_k_diverse_elements(group, k=self.grpo_group_size)
                        assert len(group) == self.grpo_group_size, f"Number of completions {len(group)} does not match the expected number grpo_group_size={self.grpo_group_size}"

                    new_train_data.append(group)
=======
                        while len(group) < self.num_rollouts_per_grpo_step:
                            group.extend(group[:min(self.num_rollouts_per_grpo_step - len(group), len(group))])
                    assert len(group) == self.num_rollouts_per_grpo_step, f"Number of completions {len(group)} does not match the expected number self.num_rollouts_per_grpo_step={self.num_rollouts_per_grpo_step}"
>>>>>>> 78352362

                job.step(train_data=new_train_data, train_data_format=TrainDataFormat.GRPO_CHAT)

            for (lm, data_key), job in grpo_training_jobs.items():
                if (train_step_idx + 1) % self.train_kwargs[lm]["update_interval"] == 0 and train_step_idx != 0:
                    logger.info(f"Current train step is {train_step_idx + 1}. Updating the model...")
                    job.update_model()

            logger.info(f"GRPO training step {train_step_idx + 1}/{self.num_train_steps} completed.")
            
            self.report_validation_metrics(
                student=student,
                trainset=trainset,
                valset=valset,
                logger=logger,
                step_idx=train_step_idx,
            )

        logger.info("Done with the iterations! Retrieving the final model(s)...")
        for (lm, data_key), job in grpo_training_jobs.items():
            job.terminate()

<<<<<<< HEAD
        # Revert cache states to their initial values. Note that the student
        # program might have the same LM as one of the teachers. We first modify
        # the caches of the student LMs, then those of the teacher LMs. We
        # follow the opposite order when reverting.
        for tind, t in enumerate(teachers):
            for pind, pred in enumerate(t.predictors()):
                pred.lm.cache = initial_caches_teachers[tind][pind]

        for pind, pred in enumerate(student.predictors()):
            pred.lm.cache = initial_caches_student[pind]
        
        if self.model_name_val_scores is not None and len(self.model_name_val_scores) > 0:
            # Find the lm_names with the highest validation score
            best_model_names_tuple = max(self.model_name_val_scores, key=self.model_name_val_scores.get)
            for best_model_name, pred in zip(best_model_names_tuple, student.predictors()):
                pred.lm.model = best_model_name
=======
        # Revert cache states to their initial values
        recover_lm_cache(program=student, lm_cache_dict=lm_cache_dict)
        for t in teachers:
            recover_lm_cache(program=t, lm_cache_dict=lm_cache_dict)
>>>>>>> 78352362

        logger.info("GRPO compiler has finished compiling the student program")
        student._compiled = True
        return student


def disable_lm_cache(program: Program, lm_cache_dict: dict):
    """Disable the LM cache for all predictors in the program."""
    for pred in program.predictors():
        if not pred.lm:
            raise ValueError(f"Cannot disable cache: predictor {pred} does not have an LM set.")
        if pred.lm not in lm_cache_dict:  # Check to avoid overwriting the cache
            lm_cache_dict[pred.lm] = pred.lm.cache
        pred.lm.cache = False


def recover_lm_cache(program: Program, lm_cache_dict: dict):
    """Recover the LM caches for all predictors in the program to their original state."""
    for pred in program.predictors():
        if pred.lm in lm_cache_dict:
            pred.lm.cache = lm_cache_dict[pred.lm]
        else:
            # We do not expect this branch to execute at all since all the LMs
            # are modified in place and no new LMs are created during training.
            # However, we do not complain if this happens since this is a
            # relatively minor feature. We default the LM cache to True.
            pred.lm.cache = True<|MERGE_RESOLUTION|>--- conflicted
+++ resolved
@@ -359,15 +359,13 @@
         for pred in student.predictors():
             train_kwargs = self.train_kwargs[pred.lm]
             train_kwargs = {} if train_kwargs is None else train_kwargs
-<<<<<<< HEAD
+
             if self.grpo_group_size is not None:
-                assert self.grpo_group_size <= num_generations, f"grpo_group_size {self.grpo_group_size} is greater than the number of generations {num_generations}"
+                assert self.grpo_group_size <= self.num_rollouts_per_grpo_step, f"grpo_group_size {self.grpo_group_size} is greater than the number of generations {self.num_rollouts_per_grpo_step}"
                 train_kwargs["num_generations"] = self.grpo_group_size
             else:
-                train_kwargs["num_generations"] = num_generations
-=======
-            train_kwargs["num_generations"] = self.num_rollouts_per_grpo_step
->>>>>>> 78352362
+                train_kwargs["num_generations"] = self.num_rollouts_per_grpo_step
+
             self.train_kwargs[pred.lm] = train_kwargs
 
         # We need to have a separate job for each unique LM x the data
@@ -574,21 +572,16 @@
                         # The ideal solution is to identify the full response string in that predictor's group, and then assign  a high-negative (user-configurable) reward to that group.
 
                         # Pad the group to the expected number of generations by repeating the whole group, might require multiple iterations
-<<<<<<< HEAD
-                        while len(group) < num_generations:
-                            group.extend(group[:min(num_generations - len(group), len(group))])
-                    assert len(group) == num_generations, f"Number of completions {len(group)} does not match the expected number num_samples_per_input*len(teachers)={num_generations}"
+                        while len(group) < self.num_rollouts_per_grpo_step:
+                            group.extend(group[:min(self.num_rollouts_per_grpo_step - len(group), len(group))])
                     
+                    assert len(group) == self.num_rollouts_per_grpo_step, f"Number of completions {len(group)} does not match the expected number self.num_rollouts_per_grpo_step={self.num_rollouts_per_grpo_step}"
+
                     if self.grpo_group_size is not None:
                         group = self.select_k_diverse_elements(group, k=self.grpo_group_size)
                         assert len(group) == self.grpo_group_size, f"Number of completions {len(group)} does not match the expected number grpo_group_size={self.grpo_group_size}"
 
                     new_train_data.append(group)
-=======
-                        while len(group) < self.num_rollouts_per_grpo_step:
-                            group.extend(group[:min(self.num_rollouts_per_grpo_step - len(group), len(group))])
-                    assert len(group) == self.num_rollouts_per_grpo_step, f"Number of completions {len(group)} does not match the expected number self.num_rollouts_per_grpo_step={self.num_rollouts_per_grpo_step}"
->>>>>>> 78352362
 
                 job.step(train_data=new_train_data, train_data_format=TrainDataFormat.GRPO_CHAT)
 
@@ -610,35 +603,21 @@
         logger.info("Done with the iterations! Retrieving the final model(s)...")
         for (lm, data_key), job in grpo_training_jobs.items():
             job.terminate()
-
-<<<<<<< HEAD
-        # Revert cache states to their initial values. Note that the student
-        # program might have the same LM as one of the teachers. We first modify
-        # the caches of the student LMs, then those of the teacher LMs. We
-        # follow the opposite order when reverting.
-        for tind, t in enumerate(teachers):
-            for pind, pred in enumerate(t.predictors()):
-                pred.lm.cache = initial_caches_teachers[tind][pind]
-
-        for pind, pred in enumerate(student.predictors()):
-            pred.lm.cache = initial_caches_student[pind]
-        
+        
+        # Revert cache states to their initial values
+        recover_lm_cache(program=student, lm_cache_dict=lm_cache_dict)
+        for t in teachers:
+            recover_lm_cache(program=t, lm_cache_dict=lm_cache_dict)
+
         if self.model_name_val_scores is not None and len(self.model_name_val_scores) > 0:
             # Find the lm_names with the highest validation score
             best_model_names_tuple = max(self.model_name_val_scores, key=self.model_name_val_scores.get)
             for best_model_name, pred in zip(best_model_names_tuple, student.predictors()):
                 pred.lm.model = best_model_name
-=======
-        # Revert cache states to their initial values
-        recover_lm_cache(program=student, lm_cache_dict=lm_cache_dict)
-        for t in teachers:
-            recover_lm_cache(program=t, lm_cache_dict=lm_cache_dict)
->>>>>>> 78352362
 
         logger.info("GRPO compiler has finished compiling the student program")
         student._compiled = True
         return student
-
 
 def disable_lm_cache(program: Program, lm_cache_dict: dict):
     """Disable the LM cache for all predictors in the program."""
