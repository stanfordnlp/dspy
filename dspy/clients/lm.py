import logging
import os
import re
import threading
import warnings
from typing import Any, Literal, cast

import litellm
from anyio.streams.memory import MemoryObjectSendStream
from asyncer import syncify

import dspy
from dspy.clients.cache import request_cache
from dspy.clients.openai import OpenAIProvider
from dspy.clients.provider import Provider, ReinforceJob, TrainingJob
from dspy.clients.utils_finetune import TrainDataFormat
from dspy.dsp.utils.settings import settings
from dspy.utils.callback import BaseCallback

from .base_lm import BaseLM

logger = logging.getLogger(__name__)


class LM(BaseLM):
    """
    A language model supporting chat or text completion requests for use with DSPy modules.
    """

    def __init__(
        self,
        model: str,
        model_type: Literal["chat", "text", "responses"] = "chat",
        temperature: float = 0.0,
        max_tokens: int = 4000,
        cache: bool = True,
        callbacks: list[BaseCallback] | None = None,
        num_retries: int = 3,
        provider: Provider | None = None,
        finetuning_model: str | None = None,
        launch_kwargs: dict[str, Any] | None = None,
        train_kwargs: dict[str, Any] | None = None,
        use_developer_role: bool = False,
        **kwargs,
    ):
        """
        Create a new language model instance for use with DSPy modules and programs.

        Args:
            model: The model to use. This should be a string of the form ``"llm_provider/llm_name"``
                   supported by LiteLLM. For example, ``"openai/gpt-4o"``.
            model_type: The type of the model, either ``"chat"`` or ``"text"``.
            temperature: The sampling temperature to use when generating responses.
            max_tokens: The maximum number of tokens to generate per response.
            cache: Whether to cache the model responses for reuse to improve performance
                   and reduce costs.
            callbacks: A list of callback functions to run before and after each request.
            num_retries: The number of times to retry a request if it fails transiently due to
                         network error, rate limiting, etc. Requests are retried with exponential
                         backoff.
            provider: The provider to use. If not specified, the provider will be inferred from the model.
            finetuning_model: The model to finetune. In some providers, the models available for finetuning is different
                from the models available for inference.
            rollout_id: Optional integer used to differentiate cache entries for otherwise
                identical requests. Different values bypass DSPy's caches while still caching
                future calls with the same inputs and rollout ID. Note that `rollout_id`
                only affects generation when `temperature` is non-zero. This argument is
                stripped before sending requests to the provider.
        """
        # Remember to update LM.copy() if you modify the constructor!
        self.model = model
        self.model_type = model_type
        self.cache = cache
        self.provider = provider or self.infer_provider()
        self.callbacks = callbacks or []
        self.history = []
        self.num_retries = num_retries
        self.finetuning_model = finetuning_model
        self.launch_kwargs = launch_kwargs or {}
        self.train_kwargs = train_kwargs or {}
<<<<<<< HEAD
        self.use_developer_role = use_developer_role
=======
        self._warned_zero_temp_rollout = False
>>>>>>> 1090f9d4

        # Handle model-specific configuration for different model families
        model_family = model.split("/")[-1].lower() if "/" in model else model.lower()

        # Recognize OpenAI reasoning models (o1, o3, o4, gpt-5 family)
        model_pattern = re.match(r"^(?:o[1345]|gpt-5)(?:-(?:mini|nano))?", model_family)

        if model_pattern:
            if max_tokens < 16000 or temperature != 1.0:
                raise ValueError(
                    "OpenAI's reasoning models require passing temperature=1.0 and max_tokens >= 16000 to "
                    "`dspy.LM(...)`, e.g., dspy.LM('openai/gpt-5', temperature=1.0, max_tokens=16000)"
                )
            self.kwargs = dict(temperature=temperature, max_completion_tokens=max_tokens, **kwargs)
            if self.kwargs.get("rollout_id") is None:
                self.kwargs.pop("rollout_id", None)
        else:
            self.kwargs = dict(temperature=temperature, max_tokens=max_tokens, **kwargs)
            if self.kwargs.get("rollout_id") is None:
                self.kwargs.pop("rollout_id", None)

        self._warn_zero_temp_rollout(self.kwargs.get("temperature"), self.kwargs.get("rollout_id"))

    def _warn_zero_temp_rollout(self, temperature: float | None, rollout_id):
        if (
            not self._warned_zero_temp_rollout
            and rollout_id is not None
            and (temperature is None or temperature == 0)
        ):
            warnings.warn(
                "rollout_id has no effect when temperature=0; set temperature>0 to bypass the cache.",
                stacklevel=3,
            )
            self._warned_zero_temp_rollout = True

    def _get_cached_completion_fn(self, completion_fn, cache):
        ignored_args_for_cache_key = ["api_key", "api_base", "base_url"]
        if cache:
            completion_fn = request_cache(
                cache_arg_name="request",
                ignored_args_for_cache_key=ignored_args_for_cache_key,
            )(completion_fn)

        litellm_cache_args = {"no-cache": True, "no-store": True}

        return completion_fn, litellm_cache_args

    def forward(self, prompt=None, messages=None, **kwargs):
        # Build the request.
        kwargs = dict(kwargs)
        cache = kwargs.pop("cache", self.cache)

        messages = messages or [{"role": "user", "content": prompt}]
        if self.use_developer_role and self.model_type == "responses":
            messages = [
                {**m, "role": "developer"} if m.get("role") == "system" else m
                for m in messages
            ]
        kwargs = {**self.kwargs, **kwargs}
        self._warn_zero_temp_rollout(kwargs.get("temperature"), kwargs.get("rollout_id"))
        if kwargs.get("rollout_id") is None:
            kwargs.pop("rollout_id", None)

        if self.model_type == "chat":
            completion = litellm_completion
        elif self.model_type == "text":
            completion = litellm_text_completion
        elif self.model_type == "responses":
            completion = litellm_responses_completion
        completion, litellm_cache_args = self._get_cached_completion_fn(completion, cache)

        results = completion(
            request=dict(model=self.model, messages=messages, **kwargs),
            num_retries=self.num_retries,
            cache=litellm_cache_args,
        )

        self._check_truncation(results)

        if not getattr(results, "cache_hit", False) and dspy.settings.usage_tracker and hasattr(results, "usage"):
            settings.usage_tracker.add_usage(self.model, dict(results.usage))
        return results

    async def aforward(self, prompt=None, messages=None, **kwargs):
        # Build the request.
        kwargs = dict(kwargs)
        cache = kwargs.pop("cache", self.cache)

        messages = messages or [{"role": "user", "content": prompt}]
        if self.use_developer_role and self.model_type == "responses":
            messages = [
                {**m, "role": "developer"} if m.get("role") == "system" else m
                for m in messages
            ]
        kwargs = {**self.kwargs, **kwargs}
        self._warn_zero_temp_rollout(kwargs.get("temperature"), kwargs.get("rollout_id"))
        if kwargs.get("rollout_id") is None:
            kwargs.pop("rollout_id", None)

        if self.model_type == "chat":
            completion = alitellm_completion
        elif self.model_type == "text":
            completion = alitellm_text_completion
        elif self.model_type == "responses":
            completion = alitellm_responses_completion
        completion, litellm_cache_args = self._get_cached_completion_fn(completion, cache)

        results = await completion(
            request=dict(model=self.model, messages=messages, **kwargs),
            num_retries=self.num_retries,
            cache=litellm_cache_args,
        )

        self._check_truncation(results)

        if not getattr(results, "cache_hit", False) and dspy.settings.usage_tracker and hasattr(results, "usage"):
            settings.usage_tracker.add_usage(self.model, dict(results.usage))
        return results

    def launch(self, launch_kwargs: dict[str, Any] | None = None):
        self.provider.launch(self, launch_kwargs)

    def kill(self, launch_kwargs: dict[str, Any] | None = None):
        self.provider.kill(self, launch_kwargs)

    def finetune(
        self,
        train_data: list[dict[str, Any]],
        train_data_format: TrainDataFormat | None,
        train_kwargs: dict[str, Any] | None = None,
    ) -> TrainingJob:
        from dspy import settings as settings

        if not self.provider.finetunable:
            raise ValueError(
                f"Provider {self.provider} does not support fine-tuning, please specify your provider by explicitly "
                "setting `provider` when creating the `dspy.LM` instance. For example, "
                "`dspy.LM('openai/gpt-4.1-mini-2025-04-14', provider=dspy.OpenAIProvider())`."
            )

        def thread_function_wrapper():
            return self._run_finetune_job(job)

        thread = threading.Thread(target=thread_function_wrapper)
        train_kwargs = train_kwargs or self.train_kwargs
        model_to_finetune = self.finetuning_model or self.model
        job = self.provider.TrainingJob(
            thread=thread,
            model=model_to_finetune,
            train_data=train_data,
            train_data_format=train_data_format,
            train_kwargs=train_kwargs,
        )
        thread.start()

        return job

    def reinforce(self, train_kwargs) -> ReinforceJob:
        # TODO(GRPO Team): Should we return an initialized job here?
        from dspy import settings as settings

        err = f"Provider {self.provider} does not implement the reinforcement learning interface."
        assert self.provider.reinforceable, err

        job = self.provider.ReinforceJob(lm=self, train_kwargs=train_kwargs)
        job.initialize()
        return job

    def _run_finetune_job(self, job: TrainingJob):
        # TODO(enhance): We should listen for keyboard interrupts somewhere.
        # Requires TrainingJob.cancel() to be implemented for each provider.
        try:
            model = self.provider.finetune(
                job=job,
                model=job.model,
                train_data=job.train_data,
                train_data_format=job.train_data_format,
                train_kwargs=job.train_kwargs,
            )
            lm = self.copy(model=model)
            job.set_result(lm)
        except Exception as err:
            logger.error(err)
            job.set_result(err)

    def infer_provider(self) -> Provider:
        if OpenAIProvider.is_provider_model(self.model):
            return OpenAIProvider()
        return Provider()

    def dump_state(self):
        state_keys = [
            "model",
            "model_type",
            "cache",
            "num_retries",
            "finetuning_model",
            "launch_kwargs",
            "train_kwargs",
        ]
        return {key: getattr(self, key) for key in state_keys} | self.kwargs

    def _check_truncation(self, results):
        if self.model_type != "responses" and any(c.finish_reason == "length" for c in results["choices"]):
            logger.warning(
                f"LM response was truncated due to exceeding max_tokens={self.kwargs['max_tokens']}. "
                "You can inspect the latest LM interactions with `dspy.inspect_history()`. "
                "To avoid truncation, consider passing a larger max_tokens when setting up dspy.LM. "
                f"You may also consider increasing the temperature (currently {self.kwargs['temperature']}) "
                " if the reason for truncation is repetition."
            )


def _get_stream_completion_fn(
    request: dict[str, Any],
    cache_kwargs: dict[str, Any],
    sync=True,
):
    stream = dspy.settings.send_stream
    caller_predict = dspy.settings.caller_predict

    if stream is None:
        return None

    # The stream is already opened, and will be closed by the caller.
    stream = cast(MemoryObjectSendStream, stream)
    caller_predict_id = id(caller_predict) if caller_predict else None

    if dspy.settings.track_usage:
        request["stream_options"] = {"include_usage": True}

    async def stream_completion(request: dict[str, Any], cache_kwargs: dict[str, Any]):
        response = await litellm.acompletion(
            cache=cache_kwargs,
            stream=True,
            **request,
        )
        chunks = []
        async for chunk in response:
            if caller_predict_id:
                # Add the predict id to the chunk so that the stream listener can identify which predict produces it.
                chunk.predict_id = caller_predict_id
            chunks.append(chunk)
            await stream.send(chunk)
        return litellm.stream_chunk_builder(chunks)

    def sync_stream_completion():
        syncified_stream_completion = syncify(stream_completion)
        return syncified_stream_completion(request, cache_kwargs)

    async def async_stream_completion():
        return await stream_completion(request, cache_kwargs)

    if sync:
        return sync_stream_completion
    else:
        return async_stream_completion


def litellm_completion(request: dict[str, Any], num_retries: int, cache: dict[str, Any] | None = None):
    cache = cache or {"no-cache": True, "no-store": True}
    request = dict(request)
    request.pop("rollout_id", None)
    stream_completion = _get_stream_completion_fn(request, cache, sync=True)
    if stream_completion is None:
        return litellm.completion(
            cache=cache,
            num_retries=num_retries,
            retry_strategy="exponential_backoff_retry",
            **request,
        )

    return stream_completion()


def litellm_text_completion(request: dict[str, Any], num_retries: int, cache: dict[str, Any] | None = None):
    cache = cache or {"no-cache": True, "no-store": True}
    request = dict(request)
    request.pop("rollout_id", None)
    # Extract the provider and model from the model string.
    # TODO: Not all the models are in the format of "provider/model"
    model = request.pop("model").split("/", 1)
    provider, model = model[0] if len(model) > 1 else "openai", model[-1]

    # Use the API key and base from the request, or from the environment.
    api_key = request.pop("api_key", None) or os.getenv(f"{provider}_API_KEY")
    api_base = request.pop("api_base", None) or os.getenv(f"{provider}_API_BASE")

    # Build the prompt from the messages.
    prompt = "\n\n".join([x["content"] for x in request.pop("messages")] + ["BEGIN RESPONSE:"])

    return litellm.text_completion(
        cache=cache,
        model=f"text-completion-openai/{model}",
        api_key=api_key,
        api_base=api_base,
        prompt=prompt,
        num_retries=num_retries,
        retry_strategy="exponential_backoff_retry",
        **request,
    )


async def alitellm_completion(request: dict[str, Any], num_retries: int, cache: dict[str, Any] | None = None):
    cache = cache or {"no-cache": True, "no-store": True}
    request = dict(request)
    request.pop("rollout_id", None)
    stream_completion = _get_stream_completion_fn(request, cache, sync=False)
    if stream_completion is None:
        return await litellm.acompletion(
            cache=cache,
            num_retries=num_retries,
            retry_strategy="exponential_backoff_retry",
            **request,
        )

    return await stream_completion()


async def alitellm_text_completion(request: dict[str, Any], num_retries: int, cache: dict[str, Any] | None = None):
    cache = cache or {"no-cache": True, "no-store": True}
    request = dict(request)
    request.pop("rollout_id", None)
    model = request.pop("model").split("/", 1)
    provider, model = model[0] if len(model) > 1 else "openai", model[-1]

    # Use the API key and base from the request, or from the environment.
    api_key = request.pop("api_key", None) or os.getenv(f"{provider}_API_KEY")
    api_base = request.pop("api_base", None) or os.getenv(f"{provider}_API_BASE")

    # Build the prompt from the messages.
    prompt = "\n\n".join([x["content"] for x in request.pop("messages")] + ["BEGIN RESPONSE:"])

    return await litellm.atext_completion(
        cache=cache,
        model=f"text-completion-openai/{model}",
        api_key=api_key,
        api_base=api_base,
        prompt=prompt,
        num_retries=num_retries,
        retry_strategy="exponential_backoff_retry",
        **request,
    )

def litellm_responses_completion(request: dict[str, Any], num_retries: int, cache: dict[str, Any] | None = None):
    cache = cache or {"no-cache": True, "no-store": True}
    request = dict(request)
    request.pop("rollout_id", None)
    request = _convert_chat_request_to_responses_request(request)

    return litellm.responses(
        cache=cache,
        num_retries=num_retries,
        retry_strategy="exponential_backoff_retry",
        **request,
    )


async def alitellm_responses_completion(request: dict[str, Any], num_retries: int, cache: dict[str, Any] | None = None):
    cache = cache or {"no-cache": True, "no-store": True}
    request = dict(request)
    request.pop("rollout_id", None)
    request = _convert_chat_request_to_responses_request(request)

    return await litellm.aresponses(
        cache=cache,
        num_retries=num_retries,
        retry_strategy="exponential_backoff_retry",
        **request,
    )

def _convert_chat_request_to_responses_request(request: dict[str, Any]):
    request = dict(request)
    if "messages" in request:
        content_blocks = []
        for msg in request.pop("messages"):
            c = msg.get("content")
            if isinstance(c, str):
                content_blocks.append({"type": "input_text", "text": c})
            elif isinstance(c, list):
                content_blocks.extend(c)
        request["input"] = [{"role": msg.get("role", "user"), "content": content_blocks}]
    return request<|MERGE_RESOLUTION|>--- conflicted
+++ resolved
@@ -78,11 +78,8 @@
         self.finetuning_model = finetuning_model
         self.launch_kwargs = launch_kwargs or {}
         self.train_kwargs = train_kwargs or {}
-<<<<<<< HEAD
         self.use_developer_role = use_developer_role
-=======
         self._warned_zero_temp_rollout = False
->>>>>>> 1090f9d4
 
         # Handle model-specific configuration for different model families
         model_family = model.split("/")[-1].lower() if "/" in model else model.lower()
