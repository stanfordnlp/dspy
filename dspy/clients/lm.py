import os
import ujson
import functools
<<<<<<< HEAD
from .base_lm import BaseLM
=======
from pathlib import Path
>>>>>>> 9c220e12

try:
    import warnings
    with warnings.catch_warnings():
        warnings.filterwarnings("ignore", category=UserWarning)
        import litellm

    from litellm.caching import Cache
    disk_cache_dir = os.environ.get('DSPY_CACHEDIR') or os.path.join(Path.home(), '.dspy_cache')
    litellm.cache = Cache(disk_cache_dir=disk_cache_dir, type="disk")

except ImportError:
    class LitellmPlaceholder:
        def __getattr__(self, _): raise ImportError("The LiteLLM package is not installed. Run `pip install litellm`.")

    litellm = LitellmPlaceholder()

<<<<<<< HEAD
class LM(BaseLM):
=======
class LM:
    def __init__(self, model, model_type='chat', temperature=0.0, max_tokens=1000, cache=True, **kwargs):
        self.model = model
        self.model_type = model_type
        self.cache = cache
        self.kwargs = dict(temperature=temperature, max_tokens=max_tokens, **kwargs)
        self.history = []
    
>>>>>>> 9c220e12
    def __call__(self, prompt=None, messages=None, **kwargs):
        # Build the request.
        cache = kwargs.pop("cache", self.cache)
        messages = messages or [{"role": "user", "content": prompt}]
        kwargs = {**self.kwargs, **kwargs}

        # Make the request and handle LRU & disk caching.
        if self.model_type == "chat": completion = cached_litellm_completion if cache else litellm_completion
        else: completion = cached_litellm_text_completion if cache else litellm_text_completion

        response = completion(ujson.dumps(dict(model=self.model, messages=messages, **kwargs)))
        outputs = [c.message.content if hasattr(c, "message") else c["text"] for c in response["choices"]]

        # Logging, with removed api key & where `cost` is None on cache hit.
        kwargs = {k: v for k, v in kwargs.items() if not k.startswith("api_")}
        entry = dict(prompt=prompt, messages=messages, kwargs=kwargs, response=response)
        entry = dict(**entry, outputs=outputs, usage=dict(response["usage"]))
        entry = dict(**entry, cost=response.get("_hidden_params", {}).get("response_cost"))
        self.history.append(entry)

        return outputs


@functools.lru_cache(maxsize=None)
def cached_litellm_completion(request):
    return litellm_completion(request, cache={"no-cache": False, "no-store": False})

def litellm_completion(request, cache={"no-cache": True, "no-store": True}):
    kwargs = ujson.loads(request)
    return litellm.completion(cache=cache, **kwargs)

@functools.lru_cache(maxsize=None)
def cached_litellm_text_completion(request):
    return litellm_text_completion(request, cache={"no-cache": False, "no-store": False})

def litellm_text_completion(request, cache={"no-cache": True, "no-store": True}):
    kwargs = ujson.loads(request)

    # Extract the provider and model from the model string.
    model = kwargs.pop("model").split("/", 1)
    provider, model = model[0] if len(model) > 1 else "openai", model[-1]

    # Use the API key and base from the kwargs, or from the environment.
    api_key = kwargs.pop("api_key", None) or os.getenv(f"{provider}_API_KEY")
    api_base = kwargs.pop("api_base", None) or os.getenv(f"{provider}_API_BASE")

    # Build the prompt from the messages.
    prompt = '\n\n'.join([x['content'] for x in kwargs.pop("messages")] + ['BEGIN RESPONSE:'])

    return litellm.text_completion(cache=cache, model=f'text-completion-openai/{model}', api_key=api_key,
<<<<<<< HEAD
                                   api_base=api_base, prompt=prompt, **kwargs)
=======
                                   api_base=api_base, prompt=prompt, **kwargs)


def _green(text: str, end: str = "\n"):
    return "\x1b[32m" + str(text).lstrip() + "\x1b[0m" + end

def _red(text: str, end: str = "\n"):
    return "\x1b[31m" + str(text) + "\x1b[0m" + end

def _inspect_history(lm, n: int = 1):
    """Prints the last n prompts and their completions."""

    for item in lm.history[-n:]:
        messages = item["messages"] or [{"role": "user", "content": item['prompt']}]
        outputs = item["outputs"]

        print("\n\n\n")
        for msg in messages:
            print(_red(f"{msg['role'].capitalize()} message:"))
            print(msg['content'].strip())
            print("\n")

        print(_red("Response:"))
        print(_green(outputs[0].strip()))

        if len(outputs) > 1:
            choices_text = f" \t (and {len(outputs)-1} other completions)"
            print(_red(choices_text, end=""))
        
    print("\n\n\n")
>>>>>>> 9c220e12
<|MERGE_RESOLUTION|>--- conflicted
+++ resolved
@@ -1,11 +1,8 @@
 import os
 import ujson
 import functools
-<<<<<<< HEAD
 from .base_lm import BaseLM
-=======
 from pathlib import Path
->>>>>>> 9c220e12
 
 try:
     import warnings
@@ -23,18 +20,7 @@
 
     litellm = LitellmPlaceholder()
 
-<<<<<<< HEAD
 class LM(BaseLM):
-=======
-class LM:
-    def __init__(self, model, model_type='chat', temperature=0.0, max_tokens=1000, cache=True, **kwargs):
-        self.model = model
-        self.model_type = model_type
-        self.cache = cache
-        self.kwargs = dict(temperature=temperature, max_tokens=max_tokens, **kwargs)
-        self.history = []
-    
->>>>>>> 9c220e12
     def __call__(self, prompt=None, messages=None, **kwargs):
         # Build the request.
         cache = kwargs.pop("cache", self.cache)
@@ -85,37 +71,4 @@
     prompt = '\n\n'.join([x['content'] for x in kwargs.pop("messages")] + ['BEGIN RESPONSE:'])
 
     return litellm.text_completion(cache=cache, model=f'text-completion-openai/{model}', api_key=api_key,
-<<<<<<< HEAD
-                                   api_base=api_base, prompt=prompt, **kwargs)
-=======
-                                   api_base=api_base, prompt=prompt, **kwargs)
-
-
-def _green(text: str, end: str = "\n"):
-    return "\x1b[32m" + str(text).lstrip() + "\x1b[0m" + end
-
-def _red(text: str, end: str = "\n"):
-    return "\x1b[31m" + str(text) + "\x1b[0m" + end
-
-def _inspect_history(lm, n: int = 1):
-    """Prints the last n prompts and their completions."""
-
-    for item in lm.history[-n:]:
-        messages = item["messages"] or [{"role": "user", "content": item['prompt']}]
-        outputs = item["outputs"]
-
-        print("\n\n\n")
-        for msg in messages:
-            print(_red(f"{msg['role'].capitalize()} message:"))
-            print(msg['content'].strip())
-            print("\n")
-
-        print(_red("Response:"))
-        print(_green(outputs[0].strip()))
-
-        if len(outputs) > 1:
-            choices_text = f" \t (and {len(outputs)-1} other completions)"
-            print(_red(choices_text, end=""))
-        
-    print("\n\n\n")
->>>>>>> 9c220e12
+                                   api_base=api_base, prompt=prompt, **kwargs)