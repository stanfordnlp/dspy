--- conflicted
+++ resolved
@@ -88,12 +88,6 @@
         GLOBAL_HISTORY.append(entry)
         
         return outputs
-<<<<<<< HEAD
-=======
-    
-    def inspect_history(self, n: int = 1):
-        _inspect_history(self.history, n)
->>>>>>> 803dff03
 
     def launch(self):
         """Send a request to the provider to launch the model, if needed."""
@@ -195,42 +189,4 @@
         api_base=api_base,
         prompt=prompt,
         **kwargs,
-<<<<<<< HEAD
-    )
-=======
-    )
-
-
-def _green(text: str, end: str = "\n"):
-    return "\x1b[32m" + str(text).lstrip() + "\x1b[0m" + end
-
-
-def _red(text: str, end: str = "\n"):
-    return "\x1b[31m" + str(text) + "\x1b[0m" + end
-
-
-def _inspect_history(history, n: int = 1):
-    """Prints the last n prompts and their completions."""
-
-    for item in history[-n:]:
-        messages = item["messages"] or [{"role": "user", "content": item["prompt"]}]
-        outputs = item["outputs"]
-        timestamp = item.get("timestamp", "Unknown time")
-
-        print("\n\n\n")
-        print("\x1b[34m" + f"[{timestamp}]" + "\x1b[0m" + "\n")
-
-        for msg in messages:
-            print(_red(f"{msg['role'].capitalize()} message:"))
-            print(msg["content"].strip())
-            print("\n")
-
-        print(_red("Response:"))
-        print(_green(outputs[0].strip()))
-
-        if len(outputs) > 1:
-            choices_text = f" \t (and {len(outputs)-1} other completions)"
-            print(_red(choices_text, end=""))
-
-    print("\n\n\n")
->>>>>>> 803dff03
+    )