--- conflicted
+++ resolved
@@ -1,5 +1,4 @@
 import functools
-from .base_lm import BaseLM
 import logging
 import os
 import uuid
@@ -7,19 +6,15 @@
 from datetime import datetime
 from typing import Any, Dict, List, Literal, Optional
 
-import litellm
 import ujson
-<<<<<<< HEAD
 from litellm import Router
-from litellm.caching import Cache
 from litellm.router import RetryPolicy
-=======
->>>>>>> 2a788e84
 
 from dspy.clients.finetune import FinetuneJob, TrainingMethod
 from dspy.clients.lm_finetune_utils import execute_finetune_job, get_provider_finetune_job_class
 from dspy.utils.callback import BaseCallback, with_callbacks
 
+from .base_lm import BaseLM
 
 logger = logging.getLogger(__name__)
 
