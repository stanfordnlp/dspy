import logging
import os
import re
import threading
import warnings
from typing import Any, Literal, cast

import litellm
from anyio.streams.memory import MemoryObjectSendStream
from asyncer import syncify

import dspy
from dspy.clients.cache import request_cache
from dspy.clients.openai import OpenAIProvider
from dspy.clients.provider import Provider, ReinforceJob, TrainingJob
from dspy.clients.utils_finetune import TrainDataFormat
from dspy.dsp.utils.settings import settings
from dspy.utils.callback import BaseCallback

from .base_lm import BaseLM

logger = logging.getLogger(__name__)


class LM(BaseLM):
    """
    A language model supporting chat or text completion requests for use with DSPy modules.
    """

    def __init__(
        self,
        model: str,
        model_type: Literal["chat", "text", "responses"] = "chat",
        temperature: float | None = None,
        max_tokens: int | None = None,
        cache: bool = True,
        callbacks: list[BaseCallback] | None = None,
        num_retries: int = 3,
        provider: Provider | None = None,
        finetuning_model: str | None = None,
        launch_kwargs: dict[str, Any] | None = None,
        train_kwargs: dict[str, Any] | None = None,
        use_developer_role: bool = False,
        **kwargs,
    ):
        """
        Create a new language model instance for use with DSPy modules and programs.

        Args:
            model: The model to use. This should be a string of the form ``"llm_provider/llm_name"``
                   supported by LiteLLM. For example, ``"openai/gpt-4o"``.
            model_type: The type of the model, either ``"chat"`` or ``"text"``.
            temperature: The sampling temperature to use when generating responses.
            max_tokens: The maximum number of tokens to generate per response.
            cache: Whether to cache the model responses for reuse to improve performance
                   and reduce costs.
            callbacks: A list of callback functions to run before and after each request.
            num_retries: The number of times to retry a request if it fails transiently due to
                         network error, rate limiting, etc. Requests are retried with exponential
                         backoff.
            provider: The provider to use. If not specified, the provider will be inferred from the model.
            finetuning_model: The model to finetune. In some providers, the models available for finetuning is different
                from the models available for inference.
            rollout_id: Optional integer used to differentiate cache entries for otherwise
                identical requests. Different values bypass DSPy's caches while still caching
                future calls with the same inputs and rollout ID. Note that `rollout_id`
                only affects generation when `temperature` is non-zero. This argument is
                stripped before sending requests to the provider.
        """
        # Remember to update LM.copy() if you modify the constructor!
        self.model = model
        self.model_type = model_type
        self.cache = cache
        self.provider = provider or self.infer_provider()
        self.callbacks = callbacks or []
        self.history = []
        self.num_retries = num_retries
        self.finetuning_model = finetuning_model
        self.launch_kwargs = launch_kwargs or {}
        self.train_kwargs = train_kwargs or {}
        self.use_developer_role = use_developer_role
        self._warned_zero_temp_rollout = False

        # Handle model-specific configuration for different model families
        model_family = model.split("/")[-1].lower() if "/" in model else model.lower()

        # Recognize OpenAI reasoning models (o1, o3, o4, gpt-5 family)
        # Exclude non-reasoning variants like gpt-5-chat this is in azure ai foundry
        # Allow date suffixes like -2023-01-01 after model name or mini/nano/pro
        # For gpt-5, use negative lookahead to exclude -chat and allow other suffixes
        model_pattern = re.match(
            r"^(?:o[1345](?:-(?:mini|nano|pro))?(?:-\d{4}-\d{2}-\d{2})?|gpt-5(?!-chat)(?:-.*)?)$",
            model_family,
        )

        if model_pattern:
            if (temperature and temperature != 1.0) or (max_tokens and max_tokens < 16000):
                raise ValueError(
                    "OpenAI's reasoning models require passing temperature=1.0 or None and max_tokens >= 16000 or None to "
                    "`dspy.LM(...)`, e.g., dspy.LM('openai/gpt-5', temperature=1.0, max_tokens=16000)"
                )
            self.kwargs = dict(temperature=temperature, max_completion_tokens=max_tokens, **kwargs)
            if self.kwargs.get("rollout_id") is None:
                self.kwargs.pop("rollout_id", None)
        else:
            self.kwargs = dict(temperature=temperature, max_tokens=max_tokens, **kwargs)
            if self.kwargs.get("rollout_id") is None:
                self.kwargs.pop("rollout_id", None)

        self._warn_zero_temp_rollout(self.kwargs.get("temperature"), self.kwargs.get("rollout_id"))

    def _warn_zero_temp_rollout(self, temperature: float | None, rollout_id):
        if not self._warned_zero_temp_rollout and rollout_id is not None and (temperature is None or temperature == 0):
            warnings.warn(
                "rollout_id has no effect when temperature=0; set temperature>0 to bypass the cache.",
                stacklevel=3,
            )
            self._warned_zero_temp_rollout = True

    def _get_cached_completion_fn(self, completion_fn, cache):
        ignored_args_for_cache_key = ["api_key", "api_base", "base_url"]
        if cache:
            completion_fn = request_cache(
                cache_arg_name="request",
                ignored_args_for_cache_key=ignored_args_for_cache_key,
            )(completion_fn)

        litellm_cache_args = {"no-cache": True, "no-store": True}

        return completion_fn, litellm_cache_args

    def forward(
        self,
        prompt: str | None = None,
        messages: list[dict[str, Any]] | None = None,
        **kwargs
    ):
        # Build the request.
        kwargs = dict(kwargs)
        cache = kwargs.pop("cache", self.cache)

        messages = messages or [{"role": "user", "content": prompt}]
        if self.use_developer_role and self.model_type == "responses":
            messages = [{**m, "role": "developer"} if m.get("role") == "system" else m for m in messages]
        kwargs = {**self.kwargs, **kwargs}
        self._warn_zero_temp_rollout(kwargs.get("temperature"), kwargs.get("rollout_id"))
        if kwargs.get("rollout_id") is None:
            kwargs.pop("rollout_id", None)

        if self.model_type == "chat":
            completion = litellm_completion
        elif self.model_type == "text":
            completion = litellm_text_completion
        elif self.model_type == "responses":
            completion = litellm_responses_completion
        completion, litellm_cache_args = self._get_cached_completion_fn(completion, cache)

        results = completion(
            request=dict(model=self.model, messages=messages, **kwargs),
            num_retries=self.num_retries,
            cache=litellm_cache_args,
        )

        self._check_truncation(results)

        if not getattr(results, "cache_hit", False) and dspy.settings.usage_tracker and hasattr(results, "usage"):
            settings.usage_tracker.add_usage(self.model, dict(results.usage))
        return results

    async def aforward(
        self,
        prompt: str | None = None,
        messages: list[dict[str, Any]] | None = None,
        **kwargs,
    ):
        # Build the request.
        kwargs = dict(kwargs)
        cache = kwargs.pop("cache", self.cache)

        messages = messages or [{"role": "user", "content": prompt}]
        if self.use_developer_role and self.model_type == "responses":
            messages = [{**m, "role": "developer"} if m.get("role") == "system" else m for m in messages]
        kwargs = {**self.kwargs, **kwargs}
        self._warn_zero_temp_rollout(kwargs.get("temperature"), kwargs.get("rollout_id"))
        if kwargs.get("rollout_id") is None:
            kwargs.pop("rollout_id", None)

        if self.model_type == "chat":
            completion = alitellm_completion
        elif self.model_type == "text":
            completion = alitellm_text_completion
        elif self.model_type == "responses":
            completion = alitellm_responses_completion
        completion, litellm_cache_args = self._get_cached_completion_fn(completion, cache)

        results = await completion(
            request=dict(model=self.model, messages=messages, **kwargs),
            num_retries=self.num_retries,
            cache=litellm_cache_args,
        )

        self._check_truncation(results)

        if not getattr(results, "cache_hit", False) and dspy.settings.usage_tracker and hasattr(results, "usage"):
            settings.usage_tracker.add_usage(self.model, dict(results.usage))
        return results

    def launch(self, launch_kwargs: dict[str, Any] | None = None):
        self.provider.launch(self, launch_kwargs)

    def kill(self, launch_kwargs: dict[str, Any] | None = None):
        self.provider.kill(self, launch_kwargs)

    def finetune(
        self,
        train_data: list[dict[str, Any]],
        train_data_format: TrainDataFormat | None,
        train_kwargs: dict[str, Any] | None = None,
    ) -> TrainingJob:
        from dspy import settings as settings

        if not self.provider.finetunable:
            raise ValueError(
                f"Provider {self.provider} does not support fine-tuning, please specify your provider by explicitly "
                "setting `provider` when creating the `dspy.LM` instance. For example, "
                "`dspy.LM('openai/gpt-4.1-mini-2025-04-14', provider=dspy.OpenAIProvider())`."
            )

        def thread_function_wrapper():
            return self._run_finetune_job(job)

        thread = threading.Thread(target=thread_function_wrapper)
        train_kwargs = train_kwargs or self.train_kwargs
        model_to_finetune = self.finetuning_model or self.model
        job = self.provider.TrainingJob(
            thread=thread,
            model=model_to_finetune,
            train_data=train_data,
            train_data_format=train_data_format,
            train_kwargs=train_kwargs,
        )
        thread.start()

        return job

    def reinforce(self, train_kwargs) -> ReinforceJob:
        # TODO(GRPO Team): Should we return an initialized job here?
        from dspy import settings as settings

        err = f"Provider {self.provider} does not implement the reinforcement learning interface."
        assert self.provider.reinforceable, err

        job = self.provider.ReinforceJob(lm=self, train_kwargs=train_kwargs)
        job.initialize()
        return job

    def _run_finetune_job(self, job: TrainingJob):
        # TODO(enhance): We should listen for keyboard interrupts somewhere.
        # Requires TrainingJob.cancel() to be implemented for each provider.
        try:
            model = self.provider.finetune(
                job=job,
                model=job.model,
                train_data=job.train_data,
                train_data_format=job.train_data_format,
                train_kwargs=job.train_kwargs,
            )
            lm = self.copy(model=model)
            job.set_result(lm)
        except Exception as err:
            logger.error(err)
            job.set_result(err)

    def infer_provider(self) -> Provider:
        if OpenAIProvider.is_provider_model(self.model):
            return OpenAIProvider()
        return Provider()

    def dump_state(self):
        state_keys = [
            "model",
            "model_type",
            "cache",
            "num_retries",
            "finetuning_model",
            "launch_kwargs",
            "train_kwargs",
        ]
        # Exclude api_key from kwargs to prevent API keys from being saved in plain text
        filtered_kwargs = {k: v for k, v in self.kwargs.items() if k != "api_key"}
        return {key: getattr(self, key) for key in state_keys} | filtered_kwargs

    def _check_truncation(self, results):
        if self.model_type != "responses" and any(c.finish_reason == "length" for c in results["choices"]):
            logger.warning(
                f"LM response was truncated due to exceeding max_tokens={self.kwargs['max_tokens']}. "
                "You can inspect the latest LM interactions with `dspy.inspect_history()`. "
                "To avoid truncation, consider passing a larger max_tokens when setting up dspy.LM. "
                f"You may also consider increasing the temperature (currently {self.kwargs['temperature']}) "
                " if the reason for truncation is repetition."
            )


def _get_stream_completion_fn(
    request: dict[str, Any],
    cache_kwargs: dict[str, Any],
    sync=True,
):
    stream = dspy.settings.send_stream
    caller_predict = dspy.settings.caller_predict

    if stream is None:
        return None

    # The stream is already opened, and will be closed by the caller.
    stream = cast(MemoryObjectSendStream, stream)
    caller_predict_id = id(caller_predict) if caller_predict else None

    if dspy.settings.track_usage:
        request["stream_options"] = {"include_usage": True}

    async def stream_completion(request: dict[str, Any], cache_kwargs: dict[str, Any]):
        headers = request.pop("headers", None)
        response = await litellm.acompletion(
            cache=cache_kwargs,
            stream=True,
            headers=_get_headers(headers),
            **request,
        )
        chunks = []
        async for chunk in response:
            if caller_predict_id:
                # Add the predict id to the chunk so that the stream listener can identify which predict produces it.
                chunk.predict_id = caller_predict_id
            chunks.append(chunk)
            await stream.send(chunk)
        return litellm.stream_chunk_builder(chunks)

    def sync_stream_completion():
        syncified_stream_completion = syncify(stream_completion)
        return syncified_stream_completion(request, cache_kwargs)

    async def async_stream_completion():
        return await stream_completion(request, cache_kwargs)

    if sync:
        return sync_stream_completion
    else:
        return async_stream_completion


def litellm_completion(request: dict[str, Any], num_retries: int, cache: dict[str, Any] | None = None):
    cache = cache or {"no-cache": True, "no-store": True}
    request = dict(request)
    request.pop("rollout_id", None)
    headers = request.pop("headers", None)
    stream_completion = _get_stream_completion_fn(request, cache, sync=True)
    if stream_completion is None:
        return litellm.completion(
            cache=cache,
            num_retries=num_retries,
            retry_strategy="exponential_backoff_retry",
            headers=_get_headers(headers),
            **request,
        )

    return stream_completion()


def litellm_text_completion(request: dict[str, Any], num_retries: int, cache: dict[str, Any] | None = None):
    cache = cache or {"no-cache": True, "no-store": True}
    request = dict(request)
    request.pop("rollout_id", None)
    headers = request.pop("headers", None)
    # Extract the provider and model from the model string.
    # TODO: Not all the models are in the format of "provider/model"
    model = request.pop("model").split("/", 1)
    provider, model = model[0] if len(model) > 1 else "openai", model[-1]

    # Use the API key and base from the request, or from the environment.
    api_key = request.pop("api_key", None) or os.getenv(f"{provider}_API_KEY")
    api_base = request.pop("api_base", None) or os.getenv(f"{provider}_API_BASE")

    # Build the prompt from the messages.
    prompt = "\n\n".join([x["content"] for x in request.pop("messages")] + ["BEGIN RESPONSE:"])

    return litellm.text_completion(
        cache=cache,
        model=f"text-completion-openai/{model}",
        api_key=api_key,
        api_base=api_base,
        prompt=prompt,
        num_retries=num_retries,
        retry_strategy="exponential_backoff_retry",
        headers=_get_headers(headers),
        **request,
    )


async def alitellm_completion(request: dict[str, Any], num_retries: int, cache: dict[str, Any] | None = None):
    cache = cache or {"no-cache": True, "no-store": True}
    request = dict(request)
    request.pop("rollout_id", None)
    headers = request.pop("headers", None)
    stream_completion = _get_stream_completion_fn(request, cache, sync=False)
    if stream_completion is None:
        return await litellm.acompletion(
            cache=cache,
            num_retries=num_retries,
            retry_strategy="exponential_backoff_retry",
            headers=_get_headers(headers),
            **request,
        )

    return await stream_completion()


async def alitellm_text_completion(request: dict[str, Any], num_retries: int, cache: dict[str, Any] | None = None):
    cache = cache or {"no-cache": True, "no-store": True}
    request = dict(request)
    request.pop("rollout_id", None)
    model = request.pop("model").split("/", 1)
    headers = request.pop("headers", None)
    provider, model = model[0] if len(model) > 1 else "openai", model[-1]

    # Use the API key and base from the request, or from the environment.
    api_key = request.pop("api_key", None) or os.getenv(f"{provider}_API_KEY")
    api_base = request.pop("api_base", None) or os.getenv(f"{provider}_API_BASE")

    # Build the prompt from the messages.
    prompt = "\n\n".join([x["content"] for x in request.pop("messages")] + ["BEGIN RESPONSE:"])

    return await litellm.atext_completion(
        cache=cache,
        model=f"text-completion-openai/{model}",
        api_key=api_key,
        api_base=api_base,
        prompt=prompt,
        num_retries=num_retries,
        retry_strategy="exponential_backoff_retry",
        headers=_get_headers(headers),
        **request,
    )


def litellm_responses_completion(request: dict[str, Any], num_retries: int, cache: dict[str, Any] | None = None):
    cache = cache or {"no-cache": True, "no-store": True}
    request = dict(request)
    request.pop("rollout_id", None)
    headers = request.pop("headers", None)
    request = _convert_chat_request_to_responses_request(request)

    return litellm.responses(
        cache=cache,
        num_retries=num_retries,
        retry_strategy="exponential_backoff_retry",
        headers=_get_headers(headers),
        **request,
    )


async def alitellm_responses_completion(request: dict[str, Any], num_retries: int, cache: dict[str, Any] | None = None):
    cache = cache or {"no-cache": True, "no-store": True}
    request = dict(request)
    request.pop("rollout_id", None)
    headers = request.pop("headers", None)
    request = _convert_chat_request_to_responses_request(request)

    return await litellm.aresponses(
        cache=cache,
        num_retries=num_retries,
        retry_strategy="exponential_backoff_retry",
        headers=_get_headers(headers),
        **request,
    )


def _convert_chat_request_to_responses_request(request: dict[str, Any]):
    """
    Convert a chat request to a responses request
    See https://platform.openai.com/docs/api-reference/responses/create for the responses API specification.
    Also see https://platform.openai.com/docs/api-reference/chat/create for the chat API specification.
    """
    request = dict(request)
    if "messages" in request:
        content_blocks = []
        for msg in request.pop("messages"):
            c = msg.get("content")
            if isinstance(c, str):
                content_blocks.append({"type": "input_text", "text": c})
            elif isinstance(c, list):
                # Convert each content item from Chat API format to Responses API format
                for item in c:
                    content_blocks.append(_convert_content_item_to_responses_format(item))
        request["input"] = [{"role": msg.get("role", "user"), "content": content_blocks}]
<<<<<<< HEAD
    # Convert reasoning_effort to reasoning format supported by the Responses API
=======
    # Convert `reasoning_effort` to reasoning format supported by the Responses API
>>>>>>> ed01c88a
    if "reasoning_effort" in request:
        effort = request.pop("reasoning_effort")
        request["reasoning"] = {"effort": effort, "summary": "auto"}

    # Convert `response_format` to `text.format` for Responses API
    if "response_format" in request:
        response_format = request.pop("response_format")
        text = request.pop("text", {})
        request["text"] = {**text, "format": response_format}

    return request


<<<<<<< HEAD
=======
def _convert_content_item_to_responses_format(item: dict[str, Any]) -> dict[str, Any]:
    """
    Convert a content item from Chat API format to Responses API format.

    For images, converts from:
        {"type": "image_url", "image_url": {"url": "..."}}
    To:
        {"type": "input_image", "image_url": "..."}

    For text, converts from:
        {"type": "text", "text": "..."}
    To:
        {"type": "input_text", "text": "..."}

    For other types, passes through as-is.
    """
    if item.get("type") == "image_url":
        image_url = item.get("image_url", {}).get("url", "")
        return {
            "type": "input_image",
            "image_url": image_url,
        }
    elif item.get("type") == "text":
        return {
            "type": "input_text",
            "text": item.get("text", ""),
        }
    elif item.get("type") == "file":
        file = item.get("file", {})
        return {
            "type": "input_file",
            "file_data": file.get("file_data"),
            "filename": file.get("filename"),
            "file_id": file.get("file_id"),
        }

    # For other items, return as-is
    return item


>>>>>>> ed01c88a
def _get_headers(headers: dict[str, Any] | None = None):
    headers = headers or {}
    return {
        "User-Agent": f"DSPy/{dspy.__version__}",
        **headers,
    }<|MERGE_RESOLUTION|>--- conflicted
+++ resolved
@@ -493,11 +493,7 @@
                 for item in c:
                     content_blocks.append(_convert_content_item_to_responses_format(item))
         request["input"] = [{"role": msg.get("role", "user"), "content": content_blocks}]
-<<<<<<< HEAD
-    # Convert reasoning_effort to reasoning format supported by the Responses API
-=======
     # Convert `reasoning_effort` to reasoning format supported by the Responses API
->>>>>>> ed01c88a
     if "reasoning_effort" in request:
         effort = request.pop("reasoning_effort")
         request["reasoning"] = {"effort": effort, "summary": "auto"}
@@ -511,8 +507,6 @@
     return request
 
 
-<<<<<<< HEAD
-=======
 def _convert_content_item_to_responses_format(item: dict[str, Any]) -> dict[str, Any]:
     """
     Convert a content item from Chat API format to Responses API format.
@@ -553,7 +547,6 @@
     return item
 
 
->>>>>>> ed01c88a
 def _get_headers(headers: dict[str, Any] | None = None):
     headers = headers or {}
     return {
