--- conflicted
+++ resolved
@@ -1,11 +1,8 @@
 from concurrent.futures import ThreadPoolExecutor
 from datetime import datetime
 import functools
-<<<<<<< HEAD
 from .base_lm import BaseLM
-=======
 import os
->>>>>>> 9902a0c3
 from pathlib import Path
 from typing import Any, Dict, List, Optional
 import ujson
@@ -30,11 +27,7 @@
     os.environ["LITELLM_LOCAL_MODEL_COST_MAP"] = "True"
 
 
-<<<<<<< HEAD
 class LM(BaseLM):
-    def __init__(self, model, model_type='chat', temperature=0.0, max_tokens=1000, cache=True, **kwargs):
-=======
-class LM:
     def __init__(
             self, 
             model,
@@ -46,7 +39,6 @@
             **kwargs
         ):
         # Remember to update LM.copy() if you modify the constructor!
->>>>>>> 9902a0c3
         self.model = model
         self.model_type = model_type
         self.cache = cache
@@ -185,10 +177,6 @@
     # Build the prompt from the messages.
     prompt = "\n\n".join([x["content"] for x in kwargs.pop("messages")] + ["BEGIN RESPONSE:"])
 
-<<<<<<< HEAD
-    return litellm.text_completion(cache=cache, model=f'text-completion-openai/{model}', api_key=api_key,
-                                   api_base=api_base, prompt=prompt, **kwargs)
-=======
     return litellm.text_completion(
         cache=cache,
         model=f"text-completion-openai/{model}",
@@ -196,39 +184,4 @@
         api_base=api_base,
         prompt=prompt,
         **kwargs,
-    )
-
-
-def _green(text: str, end: str = "\n"):
-    return "\x1b[32m" + str(text).lstrip() + "\x1b[0m" + end
-
-
-def _red(text: str, end: str = "\n"):
-    return "\x1b[31m" + str(text) + "\x1b[0m" + end
-
-
-def _inspect_history(lm, n: int = 1):
-    """Prints the last n prompts and their completions."""
-
-    for item in lm.history[-n:]:
-        messages = item["messages"] or [{"role": "user", "content": item["prompt"]}]
-        outputs = item["outputs"]
-        timestamp = item.get("timestamp", "Unknown time")
-
-        print("\n\n\n")
-        print("\x1b[34m" + f"[{timestamp}]" + "\x1b[0m" + "\n")
-
-        for msg in messages:
-            print(_red(f"{msg['role'].capitalize()} message:"))
-            print(msg["content"].strip())
-            print("\n")
-
-        print(_red("Response:"))
-        print(_green(outputs[0].strip()))
-
-        if len(outputs) > 1:
-            choices_text = f" \t (and {len(outputs)-1} other completions)"
-            print(_red(choices_text, end=""))
-
-    print("\n\n\n")
->>>>>>> 9902a0c3
+    )