--- conflicted
+++ resolved
@@ -60,18 +60,17 @@
     def inspect_history(self, n: int = 1):
         _inspect_history(self, n)
 
-<<<<<<< HEAD
+
     def copy(self, **kwargs):
         """Returns a copy of the language model with the same parameters."""
         kwargs = {**self.__dict__, **kwargs}
         return self.__class__(**kwargs)
-=======
+
     def _get_completion_func(self, cache: bool = False):
         if self.model_type == "chat":
             return cached_litellm_completion if cache else litellm_completion
         else:
             return cached_litellm_text_completion if cache else litellm_text_completion
->>>>>>> a02d3b24
 
 
 @functools.lru_cache(maxsize=None)
