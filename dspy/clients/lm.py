--- conflicted
+++ resolved
@@ -227,13 +227,7 @@
 
         return job
 
-<<<<<<< HEAD
     def reinforce(self, config, gpu_config: MultiGPUConfig = MultiGPUConfig(num_inference_gpus=1, num_training_gpus=1)) -> ReinforceJob:
-=======
-    def reinforce(
-        self, train_kwargs, gpu_config: MultiGPUConfig = MultiGPUConfig(num_inference_gpus=1, num_training_gpus=1)
-    ) -> ReinforceJob:
->>>>>>> 1eccc389
         # TODO(GRPO Team): Should we return an initialized job here?
         from dspy import settings as settings
 
