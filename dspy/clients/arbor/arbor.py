--- conflicted
+++ resolved
@@ -22,7 +22,6 @@
 GRPOGroup = List[GRPOChatData]
 
 
-<<<<<<< HEAD
 class ReinforceInterface:
     DEFAULT_TRAIN_KWARGS = {
         "update_interval": 25,
@@ -63,42 +62,10 @@
             'model': finetune_model,
             'suffix': suffix,
             'num_generations': num_generations,
-            # 'update_interval': update_interval,
-            # 'temperature': temperature,
-            # 'beta': beta,
-=======
-# TODO(Lakshya, Noah): This currently assumes the server is already running locally
-class ArborGRPOTrainer:
-    def __init__(self, lm, suffix, beta=0.04, num_generations=8, update_interval=25, base_url='http://127.0.0.1:8000/v1'):
-        # TODO(Lakshya): This is a temporary hack for testing
-        model = lm.model
-        assert model.startswith("openai/arbor:")
-        model = model[len("openai/arbor:"):]
-        print("Initializing GRPO train job for model:", model)
-        self.model = model
-        self.base_url = base_url
-        self.suffix = suffix
-        self.lm = lm
-
-        self.temperature = lm.kwargs.get("temperature", 0.9)
-        assert self.temperature is not None, "Temperature must be set in the LM kwargs"
-        assert self.temperature > 0, "Temperature must be greater than 0 for GRPO"
-        self.beta = beta
-        self.num_generations = num_generations
-        self.update_interval = update_interval
-
-    def initialize(self):
-        headers = {'Content-Type': 'application/json'}
-        data = {
-            'model': self.model,
-            'suffix': self.suffix,
-            'temperature': self.temperature,
-            'beta': self.beta,
-            'num_generations': self.num_generations,
-            'update_interval': self.update_interval,
->>>>>>> a4aaf11a
+            'update_interval': update_interval,
+            'temperature': temperature,
+            'beta': beta,
         }
-        print("data", data)
         url = f"{self.base_url}fine_tuning/grpo/initialize"
         headers = {'Content-Type': 'application/json'}
         response = requests.post(
@@ -112,40 +79,14 @@
 
     def _run_grpo_step_one_group(self, model, train_group: GRPOGroup, train_kwargs=None):
         train_kwargs = {} if train_kwargs is None else train_kwargs
-        headers = {'Content-Type': 'application/json'}
         finetune_model = self.from_arbor_model(model)
         data = {
             'model': finetune_model,
             'update_inference_model': True,
-<<<<<<< HEAD
             'batch': train_group
-=======
-            "batch": batch
-        }
-        response = requests.post(url, headers=headers, json=data).json()
-        assert "status" in response and response['status'] == "success"
-        assert "current_model" in response
-        if response["current_model"] != self.model:
-            print("Model updated to:", response["current_model"])
-        self.model = response["current_model"]
-
-        self.lm.model = "openai/arbor:" + self.model
-        return {
-            "response": response,
-            "current_model": self.model
-        }
-
-    def run_grpo_step(self, batch: GRPOBatch):
-        responses = []
-        for group in batch:
-            response = self.run_grpo_step_one_group(group)['response']
-            responses.append(response)
-        return {
-            "responses": responses,
-            "current_model": self.model
->>>>>>> a4aaf11a
         }
         url = f"{self.base_url}fine_tuning/grpo/step"
+        headers = {'Content-Type': 'application/json'}
         response = requests.post(url, headers=headers, json=data)
         assert response.status_code == 200, f"Failed to run a GRPO step: {response.text}"
         response = response.json()
@@ -154,21 +95,21 @@
         current_model = self.to_arbor_model(current_model)
         return current_model
     
-    def step(self, model, train_data: List[GRPOGroup], train_kwargs=None):
+    def step(self, model, train_data: List[GRPOGroup]):
         current_model = model
         for group in train_data:
-            current_model = self._run_grpo_step_one_group(current_model, group, train_kwargs)
+            current_model = self._run_grpo_step_one_group(current_model, group)
         return current_model
 
     def terminate(self):
         # TODO(GRPO Team):
         # * Update after the server starts returning the saved model ID
         # * What's the purpose of us sending a status?
-        url = f"{self.base_url}fine_tuning/grpo/terminate"
-        headers = {'Content-Type': 'application/json'}
         data = {
             'status': 'success'
         }
+        url = f"{self.base_url}fine_tuning/grpo/terminate"
+        headers = {'Content-Type': 'application/json'}
         response = requests.post(url, headers=headers, json=data)
         assert response.status_code == 200, f"Failed to run a GRPO step: {response.text}"
         # response = response.json()
