--- conflicted
+++ resolved
@@ -1,7 +1,5 @@
 from .lm import LM
-<<<<<<< HEAD
 from .rm import RM
-=======
 from .provider import Provider, TrainingJob
 from .base_lm import BaseLM, inspect_history
 from .embedding import Embedding
@@ -24,5 +22,4 @@
     litellm.suppress_debug_info = False
 
 def disable_litellm_logging():
-    litellm.suppress_debug_info = True
->>>>>>> 8ae82545
+    litellm.suppress_debug_info = True