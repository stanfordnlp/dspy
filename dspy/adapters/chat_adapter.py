--- conflicted
+++ resolved
@@ -6,11 +6,8 @@
 import textwrap
 from collections.abc import Mapping
 from itertools import chain
-<<<<<<< HEAD
-from typing import Any, Dict, Literal, NamedTuple, get_args, get_origin
-=======
-from typing import Any, Dict, List, Literal, NamedTuple, Union
->>>>>>> 78b50f12
+
+from typing import Any, Dict, List, Literal, NamedTuple, Union, get_args, get_origin
 
 import pydantic
 from pydantic import TypeAdapter
