from typing import Any, Optional

import pydantic

from dspy.adapters.types.base_type import Type
from dspy.utils.annotation import experimental


@experimental(version="3.0.4")
class Citations(Type):
    """Citations extracted from an LM response with source references.

    This type represents citations returned by language models that support
    citation extraction, particularly Anthropic's Citations API through LiteLLM.
    Citations include the quoted text and source information.

    Example:
        ```python
        import os
        import dspy
        from dspy.signatures import Signature
        from dspy.experimental import Citations, Document
        os.environ["ANTHROPIC_API_KEY"] = "YOUR_ANTHROPIC_API_KEY"

        class AnswerWithSources(Signature):
            '''Answer questions using provided documents with citations.'''
            documents: list[Document] = dspy.InputField()
            question: str = dspy.InputField()
            answer: str = dspy.OutputField()
            citations: Citations = dspy.OutputField()

        # Create documents to provide as sources
        docs = [
            Document(
                data="The Earth orbits the Sun in an elliptical path.",
                title="Basic Astronomy Facts"
            ),
            Document(
                data="Water boils at 100°C at standard atmospheric pressure.",
                title="Physics Fundamentals",
                metadata={"author": "Dr. Smith", "year": 2023}
            )
        ]

        # Use with a model that supports citations like Claude
        lm = dspy.LM("anthropic/claude-opus-4-1-20250805")
        predictor = dspy.Predict(AnswerWithSources)
        result = predictor(documents=docs, question="What temperature does water boil?", lm=lm)

        for citation in result.citations.citations:
            print(citation.format())
        ```
    """

    class Citation(Type):
        """Individual citation with character location information."""

        type: str = "char_location"
        cited_text: str
        document_index: int
        document_title: str | None = None
        start_char_index: int
        end_char_index: int
        supported_text: str | None = None

        def format(self) -> dict[str, Any]:
            """Format citation as dictionary for LM consumption.

            Returns:
                A dictionary in the format expected by citation APIs.
            """
            citation_dict = {
                "type": self.type,
                "cited_text": self.cited_text,
                "document_index": self.document_index,
                "start_char_index": self.start_char_index,
                "end_char_index": self.end_char_index,
            }

            if self.document_title:
                citation_dict["document_title"] = self.document_title

            if self.supported_text:
                citation_dict["supported_text"] = self.supported_text

            return citation_dict

    citations: list[Citation]

    @classmethod
    def from_dict_list(cls, citations_dicts: list[dict[str, Any]]) -> "Citations":
        """Convert a list of dictionaries to a Citations instance.

        Args:
            citations_dicts: A list of dictionaries, where each dictionary should have 'cited_text' key
                and 'document_index', 'start_char_index', 'end_char_index' keys.

        Returns:
            A Citations instance.

        Example:
            ```python
            citations_dict = [
                {
                    "cited_text": "The sky is blue",
                    "document_index": 0,
                    "document_title": "Weather Guide",
                    "start_char_index": 0,
                    "end_char_index": 15,
                    "supported_text": "The sky was blue yesterday."
                }
            ]
            citations = Citations.from_dict_list(citations_dict)
            ```
        """
        citations = [cls.Citation(**item) for item in citations_dicts]
        return cls(citations=citations)

    @classmethod
    def description(cls) -> str:
        """Description of the citations type for use in prompts."""
        return (
            "Citations with quoted text and source references. "
            "Include the exact text being cited and information about its source."
        )

    def format(self) -> list[dict[str, Any]]:
        """Format citations as a list of dictionaries."""
        return [citation.format() for citation in self.citations]

    @pydantic.model_validator(mode="before")
    @classmethod
    def validate_input(cls, data: Any):
        if isinstance(data, cls):
            return data

        # Handle case where data is a list of dicts with citation info
        if isinstance(data, list) and all(isinstance(item, dict) and "cited_text" in item for item in data):
            return {"citations": [cls.Citation(**item) for item in data]}

        # Handle case where data is a dict
        elif isinstance(data, dict):
            if "citations" in data:
                # Handle case where data is a dict with "citations" key
                citations_data = data["citations"]
                if isinstance(citations_data, list):
                    return {
                        "citations": [
                            cls.Citation(**item) if isinstance(item, dict) else item for item in citations_data
                        ]
                    }
            elif "cited_text" in data:
                # Handle case where data is a single citation dict
                return {"citations": [cls.Citation(**data)]}

        raise ValueError(f"Received invalid value for `Citations`: {data}")

    def __iter__(self):
        """Allow iteration over citations."""
        return iter(self.citations)

    def __len__(self):
        """Return the number of citations."""
        return len(self.citations)

    def __getitem__(self, index):
        """Allow indexing into citations."""
        return self.citations[index]

    @classmethod
<<<<<<< HEAD
    def adapt_to_native_lm_feature(cls, lm, lm_kwargs) -> bool:
        return lm.model.startswith("anthropic/")
=======
    def adapt_to_native_lm_feature(cls, signature, field_name, lm, lm_kwargs) -> bool:
        if lm.model.startswith("anthropic/"):
            return signature.delete(field_name)
        return signature
>>>>>>> ed01c88a

    @classmethod
    def is_streamable(cls) -> bool:
        """Whether the Citations type is streamable."""
        return True

    @classmethod
    def parse_stream_chunk(cls, chunk) -> Optional["Citations"]:
        """
        Parse a stream chunk into Citations.

        Args:
            chunk: A stream chunk from the LM.

        Returns:
            A Citations object if the chunk contains citation data, None otherwise.
        """
        try:
            # Check if the chunk has citation data in provider_specific_fields
            if hasattr(chunk, "choices") and chunk.choices:
                delta = chunk.choices[0].delta
                if hasattr(delta, "provider_specific_fields") and delta.provider_specific_fields:
                    citation_data = delta.provider_specific_fields.get("citation")
                    if citation_data:
                        return cls.from_dict_list([citation_data])
        except Exception:
            pass
        return None

    @classmethod
    def parse_lm_response(cls, response: str | dict[str, Any]) -> Optional["Citations"]:
        """Parse a LM response into Citations.

        Args:
            response: A LM response that may contain citation data.

        Returns:
            A Citations object if citation data is found, None otherwise.
        """
        if isinstance(response, dict):
            # Check if the response contains citations in the expected format
            if "citations" in response:
                citations_data = response["citations"]
                if isinstance(citations_data, list):
                    return cls.from_dict_list(citations_data)

        return None<|MERGE_RESOLUTION|>--- conflicted
+++ resolved
@@ -168,15 +168,10 @@
         return self.citations[index]
 
     @classmethod
-<<<<<<< HEAD
-    def adapt_to_native_lm_feature(cls, lm, lm_kwargs) -> bool:
-        return lm.model.startswith("anthropic/")
-=======
     def adapt_to_native_lm_feature(cls, signature, field_name, lm, lm_kwargs) -> bool:
         if lm.model.startswith("anthropic/"):
             return signature.delete(field_name)
         return signature
->>>>>>> ed01c88a
 
     @classmethod
     def is_streamable(cls) -> bool:
