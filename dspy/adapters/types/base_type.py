import json
import re
from typing import TYPE_CHECKING, Any, Optional, get_args, get_origin

import json_repair
import pydantic
from litellm import ModelResponseStream

if TYPE_CHECKING:
    from dspy.clients.lm import LM
    from dspy.signatures.signature import Signature

CUSTOM_TYPE_START_IDENTIFIER = "<<CUSTOM-TYPE-START-IDENTIFIER>>"
CUSTOM_TYPE_END_IDENTIFIER = "<<CUSTOM-TYPE-END-IDENTIFIER>>"


class Type(pydantic.BaseModel):
    """Base class to support creating custom types for DSPy signatures.

    This is the parent class of DSPy custom types, e.g, dspy.Image. Subclasses must implement the `format` method to
    return a list of dictionaries (same as the Array of content parts in the OpenAI API user message's content field).

    Example:

        ```python
        class Image(Type):
            url: str

            def format(self) -> list[dict[str, Any]]:
                return [{"type": "image_url", "image_url": {"url": self.url}}]
        ```
    """

    def format(self) -> list[dict[str, Any]] | str:
        raise NotImplementedError

    @classmethod
    def description(cls) -> str:
        """Description of the custom type"""
        return ""

    @classmethod
    def extract_custom_type_from_annotation(cls, annotation):
        """Extract all custom types from the annotation.

        This is used to extract all custom types from the annotation of a field, while the annotation can
        have arbitrary level of nesting. For example, we detect `Tool` is in `list[dict[str, Tool]]`.
        """
        # Direct match. Nested type like `list[dict[str, Event]]` passes `isinstance(annotation, type)` in python 3.10
        # while fails in python 3.11. To accommodate users using python 3.10, we need to capture the error and ignore it.
        try:
            if isinstance(annotation, type) and issubclass(annotation, cls):
                return [annotation]
        except TypeError:
            pass

        origin = get_origin(annotation)
        if origin is None:
            return []

        result = []
        # Recurse into all type args
        for arg in get_args(annotation):
            result.extend(cls.extract_custom_type_from_annotation(arg))

        return result

    @pydantic.model_serializer()
    def serialize_model(self):
        formatted = self.format()
        if isinstance(formatted, list):
            return (
                f"{CUSTOM_TYPE_START_IDENTIFIER}{json.dumps(formatted, ensure_ascii=False)}{CUSTOM_TYPE_END_IDENTIFIER}"
            )
        return formatted

    @classmethod
<<<<<<< HEAD
    def adapt_to_native_lm_feature(cls, lm, lm_kwargs) -> bool:
        """Check whether the custom type is natively supported by the LM and adapt to the native feature if possible."""
        return False
=======
    def adapt_to_native_lm_feature(
        cls,
        signature: type["Signature"],
        field_name: str,
        lm: "LM",
        lm_kwargs: dict[str, Any],
    ) -> type["Signature"]:
        """Adapt the custom type to the native LM feature if possible.

        When the LM and configuration supports the related native LM feature, e.g., native tool calling, native
        reasoning, etc., we adapt the signature and `lm_kwargs` to enable the native LM feature.

        Args:
            signature: The DSPy signature for the LM call.
            field_name: The name of the field in the signature to adapt to the native LM feature.
            lm: The LM instance.
            lm_kwargs: The keyword arguments for the LM call, subject to in-place updates if adaptation if required.

        Returns:
            The adapted signature. If the custom type is not natively supported by the LM, return the original
            signature.
        """
        return signature
>>>>>>> ed01c88a

    @classmethod
    def is_streamable(cls) -> bool:
        """Whether the custom type is streamable."""
        return False

    @classmethod
    def parse_stream_chunk(cls, chunk: ModelResponseStream) -> Optional["Type"]:
        """
        Parse a stream chunk into the custom type.

        Args:
            chunk: A stream chunk.

        Returns:
            A custom type object or None if the chunk is not for this custom type.
        """
        return None

    @classmethod
    def parse_lm_response(cls, response: str | dict[str, Any]) -> Optional["Type"]:
        """Parse a LM response into the custom type.

        Args:
            response: A LM response.

        Returns:
            A custom type object.
        """
        return None


def split_message_content_for_custom_types(messages: list[dict[str, Any]]) -> list[dict[str, Any]]:
    """Split user message content into a list of content blocks.

    This method splits each user message's content in the `messages` list to be a list of content block, so that
    the custom types like `dspy.Image` can be properly formatted for better quality. For example, the split content
    may look like below if the user message has a `dspy.Image` object:

    ```
    [
        {"type": "text", "text": "{text_before_image}"},
        {"type": "image_url", "image_url": {"url": "{image_url}"}},
        {"type": "text", "text": "{text_after_image}"},
    ]
    ```

    This is implemented by finding the `<<CUSTOM-TYPE-START-IDENTIFIER>>` and `<<CUSTOM-TYPE-END-IDENTIFIER>>`
    in the user message content and splitting the content around them. The `<<CUSTOM-TYPE-START-IDENTIFIER>>`
    and `<<CUSTOM-TYPE-END-IDENTIFIER>>` are the reserved identifiers for the custom types as in `dspy.Type`.

    Args:
        messages: a list of messages sent to the LM. The format is the same as [OpenAI API's messages
            format](https://platform.openai.com/docs/guides/chat-completions/response-format).

    Returns:
        A list of messages with the content split into a list of content blocks around custom types content.
    """
    for message in messages:
        if message["role"] != "user":
            # Custom type messages are only in user messages
            continue

        pattern = rf"{CUSTOM_TYPE_START_IDENTIFIER}(.*?){CUSTOM_TYPE_END_IDENTIFIER}"
        result = []
        last_end = 0
        # DSPy adapter always formats user input into a string content before custom type splitting
        content: str = message["content"]

        for match in re.finditer(pattern, content, re.DOTALL):
            start, end = match.span()

            # Add text before the current block
            if start > last_end:
                result.append({"type": "text", "text": content[last_end:start]})

            # Parse the JSON inside the block
            custom_type_content = match.group(1).strip()
            parsed = None

            for parse_fn in [json.loads, _parse_doubly_quoted_json, json_repair.loads]:
                try:
                    parsed = parse_fn(custom_type_content)
                    break
                except json.JSONDecodeError:
                    continue

            if parsed:
                for custom_type_content in parsed:
                    result.append(custom_type_content)
            else:
                # fallback to raw string if it's not valid JSON
                result.append({"type": "text", "text": custom_type_content})

            last_end = end

        if last_end == 0:
            # No custom type found, return the original message
            continue

        # Add any remaining text after the last match
        if last_end < len(content):
            result.append({"type": "text", "text": content[last_end:]})

        message["content"] = result

    return messages


def _parse_doubly_quoted_json(json_str: str) -> Any:
    """
    Parse a doubly quoted JSON string into a Python dict.
    `dspy.Type` can be json-encoded twice if included in either list or dict, e.g., `list[dspy.experimental.Document]`
    """
    return json.loads(json.loads(f'"{json_str}"'))<|MERGE_RESOLUTION|>--- conflicted
+++ resolved
@@ -75,11 +75,6 @@
         return formatted
 
     @classmethod
-<<<<<<< HEAD
-    def adapt_to_native_lm_feature(cls, lm, lm_kwargs) -> bool:
-        """Check whether the custom type is natively supported by the LM and adapt to the native feature if possible."""
-        return False
-=======
     def adapt_to_native_lm_feature(
         cls,
         signature: type["Signature"],
@@ -103,7 +98,6 @@
             signature.
         """
         return signature
->>>>>>> ed01c88a
 
     @classmethod
     def is_streamable(cls) -> bool:
