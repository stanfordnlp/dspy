--- conflicted
+++ resolved
@@ -7,8 +7,4 @@
 from dspy.adapters.types.reasoning import Reasoning
 from dspy.adapters.types.tool import Tool, ToolCalls
 
-<<<<<<< HEAD
-__all__ = ["History", "Image", "Audio", "Type", "Tool", "ToolCalls", "Code", "Reasoning"]
-=======
-__all__ = ["History", "Image", "Audio", "File", "Type", "Tool", "ToolCalls", "Code"]
->>>>>>> b82f06b0
+__all__ = ["History", "Image", "Audio", "File", "Type", "Tool", "ToolCalls", "Code", "Reasoning"]