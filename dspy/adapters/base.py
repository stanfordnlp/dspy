--- conflicted
+++ resolved
@@ -1,5 +1,5 @@
-<<<<<<< HEAD
 import abc
+from dspy.utils.callback import with_callbacks
 
 
 class Adapter:
@@ -19,8 +19,10 @@
         """
         Parse the output data from the LLM.
         """
-=======
-from dspy.utils.callback import with_callbacks
+
+    def __call__(self, lm, lm_kwargs, signature, demos, inputs, _parse_values=True):
+        inputs = self.format(signature, demos, inputs)
+        inputs = dict(prompt=inputs) if isinstance(inputs, str) else dict(messages=inputs)
 
 
 class Adapter:
@@ -33,7 +35,6 @@
         # Decorate format() and parse() method with with_callbacks
         cls.format = with_callbacks(cls.format)
         cls.parse = with_callbacks(cls.parse)
->>>>>>> 803dff03
 
     def __call__(self, lm, lm_kwargs, signature, demos, inputs, _parse_values=True):
         inputs_ = self.format(signature, demos, inputs)
@@ -42,16 +43,7 @@
         outputs = lm(**inputs_, **lm_kwargs)
         values = []
 
-<<<<<<< HEAD
-        for output in outputs:
-            value = self.parse(signature, output, _parse_values=_parse_values)
-            assert set(value.keys()) == set(
-                signature.output_fields.keys()
-            ), f"Expected {signature.output_fields.keys()} but got {value.keys()}"
-            values.append(value)
-
-        return values
-=======
+        
         try:
             for output in outputs:
                 value = self.parse(signature, output, _parse_values=_parse_values)
@@ -64,4 +56,3 @@
             if _parse_values and not isinstance(self, JsonAdapter):
                 return JsonAdapter()(lm, lm_kwargs, signature, demos, inputs, _parse_values=_parse_values)
             raise e
->>>>>>> 803dff03
