--- conflicted
+++ resolved
@@ -27,26 +27,6 @@
         outputs = lm(**inputs_, **lm_kwargs)
         values = []
 
-<<<<<<< HEAD
-        for output in outputs:
-            value = self.parse(signature, output, _parse_values=_parse_values)
-            assert set(value.keys()) == set(signature.output_fields.keys()), f"Expected {signature.output_fields.keys()} but got {value.keys()}"
-            values.append(value)
-        
-        return values
-
-    @abstractmethod
-    def format(self, signature, demos, inputs):
-       raise NotImplementedError
-
-    @abstractmethod
-    def format_finetune_data(self, signature, demos, inputs, outputs):
-        raise NotImplementedError
-
-    @abstractmethod
-    def parse(self, signature, completion, _parse_values):
-       raise NotImplementedError
-=======
         try:
             for output in outputs:
                 value = self.parse(signature, output, _parse_values=_parse_values)
@@ -59,4 +39,15 @@
             if _parse_values and not isinstance(self, JsonAdapter):
                 return JsonAdapter()(lm, lm_kwargs, signature, demos, inputs, _parse_values=_parse_values)
             raise e
->>>>>>> 0d6b4c2c
+
+    @abstractmethod
+    def format(self, signature, demos, inputs):
+       raise NotImplementedError
+
+    @abstractmethod
+    def format_finetune_data(self, signature, demos, inputs, outputs):
+        raise NotImplementedError
+
+    @abstractmethod
+    def parse(self, signature, completion, _parse_values):
+       raise NotImplementedError