import logging
from typing import TYPE_CHECKING, Any, get_origin

import json_repair
import litellm

from dspy.adapters.types import History, Type
from dspy.adapters.types.base_type import split_message_content_for_custom_types
from dspy.adapters.types.tool import Tool, ToolCalls
from dspy.experimental import Citations
from dspy.signatures.signature import Signature
from dspy.utils.callback import BaseCallback, with_callbacks

logger = logging.getLogger(__name__)

if TYPE_CHECKING:
    from dspy.clients.lm import LM


class Adapter:
    def __init__(self, callbacks: list[BaseCallback] | None = None, use_native_function_calling: bool = False):
        self.callbacks = callbacks or []
        self.use_native_function_calling = use_native_function_calling

    def __init_subclass__(cls, **kwargs) -> None:
        super().__init_subclass__(**kwargs)

        # Decorate format() and parse() method with with_callbacks
        cls.format = with_callbacks(cls.format)
        cls.parse = with_callbacks(cls.parse)

    def _call_preprocess(
        self,
        lm: "LM",
        lm_kwargs: dict[str, Any],
        signature: type[Signature],
        inputs: dict[str, Any],
    ) -> dict[str, Any]:
        if self.use_native_function_calling:
            tool_call_input_field_name = self._get_tool_call_input_field_name(signature)
            tool_call_output_field_name = self._get_tool_call_output_field_name(signature)

            if tool_call_output_field_name and tool_call_input_field_name is None:
                raise ValueError(
                    f"You provided an output field {tool_call_output_field_name} to receive the tool calls information, "
                    "but did not provide any tools as the input. Please provide a list of tools as the input by adding an "
                    "input field with type `list[dspy.Tool]`."
                )

            if tool_call_output_field_name and litellm.supports_function_calling(model=lm.model):
                tools = inputs[tool_call_input_field_name]
                tools = tools if isinstance(tools, list) else [tools]

                litellm_tools = []
                for tool in tools:
                    litellm_tools.append(tool.format_as_litellm_function_call())

                lm_kwargs["tools"] = litellm_tools

                signature_for_native_function_calling = signature.delete(tool_call_output_field_name)
                signature_for_native_function_calling = signature_for_native_function_calling.delete(
                    tool_call_input_field_name
                )

                return signature_for_native_function_calling

<<<<<<< HEAD
        for name, field in signature.output_fields.items():
            if isinstance(field.annotation, type) and issubclass(field.annotation, Type):
                if field.annotation.use_native_response(lm.model):
                    signature = signature.delete(name)
=======
        citation_output_field_name = self._get_citation_output_field_name(signature)
        if citation_output_field_name:
            signature = signature.delete(citation_output_field_name)
>>>>>>> 4ece27f7

        return signature

    def _call_postprocess(
        self,
        processed_signature: type[Signature],
        original_signature: type[Signature],
        outputs: list[dict[str, Any]],
        lm: "LM",
    ) -> list[dict[str, Any]]:
        values = []

        tool_call_output_field_name = self._get_tool_call_output_field_name(original_signature)
        citation_output_field_name = self._get_citation_output_field_name(original_signature)

        for output in outputs:
            output_logprobs = None
            tool_calls = None
            citations = None
            text = output

            if isinstance(output, dict):
                text = output["text"]
                output_logprobs = output.get("logprobs")
                tool_calls = output.get("tool_calls")
                citations = output.get("citations")

            if text:
                value = self.parse(processed_signature, text)
                for field_name in original_signature.output_fields.keys():
                    if field_name not in value:
                        # We need to set the field not present in the processed signature to None for consistency.
                        value[field_name] = None
            else:
                value = {}
                for field_name in original_signature.output_fields.keys():
                    value[field_name] = None

            if tool_calls and tool_call_output_field_name:
                tool_calls = [
                    {
                        "name": v["function"]["name"],
                        "args": json_repair.loads(v["function"]["arguments"]),
                    }
                    for v in tool_calls
                ]
                value[tool_call_output_field_name] = ToolCalls.from_dict_list(tool_calls)

<<<<<<< HEAD
            # Parse custom types that does not rely on the adapter parsing
            for name, field in original_signature.output_fields.items():
                if isinstance(field.annotation, type) and issubclass(field.annotation, Type):
                    if field.annotation.use_native_response(lm.model):
                        value[name] = field.annotation.parse_lm_response(output)
=======
            if citations and citation_output_field_name:
                citations_obj = Citations.from_dict_list(citations)
                value[citation_output_field_name] = citations_obj
>>>>>>> 4ece27f7

            if output_logprobs:
                value["logprobs"] = output_logprobs

            values.append(value)

        return values

    def __call__(
        self,
        lm: "LM",
        lm_kwargs: dict[str, Any],
        signature: type[Signature],
        demos: list[dict[str, Any]],
        inputs: dict[str, Any],
    ) -> list[dict[str, Any]]:
        processed_signature = self._call_preprocess(lm, lm_kwargs, signature, inputs)
        inputs = self.format(processed_signature, demos, inputs)

        outputs = lm(messages=inputs, **lm_kwargs)
        return self._call_postprocess(processed_signature, signature, outputs, lm)

    async def acall(
        self,
        lm: "LM",
        lm_kwargs: dict[str, Any],
        signature: type[Signature],
        demos: list[dict[str, Any]],
        inputs: dict[str, Any],
    ) -> list[dict[str, Any]]:
        processed_signature = self._call_preprocess(lm, lm_kwargs, signature, inputs)
        inputs = self.format(processed_signature, demos, inputs)

        outputs = await lm.acall(messages=inputs, **lm_kwargs)
        return self._call_postprocess(processed_signature, signature, outputs, lm)

    def format(
        self,
        signature: type[Signature],
        demos: list[dict[str, Any]],
        inputs: dict[str, Any],
    ) -> list[dict[str, Any]]:
        """Format the input messages for the LM call.

        This method converts the DSPy structured input along with few-shot examples and conversation history into
        multiturn messages as expected by the LM. For custom adapters, this method can be overridden to customize
        the formatting of the input messages.

        In general we recommend the messages to have the following structure:
        ```
        [
            {"role": "system", "content": system_message},
            # Begin few-shot examples
            {"role": "user", "content": few_shot_example_1_input},
            {"role": "assistant", "content": few_shot_example_1_output},
            {"role": "user", "content": few_shot_example_2_input},
            {"role": "assistant", "content": few_shot_example_2_output},
            ...
            # End few-shot examples
            # Begin conversation history
            {"role": "user", "content": conversation_history_1_input},
            {"role": "assistant", "content": conversation_history_1_output},
            {"role": "user", "content": conversation_history_2_input},
            {"role": "assistant", "content": conversation_history_2_output},
            ...
            # End conversation history
            {"role": "user", "content": current_input},
        ]

        And system message should contain the field description, field structure, and task description.
        ```


        Args:
            signature: The DSPy signature for which to format the input messages.
            demos: A list of few-shot examples.
            inputs: The input arguments to the DSPy module.

        Returns:
            A list of multiturn messages as expected by the LM.
        """
        inputs_copy = dict(inputs)

        # If the signature and inputs have conversation history, we need to format the conversation history and
        # remove the history field from the signature.
        history_field_name = self._get_history_field_name(signature)
        if history_field_name:
            # In order to format the conversation history, we need to remove the history field from the signature.
            signature_without_history = signature.delete(history_field_name)
            conversation_history = self.format_conversation_history(
                signature_without_history,
                history_field_name,
                inputs_copy,
            )

        messages = []
        system_message = (
            f"{self.format_field_description(signature)}\n"
            f"{self.format_field_structure(signature)}\n"
            f"{self.format_task_description(signature)}"
        )
        messages.append({"role": "system", "content": system_message})
        messages.extend(self.format_demos(signature, demos))
        if history_field_name:
            # Conversation history and current input
            content = self.format_user_message_content(signature_without_history, inputs_copy, main_request=True)
            messages.extend(conversation_history)
            messages.append({"role": "user", "content": content})
        else:
            # Only current input
            content = self.format_user_message_content(signature, inputs_copy, main_request=True)
            messages.append({"role": "user", "content": content})

        messages = split_message_content_for_custom_types(messages)
        return messages

    def format_field_description(self, signature: type[Signature]) -> str:
        """Format the field description for the system message.

        This method formats the field description for the system message. It should return a string that contains
        the field description for the input fields and the output fields.

        Args:
            signature: The DSPy signature for which to format the field description.

        Returns:
            A string that contains the field description for the input fields and the output fields.
        """
        raise NotImplementedError

    def format_field_structure(self, signature: type[Signature]) -> str:
        """Format the field structure for the system message.

        This method formats the field structure for the system message. It should return a string that dictates the
        format the input fields should be provided to the LM, and the format the output fields will be in the response.
        Refer to the ChatAdapter and JsonAdapter for an example.

        Args:
            signature: The DSPy signature for which to format the field structure.
        """
        raise NotImplementedError

    def format_task_description(self, signature: type[Signature]) -> str:
        """Format the task description for the system message.

        This method formats the task description for the system message. In most cases this is just a thin wrapper
        over `signature.instructions`.

        Args:
            signature: The DSPy signature of the DSpy module.

        Returns:
            A string that describes the task.
        """
        raise NotImplementedError

    def format_user_message_content(
        self,
        signature: type[Signature],
        inputs: dict[str, Any],
        prefix: str = "",
        suffix: str = "",
        main_request: bool = False,
    ) -> str:
        """Format the user message content.

        This method formats the user message content, which can be used in formatting few-shot examples, conversation
        history, and the current input.

        Args:
            signature: The DSPy signature for which to format the user message content.
            inputs: The input arguments to the DSPy module.
            prefix: A prefix to the user message content.
            suffix: A suffix to the user message content.

        Returns:
            A string that contains the user message content.
        """
        raise NotImplementedError

    def format_assistant_message_content(
        self,
        signature: type[Signature],
        outputs: dict[str, Any],
        missing_field_message: str | None = None,
    ) -> str:
        """Format the assistant message content.

        This method formats the assistant message content, which can be used in formatting few-shot examples,
        conversation history.

        Args:
            signature: The DSPy signature for which to format the assistant message content.
            outputs: The output fields to be formatted.
            missing_field_message: A message to be used when a field is missing.

        Returns:
            A string that contains the assistant message content.
        """
        raise NotImplementedError

    def format_demos(self, signature: type[Signature], demos: list[dict[str, Any]]) -> list[dict[str, Any]]:
        """Format the few-shot examples.

        This method formats the few-shot examples as multiturn messages.

        Args:
            signature: The DSPy signature for which to format the few-shot examples.
            demos: A list of few-shot examples, each element is a dictionary with keys of the input and output fields of
                the signature.

        Returns:
            A list of multiturn messages.
        """
        complete_demos = []
        incomplete_demos = []

        for demo in demos:
            # Check if all fields are present and not None
            is_complete = all(k in demo and demo[k] is not None for k in signature.fields)

            # Check if demo has at least one input and one output field
            has_input = any(k in demo for k in signature.input_fields)
            has_output = any(k in demo for k in signature.output_fields)

            if is_complete:
                complete_demos.append(demo)
            elif has_input and has_output:
                # We only keep incomplete demos that have at least one input and one output field
                incomplete_demos.append(demo)

        messages = []

        incomplete_demo_prefix = "This is an example of the task, though some input or output fields are not supplied."
        for demo in incomplete_demos:
            messages.append(
                {
                    "role": "user",
                    "content": self.format_user_message_content(signature, demo, prefix=incomplete_demo_prefix),
                }
            )
            messages.append(
                {
                    "role": "assistant",
                    "content": self.format_assistant_message_content(
                        signature, demo, missing_field_message="Not supplied for this particular example. "
                    ),
                }
            )

        for demo in complete_demos:
            messages.append({"role": "user", "content": self.format_user_message_content(signature, demo)})
            messages.append(
                {
                    "role": "assistant",
                    "content": self.format_assistant_message_content(
                        signature, demo, missing_field_message="Not supplied for this conversation history message. "
                    ),
                }
            )

        return messages

    def _get_history_field_name(self, signature: type[Signature]) -> bool:
        for name, field in signature.input_fields.items():
            if field.annotation == History:
                return name
        return None

    def _get_tool_call_input_field_name(self, signature: type[Signature]) -> bool:
        for name, field in signature.input_fields.items():
            # Look for annotation `list[dspy.Tool]` or `dspy.Tool`
            origin = get_origin(field.annotation)
            if origin is list and field.annotation.__args__[0] == Tool:
                return name
            if field.annotation == Tool:
                return name
        return None

    def _get_tool_call_output_field_name(self, signature: type[Signature]) -> bool:
        for name, field in signature.output_fields.items():
            if field.annotation == ToolCalls:
                return name
        return None

    def _get_citation_output_field_name(self, signature: type[Signature]) -> str | None:
        """Find the Citations output field in the signature."""
        for name, field in signature.output_fields.items():
            if field.annotation == Citations:
                return name
        return None

    def format_conversation_history(
        self,
        signature: type[Signature],
        history_field_name: str,
        inputs: dict[str, Any],
    ) -> list[dict[str, Any]]:
        """Format the conversation history.

        This method formats the conversation history and the current input as multiturn messages.

        Args:
            signature: The DSPy signature for which to format the conversation history.
            history_field_name: The name of the history field in the signature.
            inputs: The input arguments to the DSPy module.

        Returns:
            A list of multiturn messages.
        """
        conversation_history = inputs[history_field_name].messages if history_field_name in inputs else None

        if conversation_history is None:
            return []

        messages = []
        for message in conversation_history:
            messages.append(
                {
                    "role": "user",
                    "content": self.format_user_message_content(signature, message),
                }
            )
            messages.append(
                {
                    "role": "assistant",
                    "content": self.format_assistant_message_content(signature, message),
                }
            )

        # Remove the history field from the inputs
        del inputs[history_field_name]

        return messages

    def parse(self, signature: type[Signature], completion: str) -> dict[str, Any]:
        """Parse the LM output into a dictionary of the output fields.

        This method parses the LM output into a dictionary of the output fields.

        Args:
            signature: The DSPy signature for which to parse the LM output.
            completion: The LM output to be parsed.

        Returns:
            A dictionary of the output fields.
        """
        raise NotImplementedError<|MERGE_RESOLUTION|>--- conflicted
+++ resolved
@@ -7,7 +7,6 @@
 from dspy.adapters.types import History, Type
 from dspy.adapters.types.base_type import split_message_content_for_custom_types
 from dspy.adapters.types.tool import Tool, ToolCalls
-from dspy.experimental import Citations
 from dspy.signatures.signature import Signature
 from dspy.utils.callback import BaseCallback, with_callbacks
 
@@ -64,16 +63,11 @@
 
                 return signature_for_native_function_calling
 
-<<<<<<< HEAD
+        # Handle custom types that use native response
         for name, field in signature.output_fields.items():
             if isinstance(field.annotation, type) and issubclass(field.annotation, Type):
                 if field.annotation.use_native_response(lm.model):
                     signature = signature.delete(name)
-=======
-        citation_output_field_name = self._get_citation_output_field_name(signature)
-        if citation_output_field_name:
-            signature = signature.delete(citation_output_field_name)
->>>>>>> 4ece27f7
 
         return signature
 
@@ -87,19 +81,16 @@
         values = []
 
         tool_call_output_field_name = self._get_tool_call_output_field_name(original_signature)
-        citation_output_field_name = self._get_citation_output_field_name(original_signature)
 
         for output in outputs:
             output_logprobs = None
             tool_calls = None
-            citations = None
             text = output
 
             if isinstance(output, dict):
                 text = output["text"]
                 output_logprobs = output.get("logprobs")
                 tool_calls = output.get("tool_calls")
-                citations = output.get("citations")
 
             if text:
                 value = self.parse(processed_signature, text)
@@ -122,17 +113,11 @@
                 ]
                 value[tool_call_output_field_name] = ToolCalls.from_dict_list(tool_calls)
 
-<<<<<<< HEAD
             # Parse custom types that does not rely on the adapter parsing
             for name, field in original_signature.output_fields.items():
                 if isinstance(field.annotation, type) and issubclass(field.annotation, Type):
                     if field.annotation.use_native_response(lm.model):
                         value[name] = field.annotation.parse_lm_response(output)
-=======
-            if citations and citation_output_field_name:
-                citations_obj = Citations.from_dict_list(citations)
-                value[citation_output_field_name] = citations_obj
->>>>>>> 4ece27f7
 
             if output_logprobs:
                 value["logprobs"] = output_logprobs
@@ -418,12 +403,6 @@
                 return name
         return None
 
-    def _get_citation_output_field_name(self, signature: type[Signature]) -> str | None:
-        """Find the Citations output field in the signature."""
-        for name, field in signature.output_fields.items():
-            if field.annotation == Citations:
-                return name
-        return None
 
     def format_conversation_history(
         self,
