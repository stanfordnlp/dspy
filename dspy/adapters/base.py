from typing import TYPE_CHECKING, Any, Optional, Type

from dspy.adapters.types import History
<<<<<<< HEAD
from dspy.dsp.utils.settings import settings
=======
from dspy.adapters.types.image import try_expand_image_tags
>>>>>>> 53045805
from dspy.signatures.signature import Signature
from dspy.utils.callback import BaseCallback, with_callbacks

if TYPE_CHECKING:
    from dspy.clients.lm import LM


class Adapter:
    def __init__(self, callbacks: Optional[list[BaseCallback]] = None):
        self.callbacks = callbacks or []

    def __init_subclass__(cls, **kwargs) -> None:
        super().__init_subclass__(**kwargs)

        # Decorate format() and parse() method with with_callbacks
        cls.format = with_callbacks(cls.format)
        cls.parse = with_callbacks(cls.parse)

    def __call__(
        self,
        lm: "LM",
        lm_kwargs: dict[str, Any],
        signature: Type[Signature],
        demos: list[dict[str, Any]],
        inputs: dict[str, Any],
    ) -> list[dict[str, Any]]:
        inputs = self.format(signature, demos, inputs)

<<<<<<< HEAD
        stream_listeners = settings.stream_listeners or []
        caller_predict = settings.caller_predict
        stream = settings.send_stream is not None
        if stream and len(stream_listeners) > 0:
            stream = any(stream_listener.predict == caller_predict for stream_listener in stream_listeners)

        if stream:
            outputs = lm(**inputs_, **lm_kwargs)
        else:
            # Explicilty disable streaming if streaming is not enabled globally or the caller predict shouldn't be
            # streamed.
            with settings.context(send_stream=None):
                outputs = lm(**inputs_, **lm_kwargs)

=======
        outputs = lm(messages=inputs, **lm_kwargs)
>>>>>>> 53045805
        values = []

        for output in outputs:
            output_logprobs = None

            if isinstance(output, dict):
                output, output_logprobs = output["text"], output["logprobs"]

            value = self.parse(signature, output)

            if output_logprobs is not None:
                value["logprobs"] = output_logprobs

            values.append(value)

        return values

    def format(
        self,
        signature: Type[Signature],
        demos: list[dict[str, Any]],
        inputs: dict[str, Any],
    ) -> list[dict[str, Any]]:
        """Format the input messages for the LM call.

        This method converts the DSPy structured input along with few-shot examples and conversation history into
        multiturn messages as expected by the LM. For custom adapters, this method can be overridden to customize
        the formatting of the input messages.

        In general we recommend the messages to have the following structure:
        ```
        [
            {"role": "system", "content": system_message},
            # Begin few-shot examples
            {"role": "user", "content": few_shot_example_1_input},
            {"role": "assistant", "content": few_shot_example_1_output},
            {"role": "user", "content": few_shot_example_2_input},
            {"role": "assistant", "content": few_shot_example_2_output},
            ...
            # End few-shot examples
            # Begin conversation history
            {"role": "user", "content": conversation_history_1_input},
            {"role": "assistant", "content": conversation_history_1_output},
            {"role": "user", "content": conversation_history_2_input},
            {"role": "assistant", "content": conversation_history_2_output},
            ...
            # End conversation history
            {"role": "user", "content": current_input},
        ]

        And system message should contain the field description, field structure, and task description.
        ```


        Args:
            signature: The DSPy signature for which to format the input messages.
            demos: A list of few-shot examples.
            inputs: The input arguments to the DSPy module.

        Returns:
            A list of multiturn messages as expected by the LM.
        """
        inputs_copy = dict(inputs)

        # If the signature and inputs have conversation history, we need to format the conversation history and
        # remove the history field from the signature.
        history_field_name = self._get_history_field_name(signature)
        if history_field_name:
            # In order to format the conversation history, we need to remove the history field from the signature.
            signature_without_history = signature.delete(history_field_name)
            conversation_history = self.format_conversation_history(
                signature_without_history,
                history_field_name,
                inputs_copy,
            )

        messages = []
        system_message = (
            f"{self.format_field_description(signature)}\n"
            f"{self.format_field_structure(signature)}\n"
            f"{self.format_task_description(signature)}"
        )
        messages.append({"role": "system", "content": system_message})
        messages.extend(self.format_demos(signature, demos))
        if history_field_name:
            # Conversation history and current input
            messages.extend(conversation_history)
            messages.append(
                {"role": "user", "content": self.format_user_message_content(signature_without_history, inputs_copy)}
            )
        else:
            # Only current input
            messages.append({"role": "user", "content": self.format_user_message_content(signature, inputs_copy)})

        messages = try_expand_image_tags(messages)
        return messages

    def format_field_description(self, signature: Type[Signature]) -> str:
        """Format the field description for the system message.

        This method formats the field description for the system message. It should return a string that contains
        the field description for the input fields and the output fields.

        Args:
            signature: The DSPy signature for which to format the field description.

        Returns:
            A string that contains the field description for the input fields and the output fields.
        """
        raise NotImplementedError

    def format_field_structure(self, signature: Type[Signature]) -> str:
        """Format the field structure for the system message.

        This method formats the field structure for the system message. It should return a string that dictates the
        format the input fields should be provided to the LM, and the format the output fields will be in the response.
        Refer to the ChatAdapter and JsonAdapter for an example.

        Args:
            signature: The DSPy signature for which to format the field structure.
        """
        raise NotImplementedError

    def format_task_description(self, signature: Type[Signature]) -> str:
        """Format the task description for the system message.

        This method formats the task description for the system message. In most cases this is just a thin wrapper
        over `signature.instructions`.

        Args:
            signature: The DSPy signature of the DSpy module.

        Returns:
            A string that describes the task.
        """
        raise NotImplementedError

    def format_user_message_content(
        self,
        signature: Type[Signature],
        inputs: dict[str, Any],
        prefix: str = "",
        suffix: str = "",
    ) -> str:
        """Format the user message content.

        This method formats the user message content, which can be used in formatting few-shot examples, conversation
        history, and the current input.

        Args:
            signature: The DSPy signature for which to format the user message content.
            inputs: The input arguments to the DSPy module.
            prefix: A prefix to the user message content.
            suffix: A suffix to the user message content.

        Returns:
            A string that contains the user message content.
        """
        raise NotImplementedError

    def format_assistant_message_content(
        self,
        signature: Type[Signature],
        outputs: dict[str, Any],
        missing_field_message: str = None,
    ) -> str:
        """Format the assistant message content.

        This method formats the assistant message content, which can be used in formatting few-shot examples,
        conversation history.

        Args:
            signature: The DSPy signature for which to format the assistant message content.
            outputs: The output fields to be formatted.
            missing_field_message: A message to be used when a field is missing.

        Returns:
            A string that contains the assistant message content.
        """
        raise NotImplementedError

    def format_demos(self, signature: Type[Signature], demos: list[dict[str, Any]]) -> str:
        """Format the few-shot examples.

        This method formats the few-shot examples as multiturn messages.

        Args:
            signature: The DSPy signature for which to format the few-shot examples.
            demos: A list of few-shot examples, each element is a dictionary with keys of the input and output fields of
                the signature.

        Returns:
            A list of multiturn messages.
        """
        complete_demos = []
        incomplete_demos = []

        for demo in demos:
            # Check if all fields are present and not None
            is_complete = all(k in demo and demo[k] is not None for k in signature.fields)

            # Check if demo has at least one input and one output field
            has_input = any(k in demo for k in signature.input_fields)
            has_output = any(k in demo for k in signature.output_fields)

            if is_complete:
                complete_demos.append(demo)
            elif has_input and has_output:
                # We only keep incomplete demos that have at least one input and one output field
                incomplete_demos.append(demo)

        messages = []

        incomplete_demo_prefix = "This is an example of the task, though some input or output fields are not supplied."
        for demo in incomplete_demos:
            messages.append(
                {
                    "role": "user",
                    "content": self.format_user_message_content(signature, demo, prefix=incomplete_demo_prefix),
                }
            )
            messages.append(
                {
                    "role": "assistant",
                    "content": self.format_assistant_message_content(
                        signature, demo, missing_field_message="Not supplied for this particular example. "
                    ),
                }
            )

        for demo in complete_demos:
            messages.append({"role": "user", "content": self.format_user_message_content(signature, demo)})
            messages.append(
                {
                    "role": "assistant",
                    "content": self.format_assistant_message_content(
                        signature, demo, missing_field_message="Not supplied for this conversation history message. "
                    ),
                }
            )

        return messages

    def _get_history_field_name(self, signature: Type[Signature]) -> bool:
        for name, field in signature.input_fields.items():
            if field.annotation == History:
                return name
        return None

    def format_conversation_history(
        self,
        signature: Type[Signature],
        history_field_name: str,
        inputs: dict[str, Any],
    ) -> list[dict[str, Any]]:
        """Format the conversation history.

        This method formats the conversation history and the current input as multiturn messages.

        Args:
            signature: The DSPy signature for which to format the conversation history.
            history_field_name: The name of the history field in the signature.
            inputs: The input arguments to the DSPy module.

        Returns:
            A list of multiturn messages.
        """
        conversation_history = inputs[history_field_name].messages if history_field_name in inputs else None

        if conversation_history is None:
            return []

        messages = []
        for message in conversation_history:
            messages.append(
                {
                    "role": "user",
                    "content": self.format_user_message_content(signature, message),
                }
            )
            messages.append(
                {
                    "role": "assistant",
                    "content": self.format_assistant_message_content(signature, message),
                }
            )

        # Remove the history field from the inputs
        del inputs[history_field_name]

        return messages

    def parse(self, signature: Type[Signature], completion: str) -> dict[str, Any]:
        """Parse the LM output into a dictionary of the output fields.

        This method parses the LM output into a dictionary of the output fields.

        Args:
            signature: The DSPy signature for which to parse the LM output.
            completion: The LM output to be parsed.

        Returns:
            A dictionary of the output fields.
        """
        raise NotImplementedError<|MERGE_RESOLUTION|>--- conflicted
+++ resolved
@@ -1,11 +1,8 @@
 from typing import TYPE_CHECKING, Any, Optional, Type
 
 from dspy.adapters.types import History
-<<<<<<< HEAD
+from dspy.adapters.types.image import try_expand_image_tags
 from dspy.dsp.utils.settings import settings
-=======
-from dspy.adapters.types.image import try_expand_image_tags
->>>>>>> 53045805
 from dspy.signatures.signature import Signature
 from dspy.utils.callback import BaseCallback, with_callbacks
 
@@ -34,7 +31,6 @@
     ) -> list[dict[str, Any]]:
         inputs = self.format(signature, demos, inputs)
 
-<<<<<<< HEAD
         stream_listeners = settings.stream_listeners or []
         caller_predict = settings.caller_predict
         stream = settings.send_stream is not None
@@ -42,16 +38,13 @@
             stream = any(stream_listener.predict == caller_predict for stream_listener in stream_listeners)
 
         if stream:
-            outputs = lm(**inputs_, **lm_kwargs)
+            outputs = lm(**inputs, **lm_kwargs)
         else:
             # Explicilty disable streaming if streaming is not enabled globally or the caller predict shouldn't be
             # streamed.
             with settings.context(send_stream=None):
-                outputs = lm(**inputs_, **lm_kwargs)
-
-=======
-        outputs = lm(messages=inputs, **lm_kwargs)
->>>>>>> 53045805
+                outputs = lm(**inputs, **lm_kwargs)
+
         values = []
 
         for output in outputs:
