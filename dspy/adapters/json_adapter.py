import json
import logging
from copy import deepcopy
from typing import Any, Dict, Type

import json_repair
import litellm
import pydantic
from pydantic import create_model
from pydantic.fields import FieldInfo

from dspy.adapters.chat_adapter import ChatAdapter, FieldInfoWithName
from dspy.adapters.utils import (
    format_field_value,
    get_annotation_name,
    parse_value,
    serialize_for_json,
    translate_field_type,
)
from dspy.clients.lm import LM
from dspy.dsp.utils.settings import settings
from dspy.signatures.signature import Signature, SignatureMeta

logger = logging.getLogger(__name__)


class JSONAdapter(ChatAdapter):
    def __call__(
        self,
        lm: LM,
        lm_kwargs: dict[str, Any],
        signature: Type[Signature],
        demos: list[dict[str, Any]],
        inputs: dict[str, Any],
    ) -> list[dict[str, Any]]:
<<<<<<< HEAD
        inputs = self.format(signature, demos, inputs)
        inputs = dict(prompt=inputs) if isinstance(inputs, str) else dict(messages=inputs)

        stream_listeners = settings.stream_listeners or []
        if len(stream_listeners) > 0:
            raise ValueError("Stream listener is not yet supported for JsonAdapter, please use ChatAdapter instead.")

        try:
            provider = lm.model.split("/", 1)[0] or "openai"
            params = litellm.get_supported_openai_params(model=lm.model, custom_llm_provider=provider)
            if params and "response_format" in params:
                try:
                    response_format = _get_structured_outputs_response_format(signature)
                    outputs = lm(**inputs, **lm_kwargs, response_format=response_format)
                except Exception as e:
                    logger.debug(
                        f"Failed to obtain response using signature-based structured outputs"
                        f" response format: Falling back to default 'json_object' response format."
                        f" Exception: {e}"
                    )
                    outputs = lm(**inputs, **lm_kwargs, response_format={"type": "json_object"})
            else:
                outputs = lm(**inputs, **lm_kwargs)

        except litellm.UnsupportedParamsError:
            outputs = lm(**inputs, **lm_kwargs)

        values = []

        for output in outputs:
            value = self.parse(signature, output)
            assert set(value.keys()) == set(
                signature.output_fields.keys()
            ), f"Expected {signature.output_fields.keys()} but got {value.keys()}"
            values.append(value)

        return values

    def format(
        self, signature: Type[Signature], demos: list[dict[str, Any]], inputs: dict[str, Any]
    ) -> list[dict[str, Any]]:
        messages = []
=======
        provider = lm.model.split("/", 1)[0] or "openai"
        params = litellm.get_supported_openai_params(model=lm.model, custom_llm_provider=provider)
>>>>>>> 53045805

        # If response_format is not supported, use basic call
        if not params or "response_format" not in params:
            return super().__call__(lm, lm_kwargs, signature, demos, inputs)

        # Try structured output first, fall back to basic json if it fails
        try:
            structured_output_format = self._get_structured_outputs_response_format(signature)
            lm_kwargs["response_format"] = structured_output_format
            return super().__call__(lm, lm_kwargs, signature, demos, inputs)
        except Exception as e:
            logger.warning(f"Failed to use structured output format. Falling back to JSON mode. Error: {e}")
            try:
                lm_kwargs["response_format"] = {"type": "json_object"}
                return super().__call__(lm, lm_kwargs, signature, demos, inputs)
            except Exception as e:
                raise RuntimeError(
                    "Both structured output format and JSON mode failed. Please choose a model that supports "
                    f"`response_format` argument. Original error: {e}"
                ) from e

    def format_field_structure(self, signature: Type[Signature]) -> str:
        parts = []
        parts.append("All interactions will be structured in the following way, with the appropriate values filled in.")

        def format_signature_fields_for_instructions(fields: Dict[str, FieldInfo]):
            return self.format_field_with_value(
                fields_with_values={
                    FieldInfoWithName(name=field_name, info=field_info): translate_field_type(field_name, field_info)
                    for field_name, field_info in fields.items()
                },
            )

        parts.append("Inputs will have the following structure:")
        parts.append(format_signature_fields_for_instructions(signature.input_fields))
        parts.append("Outputs will be a JSON object with the following fields.")
        parts.append(format_signature_fields_for_instructions(signature.output_fields))
        return "\n\n".join(parts).strip()

    def user_message_output_requirements(self, signature: Type[Signature]) -> str:
        def type_info(v):
            return (
                f" (must be formatted as a valid Python {get_annotation_name(v.annotation)})"
                if v.annotation is not str
                else ""
            )

        message = "Respond with a JSON object in the following order of fields: "
        message += ", then ".join(f"`{f}`{type_info(v)}" for f, v in signature.output_fields.items())
        message += "."
        return message

    def format_assistant_message_content(
        self,
        signature: Type[Signature],
        outputs: dict[str, Any],
        missing_field_message=None,
    ) -> str:
        fields_with_values = {
            FieldInfoWithName(name=k, info=v): outputs.get(k, missing_field_message)
            for k, v in signature.output_fields.items()
        }
        return self.format_field_with_value(fields_with_values, role="assistant")

    def parse(self, signature: Type[Signature], completion: str) -> dict[str, Any]:
        fields = json_repair.loads(completion)
        fields = {k: v for k, v in fields.items() if k in signature.output_fields}

        # attempt to cast each value to type signature.output_fields[k].annotation
        for k, v in fields.items():
            if k in signature.output_fields:
                fields[k] = parse_value(v, signature.output_fields[k].annotation)

        if fields.keys() != signature.output_fields.keys():
            raise ValueError(f"Expected {signature.output_fields.keys()} but got {fields.keys()}")

        return fields

    def format_field_with_value(self, fields_with_values: Dict[FieldInfoWithName, Any], role: str = "user") -> str:
        """
        Formats the values of the specified fields according to the field's DSPy type (input or output),
        annotation (e.g. str, int, etc.), and the type of the value itself. Joins the formatted values
        into a single string, which is is a multiline string if there are multiple fields.

        Args:
        fields_with_values: A dictionary mapping information about a field to its corresponding value.
        Returns:
            The joined formatted values of the fields, represented as a string
        """
        if role == "user":
            output = []
            for field, field_value in fields_with_values.items():
                formatted_field_value = format_field_value(field_info=field.info, value=field_value)
                output.append(f"[[ ## {field.name} ## ]]\n{formatted_field_value}")
            return "\n\n".join(output).strip()
        else:
            d = fields_with_values.items()
            d = {k.name: v for k, v in d}
            return json.dumps(serialize_for_json(d), indent=2)

    def format_finetune_data(
        self, signature: Type[Signature], demos: list[dict[str, Any]], inputs: dict[str, Any], outputs: dict[str, Any]
    ) -> dict[str, list[Any]]:
        # TODO: implement format_finetune_data method in JSONAdapter
        raise NotImplementedError

    def _get_structured_outputs_response_format(self, signature: SignatureMeta) -> pydantic.BaseModel:
        """
        Obtains the LiteLLM / OpenAI `response_format` parameter for generating structured outputs from
        an LM request, based on the output fields of the specified DSPy signature.

        Args:
            signature: The DSPy signature for which to obtain the `response_format` request parameter.
        Returns:
            A Pydantic model representing the `response_format` parameter for the LM request.
        """

        def filter_json_schema_extra(field_name: str, field_info: FieldInfo) -> FieldInfo:
            """
            Recursively filter the `json_schema_extra` of a FieldInfo to exclude DSPy internal attributes
            (e.g. `__dspy_field_type`) and remove descriptions that are placeholders for the field name.
            """
            field_copy = deepcopy(field_info)  # Make a copy to avoid mutating the original

            # Update `json_schema_extra` for the copied field
            if field_copy.json_schema_extra:
                field_copy.json_schema_extra = {
                    key: value
                    for key, value in field_info.json_schema_extra.items()
                    if key not in ("desc", "__dspy_field_type")
                }
                field_desc = field_info.json_schema_extra.get("desc")
                if field_desc is not None and field_desc != f"${{{field_name}}}":
                    field_copy.json_schema_extra["desc"] = field_desc

            # Handle nested fields
            if hasattr(field_copy.annotation, "__pydantic_model__"):
                # Recursively update fields of the nested model
                nested_model = field_copy.annotation.__pydantic_model__
                updated_fields = {
                    key: filter_json_schema_extra(key, value) for key, value in nested_model.__fields__.items()
                }
                # Create a new model with the same name and updated fields
                field_copy.annotation = create_model(nested_model.__name__, **updated_fields)

            return field_copy

        output_pydantic_fields = {
            key: (value.annotation, filter_json_schema_extra(key, value))
            for key, value in signature.output_fields.items()
        }
        return create_model("DSPyProgramOutputs", **output_pydantic_fields)<|MERGE_RESOLUTION|>--- conflicted
+++ resolved
@@ -33,53 +33,12 @@
         demos: list[dict[str, Any]],
         inputs: dict[str, Any],
     ) -> list[dict[str, Any]]:
-<<<<<<< HEAD
-        inputs = self.format(signature, demos, inputs)
-        inputs = dict(prompt=inputs) if isinstance(inputs, str) else dict(messages=inputs)
+        provider = lm.model.split("/", 1)[0] or "openai"
+        params = litellm.get_supported_openai_params(model=lm.model, custom_llm_provider=provider)
 
         stream_listeners = settings.stream_listeners or []
         if len(stream_listeners) > 0:
             raise ValueError("Stream listener is not yet supported for JsonAdapter, please use ChatAdapter instead.")
-
-        try:
-            provider = lm.model.split("/", 1)[0] or "openai"
-            params = litellm.get_supported_openai_params(model=lm.model, custom_llm_provider=provider)
-            if params and "response_format" in params:
-                try:
-                    response_format = _get_structured_outputs_response_format(signature)
-                    outputs = lm(**inputs, **lm_kwargs, response_format=response_format)
-                except Exception as e:
-                    logger.debug(
-                        f"Failed to obtain response using signature-based structured outputs"
-                        f" response format: Falling back to default 'json_object' response format."
-                        f" Exception: {e}"
-                    )
-                    outputs = lm(**inputs, **lm_kwargs, response_format={"type": "json_object"})
-            else:
-                outputs = lm(**inputs, **lm_kwargs)
-
-        except litellm.UnsupportedParamsError:
-            outputs = lm(**inputs, **lm_kwargs)
-
-        values = []
-
-        for output in outputs:
-            value = self.parse(signature, output)
-            assert set(value.keys()) == set(
-                signature.output_fields.keys()
-            ), f"Expected {signature.output_fields.keys()} but got {value.keys()}"
-            values.append(value)
-
-        return values
-
-    def format(
-        self, signature: Type[Signature], demos: list[dict[str, Any]], inputs: dict[str, Any]
-    ) -> list[dict[str, Any]]:
-        messages = []
-=======
-        provider = lm.model.split("/", 1)[0] or "openai"
-        params = litellm.get_supported_openai_params(model=lm.model, custom_llm_provider=provider)
->>>>>>> 53045805
 
         # If response_format is not supported, use basic call
         if not params or "response_format" not in params:
