--- conflicted
+++ resolved
@@ -52,13 +52,9 @@
             return call_fn(lm, lm_kwargs, signature, demos, inputs)
 
         has_tool_calls = any(field.annotation == ToolCalls for field in signature.output_fields.values())
-<<<<<<< HEAD
-        if _has_open_ended_mapping(signature) or has_tool_calls:
-=======
         if _has_open_ended_mapping(signature) or (not self.use_native_function_calling and has_tool_calls):
             # We found that structured output mode doesn't work well with dspy.ToolCalls as output field.
             # So we fall back to json mode if native function calling is disabled and ToolCalls is present.
->>>>>>> dbbaea21
             lm_kwargs["response_format"] = {"type": "json_object"}
             return call_fn(lm, lm_kwargs, signature, demos, inputs)
 
