--- conflicted
+++ resolved
@@ -7,11 +7,7 @@
 
 from dspy.adapters.chat_adapter import ChatAdapter
 from dspy.adapters.json_adapter import JSONAdapter
-<<<<<<< HEAD
 from dspy.adapters.types import Type
-=======
-from dspy.adapters.types.citation import Citations
->>>>>>> 4ece27f7
 from dspy.adapters.xml_adapter import XMLAdapter
 from dspy.dsp.utils.settings import settings
 from dspy.streaming.messages import StreamResponse
@@ -106,7 +102,7 @@
         except Exception:
             return
 
-<<<<<<< HEAD
+        # Handle custom streamable types
         if self.output_type and issubclass(self.output_type, Type) and self.output_type.is_streamable():
             if parsed_chunk := self.output_type.parse_stream_chunk(chunk):
                 return StreamResponse(
@@ -115,20 +111,6 @@
                     parsed_chunk,
                     is_last_chunk=self.stream_end,
                 )
-=======
-        # Handle anthropic citations. see https://docs.litellm.ai/docs/providers/anthropic#beta-citations-api
-        try:
-            if self._signature_field_is_citation_type():
-                if chunk_citation := chunk.choices[0].delta.provider_specific_fields.get("citation", None):
-                    return StreamResponse(
-                        self.predict_name,
-                        self.signature_field_name,
-                        Citations.from_dict_list([chunk_citation]),
-                        is_last_chunk=False,
-                    )
-        except Exception:
-            pass
->>>>>>> 4ece27f7
 
         if chunk_message and start_identifier in chunk_message:
             # If the cache is hit, the chunk_message could be the full response. When it happens we can
@@ -232,19 +214,13 @@
                 f"{', '.join([a.__name__ for a in ADAPTER_SUPPORT_STREAMING])}"
             )
 
-<<<<<<< HEAD
     @property
     def output_type(self) -> type | None:
         try:
             return self.predict.signature.output_fields[self.signature_field_name].annotation
         except Exception:
             return None
-=======
-    def _signature_field_is_citation_type(self) -> bool:
-        """Check if the signature field is a citations field."""
-        from dspy.predict import Predict
-        return isinstance(self.predict, Predict) and getattr(self.predict.signature.output_fields.get(self.signature_field_name, None), "annotation", None) == Citations
->>>>>>> 4ece27f7
+
 
 
 def find_predictor_for_stream_listeners(program: "Module", stream_listeners: list[StreamListener]):
@@ -273,17 +249,10 @@
                     "predictor to use for streaming. Please specify the predictor to listen to."
                 )
 
-<<<<<<< HEAD
             if not _is_streamable(field_info.annotation):
                 raise ValueError(
                     f"Stream listener can only be applied to string or streamable dspy type output field, "
                     f"but your field {field_name} is of type {field_info.annotation}."
-=======
-            if field_info.annotation not in [str, Citations]:
-                raise ValueError(
-                    f"Stream listener can only be applied to string or Citations output field, but your field {field_name} is of "
-                    f"type {field_info.annotation}."
->>>>>>> 4ece27f7
                 )
 
             field_name_to_named_predictor[field_name] = (name, predictor)
