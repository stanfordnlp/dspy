import re
from collections import defaultdict
from queue import Queue
from typing import TYPE_CHECKING, Any

import jiter
from litellm import ModelResponseStream

from dspy.adapters.chat_adapter import ChatAdapter
from dspy.adapters.json_adapter import JSONAdapter
from dspy.adapters.types import Type
from dspy.adapters.xml_adapter import XMLAdapter
from dspy.dsp.utils.settings import settings
from dspy.streaming.messages import StreamResponse

if TYPE_CHECKING:
    from dspy.primitives.module import Module

ADAPTER_SUPPORT_STREAMING = [ChatAdapter, XMLAdapter, JSONAdapter]


class StreamListener:
    """Class that listens to the stream to capture the streeaming of a specific output field of a predictor."""

    def __init__(
        self,
        signature_field_name: str,
        predict: Any = None,
        predict_name: str | None = None,
        allow_reuse: bool = False,
    ):
        """
        Args:
            signature_field_name: The name of the field to listen to.
            predict: The predictor to listen to. If None, when calling `streamify()` it will automatically look for
                the predictor that has the `signature_field_name` in its signature.
            predict_name: The name of the predictor to listen to. If None, when calling `streamify()` it will
                automatically look for the predictor that has the `signature_field_name` in its signature.
            allow_reuse: If True, the stream listener can be reused for multiple streams. Please note that this could
                hurt the performance because the same stream chunk is sent to multiple listeners.
        """
        self.signature_field_name = signature_field_name
        self.predict = predict
        self.predict_name = predict_name

        self.field_start_queue = []
        self.field_end_queue = Queue()
        self.stream_start = False
        self.stream_end = False
        self.cache_hit = False
        self.allow_reuse = allow_reuse

        self.json_adapter_state = {
            "field_accumulated_tokens": "",
            "curly_bracket_diff": 0,
        }

        self.adapter_identifiers = {
            "ChatAdapter": {
                "start_identifier": f"[[ ## {self.signature_field_name} ## ]]",
                "end_identifier": re.compile(r"\[\[ ## (\w+) ## \]\]"),
                "start_indicator": "[",
                "end_pattern_prefixes": ["[", "[[", "[[ ", "[[ #", "[[ ##"],
                "end_pattern_contains": "[[ ##",
            },
            "JSONAdapter": {
                "start_identifier": f'"{self.signature_field_name}":',
                "end_identifier": re.compile(r"\w*\"(,|\s*})"),
                "start_indicator": '"',
                "end_pattern_prefixes": ['"', '",', '" ', '"}'],
                "end_pattern_contains": None,
            },
            "XMLAdapter": {
                "start_identifier": f"<{self.signature_field_name}>",
                "end_identifier": re.compile(rf"</{self.signature_field_name}>"),
                "start_indicator": "<",
                "end_pattern_prefixes": ["<", "</"],
                "end_pattern_contains": "</",  # Any closing tag start
            },
        }

    def _buffered_message_end_with_start_identifier(self, concat_message: str, start_identifier: str) -> str:
        for i in range(len(concat_message)):
            if start_identifier.startswith(concat_message[len(concat_message) - i - 1 :]):
                return True
        return False

    def _could_form_end_identifier(self, concat_message: str, adapter_name: str) -> bool:
        """Check if the buffered message could potentially form the end identifier.

        This prevents unnecessary buffering when the tokens clearly cannot form the end pattern.
        For example, if buffered message is "hello world" and end pattern is "[[ ## ... ## ]]",
        we know it cannot form the pattern, so we should yield immediately.

        Args:
            concat_message: The concatenated buffered message
            adapter_name: The name of the adapter being used

        Returns:
            True if the message could potentially form part of the end identifier
        """
        adapter_config = self.adapter_identifiers[adapter_name]
        end_pattern_prefixes = adapter_config.get("end_pattern_prefixes", [])
        end_pattern_contains = adapter_config.get("end_pattern_contains")

        # First check: does it end with a potential start of the pattern?
        if any(concat_message.endswith(prefix) for prefix in end_pattern_prefixes):
            return True

        # Second check: if there's a pattern marker, check if message contains it
        # This handles cases like "[[ ## com" where we have partial field name
        if end_pattern_contains and end_pattern_contains in concat_message:
            return True

        return False

    def receive(self, chunk: ModelResponseStream):
        adapter_name = settings.adapter.__class__.__name__ if settings.adapter else "ChatAdapter"
        if adapter_name not in self.adapter_identifiers:
            raise ValueError(
                f"Unsupported adapter for streaming: {adapter_name}, please use one of the following adapters: "
                f"{', '.join([a.__name__ for a in ADAPTER_SUPPORT_STREAMING])}"
            )
        start_identifier = self.adapter_identifiers[adapter_name]["start_identifier"]
        end_identifier = self.adapter_identifiers[adapter_name]["end_identifier"]
        start_indicator = self.adapter_identifiers[adapter_name]["start_indicator"]

        if self.stream_end:
            if self.allow_reuse:
                # Clear up the state for the next stream.
                self.stream_end = False
                self.cache_hit = False
                self.field_start_queue = []
                self.field_end_queue = Queue()
                self.json_adapter_state["field_accumulated_tokens"] = ""
                self.json_adapter_state["curly_bracket_diff"] = 0
                self.stream_start = False
            else:
                return

        try:
            chunk_message = chunk.choices[0].delta.content
            if chunk_message is None:
                return
        except Exception:
            return

        # Handle custom streamable types
        if self._output_type and issubclass(self._output_type, Type) and self._output_type.is_streamable():
            if parsed_chunk := self._output_type.parse_stream_chunk(chunk):
                return StreamResponse(
                    self.predict_name,
                    self.signature_field_name,
                    parsed_chunk,
                    is_last_chunk=self.stream_end,
                )

        if chunk_message and start_identifier in chunk_message and not isinstance(settings.adapter, JSONAdapter):
            # If the cache is hit, the chunk_message could be the full response. When it happens we can
            # directly end the stream listening. In some models like gemini, each stream chunk can be multiple
            # tokens, so it's possible that response only has one chunk, we also fall back to this logic.
            message_after_start_identifier = chunk_message[
                chunk_message.find(start_identifier) + len(start_identifier) :
            ]
            if re.search(end_identifier, message_after_start_identifier):
                self.cache_hit = True
                self.stream_start = True
                self.stream_end = True
                return

        if len(self.field_start_queue) == 0 and not self.stream_start and start_indicator in chunk_message:
            # We look for the pattern of start_identifier, i.e., "[[ ## {self.signature_field_name} ## ]]" for
            # ChatAdapter to identify the start of the stream of our target field. Once the start_indicator, i.e., "[["
            # for ChatAdapter, is found, we start checking the next tokens
            self.field_start_queue.append(chunk_message)
            return

        if len(self.field_start_queue) > 0 and not self.stream_start:
            # We keep appending the tokens to the queue until we have a full identifier or the concanated
            # tokens no longer match our expected identifier.
            self.field_start_queue.append(chunk_message)
            concat_message = "".join(self.field_start_queue)

            if start_identifier in concat_message:
                # We have a full identifier, we can start the stream.
                self.stream_start = True
                self.field_start_queue = []
                # Keep the part after the start_identifier from the concat_message, we need to write it to the buffer.
                value_start_index = concat_message.find(start_identifier) + len(start_identifier)
                chunk_message = concat_message[value_start_index:].lstrip()

                if isinstance(settings.adapter, JSONAdapter):
                    # For JSONAdapter, we rely on partial json parsing to detect the end of the field we are listening
                    # to, so we need to maintain a few extra states to help us with that.
                    # 1. We add an extra "{" to the beginning of the field_accumulated_tokens, so we can detect the
                    #    appearance of the next key.
                    # 2. We maintain a curly_bracket_diff to help us detect the balance of curly brackets, so we can
                    #    detect when the streaming for the entire dspy.Predict is finished.
                    self.json_adapter_state["field_accumulated_tokens"] += "{" + start_identifier
                    self.json_adapter_state["curly_bracket_diff"] = 1

            elif self._buffered_message_end_with_start_identifier(concat_message.strip(), start_identifier):
                # If the buffered message ends with part of the start_identifier, we keep looking for the
                # start_identifier from the token stream.
                return
            else:
                # Doesn't match the expected identifier, reset the queue.
                self.field_start_queue = []
                return

        if self.stream_start and chunk_message:
            # The stream is started, we keep returning the token until we see the start of the next field.
            self.field_end_queue.put(chunk_message)

<<<<<<< HEAD
            token = None
            if self.field_end_queue.qsize() > 10:
                # We keep the last 10 tokens in the buffer to check if they form a valid identifier for end_identifier,
                # i.e., "[[ ## {next_field_name} ## ]]" for ChatAdapter to identify the end of the current field.
                # In most cases 10 tokens are enough to cover the end_identifier for all adapters.
                token = self.field_end_queue.get()

            if isinstance(settings.adapter, JSONAdapter):
                return self._json_adapter_handle_stream_chunk(token, chunk_message)
            else:
                return self._default_handle_stream_chunk(token, end_identifier)

    def _json_adapter_handle_stream_chunk(self, token: str, chunk_message: str) -> str:
        self.json_adapter_state["field_accumulated_tokens"] += chunk_message
        self.json_adapter_state["curly_bracket_diff"] += chunk_message.count("{") - chunk_message.count("}")
        if self.json_adapter_state["curly_bracket_diff"] == 0:
            # We add an extra "{" to the beginning of the field_accumulated_tokens, so if we get a balance of curly
            # brackets, that means the streaming for the entire dspy.Predict is finished.
            self.stream_end = True
            last_token = self.flush()
            right_curly_bracket_index = last_token.rfind("}")
            token = token + last_token[:right_curly_bracket_index] if token else last_token[:right_curly_bracket_index]

        try:
            parsed = jiter.from_json(
                self.json_adapter_state["field_accumulated_tokens"].encode("utf-8"),
                partial_mode="trailing-strings",
            )
            if len(parsed) > 1:
                # If partial json parsing finds a second key, that means the streaming for the field we are listening to
                # is finished.
                self.stream_end = True
                last_token = self.flush()
=======
            concat_message = "".join(self.field_end_queue.queue).strip()
            if re.search(end_identifier, concat_message):
                # The next field is identified, we can end the stream and flush out all tokens in the buffer.
                self.stream_end = True
                token = self.flush()
                token = token.rstrip()  # Remove the trailing \n\n
            elif not self._could_form_end_identifier(concat_message, adapter_name):
                # Buffer cannot form end identifier, safe to flush out the tokens in the buffer.
                token = self.flush()
            elif self.field_end_queue.qsize() > 10:
                # Buffer could form end identifier, but we've exceeded max buffer size
                # Yield the oldest token to prevent unbounded buffering
                token = self.field_end_queue.get()
>>>>>>> 1df59840

                keys = list(parsed.keys())
                next_field_name = None
                for key in keys:
                    if key != self.signature_field_name:
                        next_field_name = key
                        break

                last_token_index = last_token.find(next_field_name)
                token = token + last_token[:last_token_index] if token else last_token[:last_token_index]
        except ValueError:
            pass

        if token:
            return StreamResponse(
                self.predict_name,
                self.signature_field_name,
                token,
                is_last_chunk=self.stream_end,
            )

    def _default_handle_stream_chunk(self, token: str, end_identifier: str) -> str:
        concat_message = "".join(self.field_end_queue.queue).strip()

        if re.search(end_identifier, concat_message):
            # The next field is identified, we can end the stream and flush out all tokens in the buffer.
            self.stream_end = True
            last_token = self.flush()
            token = token + last_token if token else last_token
            token = token.rstrip()  # Remove the trailing \n\n

        if token:
            return StreamResponse(
                self.predict_name,
                self.signature_field_name,
                token,
                is_last_chunk=self.stream_end,
            )

    def flush(self) -> str:
        """Flush all tokens in the field end queue.

        This method is called to flush out the last a few tokens when the stream is ended. These tokens
        are in the buffer because we don't directly yield the tokens received by the stream listener
        with the purpose to not yield the end_identifier tokens, e.g., "[[ ## ... ## ]]" for ChatAdapter.
        """
        last_tokens = "".join(self.field_end_queue.queue)
        self.field_end_queue = Queue()
        if isinstance(settings.adapter, JSONAdapter):
            return last_tokens
        elif isinstance(settings.adapter, XMLAdapter):
            boundary_index = last_tokens.find(f"</{self.signature_field_name}>")
            if boundary_index == -1:
                boundary_index = len(last_tokens)
            return last_tokens[:boundary_index]
        elif isinstance(settings.adapter, ChatAdapter) or settings.adapter is None:
            boundary_index = last_tokens.find("[[")
            if boundary_index == -1:
                boundary_index = len(last_tokens)
            return last_tokens[:boundary_index]
        else:
            raise ValueError(
                f"Unsupported adapter for streaming: {settings.adapter}, please use one of the following adapters: "
                f"{', '.join([a.__name__ for a in ADAPTER_SUPPORT_STREAMING])}"
            )

    def finalize(self) -> StreamResponse | None:
        """Finalize the stream and flush any remaining buffered tokens.

        This should be called when the stream ends.
        It ensures no tokens are lost from the buffer and marks the final chunk appropriately.

        Returns:
            A StreamResponse with the remaining buffered tokens and is_last_chunk=True,
            or None if there are no buffered tokens or the stream hasn't started.
        """
        if self.stream_end or not self.stream_start:
            # Stream already ended or never started, nothing to finalize
            return None

        self.stream_end = True
        if self.field_end_queue.qsize() > 0:
            token = self.flush()
            if token:
                return StreamResponse(
                    self.predict_name,
                    self.signature_field_name,
                    token,
                    is_last_chunk=True,
                )
        return None

    @property
    def _output_type(self) -> type | None:
        try:
            return self.predict.signature.output_fields[self.signature_field_name].annotation
        except Exception:
            return None


<<<<<<< HEAD
def find_predictor_for_stream_listeners(program: "Module", stream_listeners: list[StreamListener]):
=======

def find_predictor_for_stream_listeners(program: "Module", stream_listeners: list[StreamListener]) -> dict[int, list[StreamListener]]:
>>>>>>> 1df59840
    """Find the predictor for each stream listener.

    This is a utility function to automatically find the predictor for each stream listener. It is used when some
    listeners don't specify the predictor they want to listen to. If a listener's `signature_field_name` is not
    unique in the program, this function will raise an error.
    """
    predictors = program.named_predictors()

    field_name_to_named_predictor = {}
    for listener in stream_listeners:
        if listener.predict:
            continue
        field_name_to_named_predictor[listener.signature_field_name] = None

    for name, predictor in predictors:
        for field_name, field_info in predictor.signature.output_fields.items():
            if field_name not in field_name_to_named_predictor:
                continue

            if field_name_to_named_predictor[field_name] is not None:
                raise ValueError(
                    f"Signature field {field_name} is not unique in the program, cannot automatically determine which "
                    "predictor to use for streaming. Please specify the predictor to listen to."
                )
            field_name_to_named_predictor[field_name] = (name, predictor)

    predict_id_to_listener = defaultdict(list)
    for listener in stream_listeners:
        if listener.predict:
            predict_id_to_listener[id(listener.predict)].append(listener)
            continue
        if listener.signature_field_name not in field_name_to_named_predictor:
            raise ValueError(
                f"Signature field {listener.signature_field_name} is not a field of any predictor in the program, "
                "cannot automatically determine which predictor to use for streaming. Please verify your field name or "
                "specify the predictor to listen to."
            )
        listener.predict_name, listener.predict = field_name_to_named_predictor[listener.signature_field_name]
        predict_id_to_listener[id(listener.predict)].append(listener)
    return predict_id_to_listener<|MERGE_RESOLUTION|>--- conflicted
+++ resolved
@@ -212,18 +212,21 @@
             # The stream is started, we keep returning the token until we see the start of the next field.
             self.field_end_queue.put(chunk_message)
 
-<<<<<<< HEAD
             token = None
-            if self.field_end_queue.qsize() > 10:
-                # We keep the last 10 tokens in the buffer to check if they form a valid identifier for end_identifier,
-                # i.e., "[[ ## {next_field_name} ## ]]" for ChatAdapter to identify the end of the current field.
-                # In most cases 10 tokens are enough to cover the end_identifier for all adapters.
+            concat_message = "".join(self.field_end_queue.queue).strip()
+
+            if not self._could_form_end_identifier(concat_message, adapter_name):
+                # Buffer cannot form end identifier, safe to flush out the tokens in the buffer.
+                token = self.flush()
+            elif self.field_end_queue.qsize() > 10:
+                # We keep the last 10 tokens in the buffer to avoid sending the DSPy bolilerplate tokens to users.
+                # 10 is a heuristic number that is sufficient to capture the end_identifier for all LMs.
                 token = self.field_end_queue.get()
 
             if isinstance(settings.adapter, JSONAdapter):
                 return self._json_adapter_handle_stream_chunk(token, chunk_message)
             else:
-                return self._default_handle_stream_chunk(token, end_identifier)
+                return self._default_handle_stream_chunk(token, end_identifier, adapter_name)
 
     def _json_adapter_handle_stream_chunk(self, token: str, chunk_message: str) -> str:
         self.json_adapter_state["field_accumulated_tokens"] += chunk_message
@@ -235,6 +238,7 @@
             last_token = self.flush()
             right_curly_bracket_index = last_token.rfind("}")
             token = token + last_token[:right_curly_bracket_index] if token else last_token[:right_curly_bracket_index]
+            return StreamResponse(self.predict_name, self.signature_field_name, token, is_last_chunk=self.stream_end)
 
         try:
             parsed = jiter.from_json(
@@ -246,21 +250,6 @@
                 # is finished.
                 self.stream_end = True
                 last_token = self.flush()
-=======
-            concat_message = "".join(self.field_end_queue.queue).strip()
-            if re.search(end_identifier, concat_message):
-                # The next field is identified, we can end the stream and flush out all tokens in the buffer.
-                self.stream_end = True
-                token = self.flush()
-                token = token.rstrip()  # Remove the trailing \n\n
-            elif not self._could_form_end_identifier(concat_message, adapter_name):
-                # Buffer cannot form end identifier, safe to flush out the tokens in the buffer.
-                token = self.flush()
-            elif self.field_end_queue.qsize() > 10:
-                # Buffer could form end identifier, but we've exceeded max buffer size
-                # Yield the oldest token to prevent unbounded buffering
-                token = self.field_end_queue.get()
->>>>>>> 1df59840
 
                 keys = list(parsed.keys())
                 next_field_name = None
@@ -361,12 +350,9 @@
             return None
 
 
-<<<<<<< HEAD
-def find_predictor_for_stream_listeners(program: "Module", stream_listeners: list[StreamListener]):
-=======
-
-def find_predictor_for_stream_listeners(program: "Module", stream_listeners: list[StreamListener]) -> dict[int, list[StreamListener]]:
->>>>>>> 1df59840
+def find_predictor_for_stream_listeners(
+    program: "Module", stream_listeners: list[StreamListener]
+) -> dict[int, list[StreamListener]]:
     """Find the predictor for each stream listener.
 
     This is a utility function to automatically find the predictor for each stream listener. It is used when some
