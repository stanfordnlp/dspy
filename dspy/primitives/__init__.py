from .assertions import *
from .example import *
from .prediction import *
<<<<<<< HEAD
from .assertions import *
from .python_interpreter import *
from .template import *
=======
from .program import *
from .python_interpreter import *
>>>>>>> 649ba32f
<|MERGE_RESOLUTION|>--- conflicted
+++ resolved
@@ -1,11 +1,6 @@
 from .assertions import *
 from .example import *
 from .prediction import *
-<<<<<<< HEAD
-from .assertions import *
-from .python_interpreter import *
-from .template import *
-=======
 from .program import *
 from .python_interpreter import *
->>>>>>> 649ba32f
+from .template import *