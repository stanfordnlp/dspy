--- conflicted
+++ resolved
@@ -1,17 +1,11 @@
-<<<<<<< HEAD
 from functools import wraps
 import asyncio
-import inspect
-=======
-from dspy.utils.callback import with_callbacks
+
 import magicattr
->>>>>>> 1bab822b
 
 import dspy
 from dspy.primitives.assertions import *
 from dspy.primitives.module import BaseModule
-
-import magicattr
 
 
 class ProgramMeta(type):
@@ -55,11 +49,7 @@
         self.callbacks = callbacks or []
         self._compiled = False
 
-<<<<<<< HEAD
     @handle_async
-=======
-    @with_callbacks
->>>>>>> 1bab822b
     def __call__(self, *args, **kwargs):
         if dspy.settings.async_mode:
             return self.aforward(*args, **kwargs)
