[build-system]
requires = ["setuptools>=40.8.0", "wheel"]
build-backend = "setuptools.build_meta"

[project]
# Do not add spaces around the '=' sign for any of the fields
# preceded by a marker comment as it affects the publish workflow.
#replace_package_name_marker
name="dspy"
#replace_package_version_marker
version="3.0.0b1"
description = "DSPy"
readme = "README.md"
authors = [{ name = "Omar Khattab", email = "okhattab@stanford.edu" }]
license = { text = "MIT License" }
requires-python = ">=3.9, <3.14"
classifiers = [
    "Development Status :: 3 - Alpha",
    "Intended Audience :: Science/Research",
    "License :: OSI Approved :: MIT License",
    "Operating System :: POSIX :: Linux",
    "Programming Language :: Python :: 3"
]
dependencies = [
    "backoff>=2.2",
    "joblib~=1.3",
    "openai>=0.28.1",
    "regex>=2023.10.3",
    "ujson>=5.8.0",
    "tqdm>=4.66.1",
    "requests>=2.31.0",
    "pydantic>=2.0",
    "magicattr>=0.1.6",
    "litellm>=1.60.3",
    "diskcache>=5.6.0",
    "json-repair>=0.30.0",
    "tenacity>=8.2.3",
    "anyio",
    "asyncer==0.0.8",
    "cachetools>=5.5.0",
    "cloudpickle>=3.0.0",
    "rich>=13.7.1",
    "numpy>=1.26.0,<2.2; python_version == '3.9'",
    "numpy>=1.26.0; python_version >= '3.10'",
]

[project.optional-dependencies]
optimize = [
    "datasets>=2.14.6",
    "pandas>=2.1.1",
    "optuna>=3.4.0",
]
anthropic = ["anthropic>=0.18.0,<1.0.0"]
weaviate = ["weaviate-client~=4.5.4"]
aws = ["boto3~=1.34.78"]
mcp = ["mcp; python_version >= '3.10'"]
langchain = ["langchain_core"]
dev = [
    "pytest>=6.2.5",
    "pytest-mock>=3.12.0",
    "pytest-asyncio>=0.26.0",
    "ruff>=0.3.0",
    "pre-commit>=3.7.0",
    "pillow>=10.1.0",
    "datamodel_code_generator>=0.26.3",
    "build>=1.0.3",
    "litellm>=1.60.3; sys_platform == 'win32'",
    "litellm[proxy]>=1.60.3; sys_platform != 'win32'",
]
test_extras = [
    "mcp; python_version >= '3.10'",
<<<<<<< HEAD
    "datasets>=2.14.6",
    "pandas>=2.1.1",
    "optuna>=3.4.0",
=======
    "langchain_core",
>>>>>>> 10143a4e
]

[tool.setuptools.packages.find]
where = ["."]
include = ["dspy", "dspy.*"]
exclude = ["tests", "tests.*"]

[tool.setuptools.package-data]
dspy = ["primitives/*.js"]

[project.urls]
homepage = "https://github.com/stanfordnlp/dspy"

[tool.coverage.run]
branch = true
omit = [
    "*/__init__.py",
    "*/test_*.py",
    "*/tests/*.py",
    "*/conftest.py",
    "*/venv/*",
    "*/virtualenv/*",
    "*/.venv/*",
    "*/.virtualenv/*",
    "*/env/*",
    "*/.env/*",
    "*/setup.py",
]

[tool.coverage.report]
exclude_lines = [
    "pragma: no cover",
    "def __repr__",
    "if self.debug:",
    "raise AssertionError",
    "raise NotImplementedError",
    "if __name__ == '__main__':",
    "logger",
    "try",
    "except",
    "^\\s*self\\.\\w+(:\\s*[^=]+)?\\s*=.*$",
    "continue",
]

[tool.ruff]
include = ["dspy/**/*.py", "tests/**/*.py"]
exclude = [
  "dspy/__metadata__.py",
  "tests/reliability/*.py",
]


line-length = 120
indent-width = 4
target-version = "py39"

[tool.ruff.lint]
select = [
    "E",   # pycodestyle errors
    "W",   # pycodestyle warnings
    "F",   # pyflakes
    "I",   # isort
    "C",   # flake8-comprehensions
    "B",   # flake8-bugbear
    "UP",  # pyupgrade
    "N",   # pep8-naming
    "RUF", # ruff-specific rules
    "Q",   # flake8-quotes
]

ignore = [
    "B027",  # Allow non-abstract empty methods in abstract base classes
    "FBT003",# Allow boolean positional values in function calls
    "C901",  # Ignore complexity checking
    "E501",  # Ignore line length errors (handled by formatter)
    "UP006", # Allow python typing modules
    "UP035", # Allow python typing modules
    "RUF005", # Allow using + operator to concatenate collections
    "B904", # Allow raise custom exceptions in except blocks
    "F403", # Allow wildcard imports
    "E721", # Allow using == to compare with type
    "UP031", # Allow percent format
    "RUF022", # Allow unsorted __all__ value
]

# Allow fix for all enabled rules (when `--fix`) is provided.
fixable = ["ALL"]
unfixable = []

[tool.ruff.format]
docstring-code-format = false
quote-style = "double"
indent-style = "space"
skip-magic-trailing-comma = false
line-ending = "auto"

[tool.ruff.lint.isort]
known-first-party = ["dspy"]

[tool.ruff.lint.flake8-tidy-imports]
ban-relative-imports = "all"

[tool.ruff.lint.per-file-ignores]
"tests/**/*.py" = [
    "S101",    # Allow assert statements in tests
    "TID252",  # Allow relative imports in tests
    "ARG001",  # Allow unused arguments in tests (like pytest fixtures)
]
"__init__.py" = ["F401"]  # Init files can be empty
"dspy/__init__.py" = [
    "I001",  # Allow unsorted or unformatted imports (isort)
    "E402",  # Allow imports not at the top of the file (needed for certain __init__ patterns)
    "F405",  # Allow undefined names from wildcard imports (common in __init__ files)
]<|MERGE_RESOLUTION|>--- conflicted
+++ resolved
@@ -69,13 +69,10 @@
 ]
 test_extras = [
     "mcp; python_version >= '3.10'",
-<<<<<<< HEAD
     "datasets>=2.14.6",
     "pandas>=2.1.1",
     "optuna>=3.4.0",
-=======
     "langchain_core",
->>>>>>> 10143a4e
 ]
 
 [tool.setuptools.packages.find]
