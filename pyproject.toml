[build-system]
requires = ["setuptools>=40.8.0", "wheel"]
build-backend = "setuptools.build_meta"

[project]
#replace_package_name_marker
name="dspy-ai"
#replace_package_version_marker
version="2.4.10"
description = "DSPy"
readme = "README.md"
authors = [{ name = "Omar Khattab", email = "okhattab@stanford.edu" }]
license = { text = "MIT License" }
requires-python = ">=3.9, <3.13"
classifiers = [
    "Development Status :: 3 - Alpha",
    "Intended Audience :: Science/Research",
    "License :: OSI Approved :: MIT License",
    "Operating System :: POSIX :: Linux",
    "Programming Language :: Python :: 3",    # removed 3.8
    "Programming Language :: Python :: 3.9",
]

# We have both project and tool.poetry.dependencies. Should we remove one?
# tool.poetry.dependencies is a convenience thing for poetry users.
# project dependencies function similarly to requirements.txt,
# `pip install .` will pull from pyproject.toml dependencies

dependencies = [
    "backoff~=2.2",
    "joblib~=1.3",
    "openai>=0.28.1,<2.0.0",
    "pandas",
    "regex",
    "ujson",
    "tqdm",
    "datasets>=2.14.6,<3.0.0",
    "requests",
    "optuna",
    "pydantic~=2.0",
    "structlog",
    "jinja2",
    "magicattr~=0.1.6"
]

[project.optional-dependencies]
anthropic = ["anthropic>=0.18.0,<1.0.0"]
chromadb = ["chromadb~=0.4.14"]
qdrant = ["qdrant-client>=1.6.2", "fastembed>=0.2.0"]
marqo = ["marqo"]
epsilla = ["pyepsilla~=0.3.7"]
pinecone = ["pinecone-client~=2.2.4"]
weaviate = ["weaviate-client~=4.5.4"]
milvus = ["pymilvus~=2.3.7"]
aws = ["boto3~=1.34.78"]
docs = [
    "sphinx>=4.3.0",
    "furo>=2023.3.27",
    "docutils<0.17",
    "m2r2",
    "myst-parser",
    "myst-nb",
    "sphinx-autobuild",
    "sphinx_rtd_theme",
    "autodoc_pydantic",
    "sphinx-reredirects>=0.1.2",
    "sphinx-automodapi==0.16.0",
]
dev = ["pytest>=6.2.5"]
fastembed = ["fastembed>=0.2.0"]

[project.urls]
homepage = "https://github.com/stanfordnlp/dspy"

[tool.poetry]
name = "dspy"
version = "2.0.8"
description = "DSPy"
authors = ["Omar Khattab <okhattab@stanford.edu>"]
license = "MIT"
readme = "README.md"
homepage = "https://github.com/stanfordnlp/dspy"
repository = "https://github.com/stanfordnlp/dspy"
# documentation = "https://dspy-ai.readthedocs.io"
keywords = ["dspy", "ai", "language models", "llm", "openai"]
# may be a bit much


[tool.poetry.dependencies]
python = ">=3.9,<3.13"
pydantic = "^2.0"
backoff = "^2.2"
joblib = "^1.3"
openai = ">=0.28.1,<2.0.0"
pandas = "^2.1.1"
regex = "^2023.10.3"
ujson = "^5.8.0"
tqdm = "^4.66.1"
datasets = "^2.14.6"
requests = "^2.31.0"
optuna = "^3.4.0"
anthropic = { version = ">=0.18.0,<1.0.0", optional = true }
chromadb = { version = "^0.4.14", optional = true }
fastembed = { version = ">=0.2.0", optional = true }
marqo = { version = "*", optional = true }
pyepsilla = {version = "^0.3.7", optional = true}
qdrant-client = { version = "^1.6.2", optional = true }
pinecone-client = { version = "^2.2.4", optional = true }
weaviate-client = { version = "^4.5.4", optional = true }
pymilvus = { version = "^2.3.6", optional = true }
boto3 = { version = "^1.34.78", optional = true }
sphinx = { version = ">=4.3.0", optional = true }
furo = { version = ">=2023.3.27", optional = true }
docutils = { version = "<0.17", optional = true }
m2r2 = { version = "*", optional = true }
myst-parser = { version = "*", optional = true }
myst-nb = { version = "*", optional = true }
sphinx-autobuild = { version = "*", optional = true }
sphinx_rtd_theme = { version = "*", optional = true }
autodoc_pydantic = { version = "*", optional = true }
sphinx-reredirects = { version = "^0.1.2", optional = true }
sphinx-automodapi = { version = "0.16.0", optional = true }
groq = { version = "^0.4.2", optional = true }
rich = "^13.7.1"
psycopg2 = { version = "^2.9.9", optional = true }
pgvector = { version = "^0.2.5", optional = true }
structlog = "^24.1.0"
llama-index = {version = "^0.10.30", optional = true}
snowflake-snowpark-python = { version = "*",optional=true, python = ">=3.9,<3.12" }
jinja2 = "^3.1.3"
<<<<<<< HEAD
semver = "^2.13.0"
unifyai = "^0.8.0"
=======
magicattr = "^0.1.6"
>>>>>>> a31f0975



[tool.poetry.group.dev.dependencies]
pytest = "^6.2.5"
transformers = "^4.38.2"
torch = "^2.2.1"
pytest-mock = "^3.12.0"
ruff = "^0.3.0"
black = "^24.2.0"
pre-commit = "^3.7.0"
ipykernel = "^6.29.4"
semver = "^3.0.2"

[tool.poetry.extras]
chromadb = ["chromadb"]
qdrant = ["qdrant-client", "fastembed"]
marqo = ["marqo"]
epsilla = ["pyepsilla"]
pinecone = ["pinecone-client"]
weaviate = ["weaviate-client"]
milvus = ["pymilvus"]
aws = ["boto3"]
postgres = ["psycopg2", "pgvector"]
docs = [
    "sphinx",
    "furo",
    "docutils",
    "m2r2",
    "myst-parser",
    "myst-nb",
    "sphinx-autobuild",
    "sphinx_rtd_theme",
    "autodoc_pydantic",
    "sphinx-reredirects",
    "sphinx-automodapi",
]
fastembed = ["fastembed"]

[tool.poetry.group.doc.dependencies]
mkdocs = ">=1.5.3"
mkdocs-material = ">=9.0.6"
mkdocs-material-extensions = ">=1.3.1"
mkdocs-gen-files = "^0.5.0"
mkdocstrings-python = "^1.7.5"
mkdocstrings = { extras = ["python"], version = ">=0.20.0" }
mike = ">=2.0.0"

[tool.coverage.run]
branch = true
omit = [
    "*/__init__.py",
    "*/test_*.py",
    "*/tests/*.py",
    "*/conftest.py",
    "*/venv/*",
    "*/virtualenv/*",
    "*/.venv/*",
    "*/.virtualenv/*",
    "*/env/*",
    "*/.env/*",
    "*/setup.py",
]

[tool.coverage.report]
exclude_lines = [
    "pragma: no cover",
    "def __repr__",
    "if self.debug:",
    "raise AssertionError",
    "raise NotImplementedError",
    "if __name__ == '__main__':",
    "logger",
    "try",
    "except",
    "^\\s*self\\.\\w+(:\\s*[^=]+)?\\s*=.*$",
    "continue",
]

[tool.ruff]
line-length = 120
indent-width = 4
target-version = "py39"

[tool.ruff.lint]
# Select a minimal set of rules
select = [
    "F",  # Pyflakes
    "E",  # Pycodestyle
]

ignore = [
    "E501",  # Line too long
]

# Allow fix for all enabled rules (when `--fix`) is provided.
fixable = ["ALL"]
unfixable = []

[tool.ruff.format]
docstring-code-format = false
indent-style = "space"
line-ending = "auto"

[tool.ruff.lint.per-file-ignores]
"**/{tests,testing,docs}/*" = ["ALL"]
"**__init__.py" = ["ALL"]<|MERGE_RESOLUTION|>--- conflicted
+++ resolved
@@ -128,12 +128,8 @@
 llama-index = {version = "^0.10.30", optional = true}
 snowflake-snowpark-python = { version = "*",optional=true, python = ">=3.9,<3.12" }
 jinja2 = "^3.1.3"
-<<<<<<< HEAD
-semver = "^2.13.0"
 unifyai = "^0.8.0"
-=======
 magicattr = "^0.1.6"
->>>>>>> a31f0975
 
 
 
