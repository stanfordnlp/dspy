--- conflicted
+++ resolved
@@ -218,13 +218,10 @@
     "ERA",
     # pandas-vet
     "PD",
-<<<<<<< HEAD
     # Import sort
     "I",
-=======
     # avoid shadowing
     "PLW",
->>>>>>> 71ac993a
 ]
 ignore = [
     "D100",
