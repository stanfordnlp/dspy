[build-system]
requires = ["setuptools>=40.8.0", "wheel"]
build-backend = "setuptools.build_meta"

[project]
name = "dspy-ai"
version = "2.4.1"
description = "DSPy"
readme = "README.md"
authors = [{ name = "Omar Khattab", email = "okhattab@stanford.edu" }]
license = { text = "MIT License" }
requires-python = ">=3.9, <3.12"
classifiers = [
    "Development Status :: 3 - Alpha",
    "Intended Audience :: Science/Research",
    "License :: OSI Approved :: MIT License",
    "Operating System :: POSIX :: Linux",
    "Programming Language :: Python :: 3", # removed 3.8
    "Programming Language :: Python :: 3.9",
]

# We have both project and tool.poetry.dependencies. Should we remove one?
# tool.poetry.dependencies is a convenience thing for poetry users.
# project dependencies function similarly to requirements.txt,
# `pip install .` will pull from pyproject.toml dependencies

dependencies = [
    "backoff~=2.2.1",
    "joblib~=1.3.2",
    "openai>=0.28.1,<2.0.0",
    "pandas",
    "regex",
    "ujson",
    "tqdm",
    "datasets~=2.14.6,<3.0.0",
    "requests",
    "optuna",
    "pydantic==2.5.0",
]

[project.optional-dependencies]
anthropic = ["anthropic~=0.18.0"]
chromadb = ["chromadb~=0.4.14"]
qdrant = ["qdrant-client~=1.6.2", "fastembed~=0.1.0"]
marqo = ["marqo"]
pinecone = ["pinecone-client~=2.2.4"]
weaviate = ["weaviate-client~=3.26.1"]
docs = [
    "sphinx>=4.3.0",
    "furo>=2023.3.27",
    "docutils<0.17",
    "m2r2",
    "myst-parser",
    "myst-nb",
    "sphinx-autobuild",
    "sphinx_rtd_theme",
    "autodoc_pydantic",
    "sphinx-reredirects>=0.1.2",
    "sphinx-automodapi==0.16.0",
]
dev = ["pytest>=6.2.5"]

[project.urls]
homepage = "https://github.com/stanfordnlp/dspy"

[tool.poetry]
name = "dspy"
version = "2.3.4"
description = "DSPy"
authors = ["Omar Khattab <okhattab@stanford.edu>"]
license = "MIT"
readme = "README.md"
homepage = "https://github.com/stanfordnlp/dspy"
repository = "https://github.com/stanfordnlp/dspy"
# documentation = "https://dspy-ai.readthedocs.io"
keywords = ["dspy", "ai", "language models", "llm", "openai"]

# may be a bit much
[tool.poetry.dependencies]
python = ">=3.9,<3.12"
pydantic = "2.5.0"
backoff = "^2.2.1"
joblib = "^1.3.2"
<<<<<<< HEAD
=======
openai = ">=0.28.1,<2.0.0"
>>>>>>> 649ba32f
pandas = "^2.1.1"
regex = "^2023.10.3"
ujson = "^5.8.0"
tqdm = "^4.66.1"
datasets = "^2.14.6"
requests = "^2.31.0"
optuna = "^3.4.0"
anthropic = { version = "^0.18.0", optional = true }
chromadb = { version = "^0.4.14", optional = true }
fastembed = { version = "^0.1.0", optional = true }
marqo = { version = "*", optional = true }
qdrant-client = { version = "^1.6.2", optional = true }
pinecone-client = { version = "^2.2.4", optional = true }
weaviate-client = { version = "^3.26.1", optional = true }
sphinx = { version = ">=4.3.0", optional = true }
furo = { version = ">=2023.3.27", optional = true }
docutils = { version = "<0.17", optional = true }
m2r2 = { version = "*", optional = true }
myst-parser = { version = "*", optional = true }
myst-nb = { version = "*", optional = true }
sphinx-autobuild = { version = "*", optional = true }
sphinx_rtd_theme = { version = "*", optional = true }
autodoc_pydantic = { version = "*", optional = true }
sphinx-reredirects = { version = "^0.1.2", optional = true }
sphinx-automodapi = { version = "0.16.0", optional = true }
<<<<<<< HEAD
snoop = "^0.4.3"
litellm = "^1.26.3"
=======
rich = "^13.7.1"

>>>>>>> 649ba32f

[tool.poetry.group.dev.dependencies]
pytest = "^6.2.5"
<<<<<<< HEAD
=======
transformers = "^4.38.2"
torch = "^2.2.1"
pytest-mock = "^3.12.0"
ruff = "^0.3.0"
black = "^24.2.0"
>>>>>>> 649ba32f

[tool.poetry.extras]
chromadb = ["chromadb"]
qdrant = ["qdrant-client", "fastembed"]
marqo = ["marqo"]
pinecone = ["pinecone-client"]
weaviate = ["weaviate-client"]
docs = [
    "sphinx",
    "furo",
    "docutils",
    "m2r2",
    "myst-parser",
    "myst-nb",
    "sphinx-autobuild",
    "sphinx_rtd_theme",
    "autodoc_pydantic",
    "sphinx-reredirects",
    "sphinx-automodapi",
]

[tool.poetry.group.doc.dependencies]
mkdocs = ">=1.5.3"
mkdocs-material = ">=9.0.6"
mkdocs-material-extensions = ">=1.3.1"
mkdocs-gen-files = "^0.5.0"
mkdocstrings-python = "^1.7.5"
mkdocstrings = { extras = ["python"], version = ">=0.20.0" }
mike = ">=2.0.0"

[tool.coverage.run]
branch = true
omit = [
    "*/__init__.py",
    "*/test_*.py",
    "*/tests/*.py",
    "*/conftest.py",
    "*/venv/*",
    "*/virtualenv/*",
    "*/.venv/*",
    "*/.virtualenv/*",
    "*/env/*",
    "*/.env/*",
    "*/setup.py",
]

[tool.coverage.report]
exclude_lines = [
    "pragma: no cover",
    "def __repr__",
    "if self.debug:",
    "raise AssertionError",
    "raise NotImplementedError",
    "if __name__ == '__main__':",
    "logger",
    "try",
    "except",
    "^\\s*self\\.\\w+(:\\s*[^=]+)?\\s*=.*$",
    "continue",
]

[tool.ruff]
line-length = 120
indent-width = 4
target-version = "py39"
extend-unsafe-fixes = ["D"]

[tool.ruff.lint]
# List of rules: https://docs.astral.sh/ruff/rules
select = [
    # flake8-builtins
    "A",
    # flake8-commas
    "COM812",
    # flake8-comprehensions
    "C4",
    # pydocstyle
    "D",
    # pycodestyle
    "E",
    # Pyflakes
    "F",
    # pyupgrade
    "UP",
    # flake8-bugbear
    "B",
    # flake8-simplify
    "SIM",
    # flake8-implicit-str-concat
    "ISC",
    # pep8-naming
    "N",
    # flake8-annotations
    "ANN",
    # flake8-async
    "ASYNC",
    # flake8-bandid selected
    "S",
    # flake8-print
    "T20",
    # flake8-return
    "RET",
    # flake8-simplify
    "SIM",
    # flake8-unused-arguments
    "ARG",
    # flake8-use-pathlib
    "PTH",
    # eradicate
    "ERA",
    # pandas-vet
    "PD",
    # Import sort
    "I",
    # avoid shadowing
    "PLW",
]
ignore = [
    "D100",
    "D101",
    "D104",
    "D106",
    # missing-type-self
    "ANN101",
    # missing-type-cls
    "ANN102",
    # missing-type-kwargs
    "ANN003",
    # utf-8 encoding skip
    "UP009",
    # Missing return type annotation for special method `__init__`
    "ANN204",
    # Star-arg unpacking after a keyword argument is strongly discouraged
    "B026",
    # Missing type annotation for function argument `self`
    "ANN001",
    # Dynamically typed expressions (typing.Any) are disallowed in `wrapper`
    "ANN401",
    # We don't need docstrings for every method
    "ANN202",
    "D107",
    "D102",
    "D103",
    # Inline lambdas
    "E731",
    # Sometimes we need List and Tuple
    "UP006",
]
# Allow fix for all enabled rules (when `--fix`) is provided.
fixable = ["ALL"]
unfixable = []

[tool.ruff.format]
docstring-code-format = true
quote-style = "double"
# Like Black, indent with spaces, rather than tabs.
indent-style = "space"
# Like Black, respect magic trailing commas.
skip-magic-trailing-comma = false
# Like Black, automatically detect the appropriate line ending.
line-ending = "auto"

[tool.ruff.lint.pydocstyle]
convention = "google"

[tool.ruff.lint.per-file-ignores]
"**/{tests,docs}/*" = ["ALL"]
"**__init__.py" = ["F401"]<|MERGE_RESOLUTION|>--- conflicted
+++ resolved
@@ -81,10 +81,7 @@
 pydantic = "2.5.0"
 backoff = "^2.2.1"
 joblib = "^1.3.2"
-<<<<<<< HEAD
-=======
 openai = ">=0.28.1,<2.0.0"
->>>>>>> 649ba32f
 pandas = "^2.1.1"
 regex = "^2023.10.3"
 ujson = "^5.8.0"
@@ -110,25 +107,18 @@
 autodoc_pydantic = { version = "*", optional = true }
 sphinx-reredirects = { version = "^0.1.2", optional = true }
 sphinx-automodapi = { version = "0.16.0", optional = true }
-<<<<<<< HEAD
 snoop = "^0.4.3"
 litellm = "^1.26.3"
-=======
 rich = "^13.7.1"
 
->>>>>>> 649ba32f
 
 [tool.poetry.group.dev.dependencies]
 pytest = "^6.2.5"
-<<<<<<< HEAD
-=======
 transformers = "^4.38.2"
 torch = "^2.2.1"
 pytest-mock = "^3.12.0"
 ruff = "^0.3.0"
 black = "^24.2.0"
->>>>>>> 649ba32f
-
 [tool.poetry.extras]
 chromadb = ["chromadb"]
 qdrant = ["qdrant-client", "fastembed"]
