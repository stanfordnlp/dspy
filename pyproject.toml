--- conflicted
+++ resolved
@@ -109,12 +109,9 @@
 autodoc_pydantic = { version = "*", optional = true }
 sphinx-reredirects = { version = "^0.1.2", optional = true }
 sphinx-automodapi = { version = "0.16.0", optional = true }
-<<<<<<< HEAD
 cffi = "^1.16.0"
 groq = "^0.4.2"
-=======
 rich = "^13.7.1"
->>>>>>> 2b23abdd
 
 
 [tool.poetry.group.dev.dependencies]
