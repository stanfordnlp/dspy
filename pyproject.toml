[build-system]
requires = ["setuptools>=40.8.0", "wheel"]
build-backend = "setuptools.build_meta"

[project]
#replace_package_name_marker
name="dspy"
#replace_package_version_marker
version="2.5.15"
description = "DSPy"
readme = "README.md"
authors = [{ name = "Omar Khattab", email = "okhattab@stanford.edu" }]
license = { text = "MIT License" }
requires-python = ">=3.9, <3.13"
classifiers = [
    "Development Status :: 3 - Alpha",
    "Intended Audience :: Science/Research",
    "License :: OSI Approved :: MIT License",
    "Operating System :: POSIX :: Linux",
    "Programming Language :: Python :: 3",    # removed 3.8
    "Programming Language :: Python :: 3.9",
]

# We have both project and tool.poetry.dependencies. Should we remove one?
# tool.poetry.dependencies is a convenience thing for poetry users.
# project dependencies function similarly to requirements.txt,
# `pip install .` will pull from pyproject.toml dependencies

dependencies = [
    "backoff~=2.2",
    "joblib~=1.3",
    "openai",
    "pandas",
    "regex",
    "ujson",
    "tqdm",
    "datasets>=2.14.6,<3.0.0",
    "requests",
    "optuna",
    "pydantic~=2.0",
    "structlog",
    "jinja2",
    "magicattr~=0.1.6",
    "litellm",
    "diskcache",
    "json-repair"
]

[project.optional-dependencies]
anthropic = ["anthropic>=0.18.0,<1.0.0"]
chromadb = ["chromadb~=0.4.14"]
lancedb = ["lancedb>=0.11.0"]
qdrant = ["qdrant-client>=1.11.1", "fastembed>=0.2.0"]
marqo = ["marqo"]
epsilla = ["pyepsilla~=0.3.7"]
pinecone = ["pinecone-client~=2.2.4"]
weaviate = ["weaviate-client~=4.5.4"]
milvus = ["pymilvus~=2.3.7"]
aws = ["boto3~=1.34.78"]
docs = [
    "sphinx>=4.3.0",
    "furo>=2023.3.27",
    "docutils<0.17",
    "m2r2",
    "myst-parser",
    "myst-nb",
    "sphinx-autobuild",
    "sphinx_rtd_theme",
    "autodoc_pydantic",
    "sphinx-reredirects>=0.1.2",
    "sphinx-automodapi==0.16.0",
]
dev = ["pytest>=6.2.5"]
fastembed = ["fastembed>=0.2.0"]

[project.urls]
homepage = "https://github.com/stanfordnlp/dspy"

[tool.poetry]
name = "dspy"
version = "2.0.8"
description = "DSPy"
authors = ["Omar Khattab <okhattab@stanford.edu>"]
license = "MIT"
readme = "README.md"
homepage = "https://github.com/stanfordnlp/dspy"
repository = "https://github.com/stanfordnlp/dspy"
# documentation = "https://dspy-ai.readthedocs.io"
keywords = ["dspy", "ai", "language models", "llm", "openai"]
# may be a bit much


[tool.poetry.dependencies]
python = ">=3.9,<3.13"
pydantic = "^2.0"
backoff = "^2.2"
joblib = "^1.3"
openai = ">=0.28.1,<2.0.0"
pandas = "^2.1.1"
regex = "^2023.10.3"
ujson = "^5.8.0"
tqdm = "^4.66.1"
datasets = "^2.14.6"
requests = "^2.31.0"
optuna = "^3.4.0"
anthropic = { version = ">=0.18.0,<1.0.0", optional = true }
chromadb = { version = "^0.4.14", optional = true }
lancedb = {version = "^0.11.0", optional = true}
fastembed = { version = ">=0.2.0", optional = true }
marqo = { version = "*", optional = true }
pyepsilla = {version = "^0.3.7", optional = true}
qdrant-client = { version = "^1.6.2", optional = true }
pinecone-client = { version = "^2.2.4", optional = true }
weaviate-client = { version = "^4.5.4", optional = true }
pymilvus = { version = "^2.3.6", optional = true }
boto3 = { version = "^1.34.78", optional = true }
sphinx = { version = ">=4.3.0", optional = true }
furo = { version = ">=2023.3.27", optional = true }
docutils = { version = "<0.17", optional = true }
m2r2 = { version = "*", optional = true }
myst-parser = { version = "*", optional = true }
myst-nb = { version = "*", optional = true }
sphinx-autobuild = { version = "*", optional = true }
sphinx_rtd_theme = { version = "*", optional = true }
autodoc_pydantic = { version = "*", optional = true }
sphinx-reredirects = { version = "^0.1.2", optional = true }
sphinx-automodapi = { version = "0.16.0", optional = true }
groq = { version = "^0.4.2", optional = true }
rich = "^13.7.1"
psycopg2 = { version = "^2.9.9", optional = true }
pgvector = { version = "^0.2.5", optional = true }
structlog = "^24.1.0"
llama-index = {version = "^0.10.30", optional = true}
snowflake-snowpark-python = { version = "*",optional=true, python = ">=3.9,<3.12" }
jinja2 = "^3.1.3"
magicattr = "^0.1.6"
litellm = "1.49.1"
diskcache = "^5.6.0"
<<<<<<< HEAD
redis = "^5.1.1"
falkordb = "^1.0.9"

=======
json-repair = "^0.30.0"
>>>>>>> 6fe69352

[tool.poetry.group.dev.dependencies]
pytest = "^6.2.5"
transformers = "^4.38.2"
torch = "^2.2.1"
pytest-mock = "^3.12.0"
ruff = "^0.3.0"
black = "^24.2.0"
pre-commit = "^3.7.0"
ipykernel = "^6.29.4"
semver = "^3.0.2"

[tool.poetry.extras]
chromadb = ["chromadb"]
lancedb = ["lancedb"]
qdrant = ["qdrant-client", "fastembed"]
marqo = ["marqo"]
epsilla = ["pyepsilla"]
pinecone = ["pinecone-client"]
weaviate = ["weaviate-client"]
milvus = ["pymilvus"]
aws = ["boto3"]
postgres = ["psycopg2", "pgvector"]
docs = [
    "sphinx",
    "furo",
    "docutils",
    "m2r2",
    "myst-parser",
    "myst-nb",
    "sphinx-autobuild",
    "sphinx_rtd_theme",
    "autodoc_pydantic",
    "sphinx-reredirects",
    "sphinx-automodapi",
]
fastembed = ["fastembed"]

[tool.poetry.group.doc.dependencies]
mkdocs = ">=1.5.3"
mkdocs-material = ">=9.0.6"
mkdocs-material-extensions = ">=1.3.1"
mkdocs-gen-files = "^0.5.0"
mkdocstrings-python = "^1.7.5"
mkdocstrings = { extras = ["python"], version = ">=0.20.0" }
mike = ">=2.0.0"

[tool.coverage.run]
branch = true
omit = [
    "*/__init__.py",
    "*/test_*.py",
    "*/tests/*.py",
    "*/conftest.py",
    "*/venv/*",
    "*/virtualenv/*",
    "*/.venv/*",
    "*/.virtualenv/*",
    "*/env/*",
    "*/.env/*",
    "*/setup.py",
]

[tool.coverage.report]
exclude_lines = [
    "pragma: no cover",
    "def __repr__",
    "if self.debug:",
    "raise AssertionError",
    "raise NotImplementedError",
    "if __name__ == '__main__':",
    "logger",
    "try",
    "except",
    "^\\s*self\\.\\w+(:\\s*[^=]+)?\\s*=.*$",
    "continue",
]

[tool.ruff]
line-length = 120
indent-width = 4
target-version = "py39"

[tool.ruff.lint]
# Select a minimal set of rules
select = [
    "F",  # Pyflakes
    "E",  # Pycodestyle
]

ignore = [
    "E501",  # Line too long
]

# Allow fix for all enabled rules (when `--fix`) is provided.
fixable = ["ALL"]
unfixable = []

[tool.ruff.format]
docstring-code-format = false
indent-style = "space"
line-ending = "auto"

[tool.ruff.lint.per-file-ignores]
"**/{tests,testing,docs}/*" = ["ALL"]
"**__init__.py" = ["ALL"]<|MERGE_RESOLUTION|>--- conflicted
+++ resolved
@@ -136,13 +136,13 @@
 magicattr = "^0.1.6"
 litellm = "1.49.1"
 diskcache = "^5.6.0"
-<<<<<<< HEAD
+
 redis = "^5.1.1"
 falkordb = "^1.0.9"
 
-=======
+
 json-repair = "^0.30.0"
->>>>>>> 6fe69352
+
 
 [tool.poetry.group.dev.dependencies]
 pytest = "^6.2.5"
