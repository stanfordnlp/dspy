import os

from dotenv import load_dotenv

import dsp
import dspy
from dspy.datasets.gsm8k import GSM8K, gsm8k_metric
from dspy.evaluate import Evaluate
from dspy.teleprompt import BootstrapFewShot

load_dotenv()
<<<<<<< HEAD
unify_api_key = os.getenv("UNIFY_KEY")

endpoint = dsp.Unify(
    model="gpt-3.5-turbo@openai",
    max_tokens=150,
    api_key=unify_api_key,
=======

model = dsp.Unify(
    model=None,
    router_model="gpt-3.5-turbo",
    router_provider="openai",
    max_tokens=150,
    stream=True,
    api_key=os.getenv("UNIFY_API_KEY"),
    model_type="text",
>>>>>>> 29e8c3a2
)

dspy.settings.configure(lm=model)

# Load math questions from the GSM8K dataset.
gsm8k = GSM8K()

print("Loading GSM8K train and dev sets")

gsm8k_trainset, gsm8k_devset = gsm8k.train[:10], gsm8k.dev[:10]

print(f"train set: {gsm8k_trainset}")


class CoT(dspy.Module):
    def __init__(self):
        super().__init__()
        self.prog = dspy.ChainOfThought("question -> answer")

    def forward(self, question) -> str:
        return self.prog(question=question)


# Set up the optimizer: we want to "bootstrap" (i.e., self-generate) 4-shot examples of our CoT program.
config = {"max_bootstrapped_demos": 4, "max_labeled_demos": 4}

# Optimize! Use the `gsm8k_metric` here. In general, the metric is going to tell the optimizer how well it's doing.
teleprompter = BootstrapFewShot(metric=gsm8k_metric, **config)
optimized_cot = teleprompter.compile(CoT(), trainset=gsm8k_trainset)

# Set up the evaluator, which can be used multiple times.
evaluate = Evaluate(devset=gsm8k_devset, metric=gsm8k_metric, num_threads=4, display_progress=True, display_table=0)

# Evaluate our `optimized_cot` program.
evaluate(optimized_cot)

model.inspect_history(n=1)

print(
    """Done! This example showcases how to set up your environment, define a custom module,
    compile a model, and rigorously evaluate its performance using the provided dataset and teleprompter configurations.
    """,
)<|MERGE_RESOLUTION|>--- conflicted
+++ resolved
@@ -9,24 +9,14 @@
 from dspy.teleprompt import BootstrapFewShot
 
 load_dotenv()
-<<<<<<< HEAD
 unify_api_key = os.getenv("UNIFY_KEY")
 
-endpoint = dsp.Unify(
+
+model = dsp.Unify(
     model="gpt-3.5-turbo@openai",
     max_tokens=150,
+    stream=True,
     api_key=unify_api_key,
-=======
-
-model = dsp.Unify(
-    model=None,
-    router_model="gpt-3.5-turbo",
-    router_provider="openai",
-    max_tokens=150,
-    stream=True,
-    api_key=os.getenv("UNIFY_API_KEY"),
-    model_type="text",
->>>>>>> 29e8c3a2
 )
 
 dspy.settings.configure(lm=model)
